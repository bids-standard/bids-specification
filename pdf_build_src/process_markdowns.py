"""Process the markdown files.

The purpose of the script is to create a duplicate src directory within which
all of the markdown files are processed to match the specifications of building
a pdf from multiple markdown files using the pandoc library (***add link to
pandoc library documentation***) with pdf specific text rendering in mind as
well.
"""

import json
import os
import posixpath
import re
import subprocess
import sys
from datetime import datetime

import numpy as np

sys.path.append("../tools/")
# functions from module macros are called by eval() later on
from mkdocs_macros_bids import macros  # noqa: F401


def run_shell_cmd(command):
    """Run shell/bash commands passed as a string using subprocess module."""
    process = subprocess.Popen(
        command.split(), stdout=subprocess.PIPE, stderr=subprocess.PIPE
    )
    output = process.stdout.read()

    return output.decode("utf-8")


def copy_src():
    """Duplicate src directory to a new but temp directory named 'src_copy'."""
    # source and target directories
    src_path = "../src/"
    target_path = "src_copy"

    # make new directory
    mkdir_cmd = "mkdir " + target_path
    run_shell_cmd(mkdir_cmd)

    # copy contents of src directory
    copy_cmd = "cp -R " + src_path + " " + target_path
    run_shell_cmd(copy_cmd)


def copy_bids_logo():
    """Copy BIDS_logo.jpg from the BIDS_logo dir in the root of the repo."""
    run_shell_cmd("cp ../BIDS_logo/BIDS_logo.jpg src_copy/src/images/")


def copy_images(root_path):
    """Copy images.

    Will be done from images directory of subdirectories to images directory
    in the src directory
    """
    subdir_list = []

    # walk through the src directory to find subdirectories named 'images'
    # and copy contents to the 'images' directory in the duplicate src
    # directory
    for root, dirs, files in sorted(os.walk(root_path)):
        if "images" in dirs:
            subdir_list.append(root)

    for each in subdir_list:
        if each != root_path:
            run_shell_cmd("cp -R " + each + "/images" + " " + root_path + "/images/")


def extract_header_string():
    """Extract the latest release's version number and date from CHANGES.md."""
    run_shell_cmd("cp ../mkdocs.yml src_copy/")

    with open(
        os.path.join(os.path.dirname(__file__), "src_copy/mkdocs.yml"), "r"
    ) as file:
        data = file.readlines()

    header_string = data[0].split(": ")[1]

    title = " ".join(header_string.split()[0:4])
    version_number = header_string.split()[-1]
    build_date = datetime.today().strftime("%Y-%m-%d")

    return title, version_number, build_date


def add_header():
    """Add the header string extracted from changelog to header.tex file."""
    title, version_number, build_date = extract_header_string()
    header = " ".join([title, version_number, build_date])

    # creating a header string with latest version number and date
    header_string = r"\fancyhead[L]{ " + header + " }"

    with open("header.tex", "r") as file:
        data = file.readlines()

    # insert the header, note that you have to add a newline
    data[4] = header_string + "\n"

    # re-write header.tex file with new header string
    with open("header.tex", "w") as file:
        file.writelines(data)


def remove_internal_links_reference(root_path):
    """Find and replace internal "reference-style" links.

    Works on all ".md" files in `root_path`.
    The links will be replaced with plain text associated with it.
    See https://github.com/adam-p/markdown-here/wiki/Markdown-Cheatsheet#links

    - `[reference-style links][some-ref]`, if "some-ref" points to a local ref
    - `[some-ref][]`, if "some-ref" points to a local ref

    For "reference-style links" we also need to remove the reference itself,
    which we assume to be put at the bottom of the markdown document,
    below a comment: `<!-- Link Definitions -->`.
    These references look like this:

    - `[some-ref]: #some-heading`
    - `[some-ref]: ./some_section.md#some-heading`

    "reference style links" of the form `[this is my link]`, where at the
    bottom of the document a declaration
    `[this is my link]: ./some_section#some-heading` is present,
    MUST be written with a trailing pair of empty brackets:
    `[this is my link][]`.
    """
    # match anything starting on a new line with "[" until you find "]"
    # (this is important to not also match pictures, which
    # start with "![")
    # then, we expect a ": "
    # then, if a "(" is present,
    # check that the following does not continue with "http"
    # (assuming that all links that start with http are external,
    # and all remaining links are internal)
    # if it doesn't, match anything until you find ")" and the end of
    # the line
    # if all of this works out, we found something
    pattern_ref = re.compile(r"^\[([^\]]+)\]:\s((?!http).+)$")

    for root, dirs, files in sorted(os.walk(root_path)):
        for file in files:
            links_to_remove = []
            if file.endswith(".md"):
                with open(os.path.join(root, file), "r") as markdown:
                    data = markdown.readlines()

                # first find, which links need to be remove by scanning the
                # references, and remove the reference
                for ind, line in enumerate(data):

                    match = pattern_ref.search(line)

                    if match:
                        links_to_remove.append(match.groups()[0])
                        data[ind] = "\n"

                # Now remove the links for the references we found (& removed)
                for link in links_to_remove:
                    # match as in pattern_ref above, except that:
                    # line start and end don't matter(^ and $)
                    # no ": " in between bracket parts
                    # second bracket part uses square brackets
                    # part within second bracket part MUST match a particular
                    # link
                    pattern = re.compile(r"\[([^\]]+)\]\[" + f"{link}" + r"\]")
                    for ind, line in enumerate(data):

                        match = pattern.search(line)

                        if match:
                            line = re.sub(pattern, match.groups()[0], line)

                        data[ind] = line

                # Now write the changed data back to file
                with open(os.path.join(root, file), "w") as markdown:
                    markdown.writelines(data)


def remove_internal_links_inline(root_path):
    """Find and replace internal "inline-style" links.

    Works on all ".md" files in `root_path`.
    The links will be replaced with plain text associated with it.
    See https://github.com/adam-p/markdown-here/wiki/Markdown-Cheatsheet#links

    We need to remove the following types of links:

    - `[inline-style links](#some-heading)`
    - `[inline-style links](./some_section.md#some-heading)`
    """
    # match anything starting with " [" or "[" until you find "]"
    # (this is important to not also match pictures, which
    # start with "![")
    # then, if a "(" is present,
    # check that the following does not continue with "http"
    # (assuming that all links that start with http are external,
    # and all remaining links are internal)
    # if it doesn't, match anything until you find ")"
    # if all of this works out, we found something
    pattern_inline = re.compile(r"(\s|^)+\[([^\]]+)\]\((?!http)([^\)]+)\)")

    for root, dirs, files in sorted(os.walk(root_path)):
        for file in files:
            if file.endswith(".md"):
                with open(os.path.join(root, file), "r") as markdown:
                    data = markdown.readlines()

                for ind, line in enumerate(data):
                    match = pattern_inline.search(line)

                    if match:
                        line = re.sub(pattern_inline, f" {match.groups()[1]}", line)

                    data[ind] = line

                with open(os.path.join(root, file), "w") as markdown:
                    markdown.writelines(data)


def assert_no_multiline_links(root_path):
    """Check that markdown links are defined on single lines.

    Works on all ".md" files in `root_path`.
    This "style" is important for link removal/replacement to work
    properly.

    Links like this are not accepted: `some stuff [start of link
    continues](http://ends-here.com)`

    See Also
    --------
    remove_internal_links_reference
    remove_internal_links_inline
    """
    pattern = re.compile(r"(\s|^)+\[([^\]]+)$")

    problems = dict()
    for root, dirs, files in sorted(os.walk(root_path)):
        for file in files:
            if file.endswith(".md"):
                with open(os.path.join(root, file), "r") as markdown:
                    data = markdown.readlines()

                code_context = False
                macro_context = False
                for ind, line in enumerate(data):

                    # do not check "code blocks" or "macros"
                    if line.strip().startswith("```"):
                        code_context = not code_context

                    if (not macro_context) and line.strip().startswith("{{"):
                        macro_context = True

                    if macro_context and line.strip().endswith("}}"):
                        macro_context = False

                    if code_context or macro_context:
                        continue

                    match = pattern.search(line)

                    if match:
                        problems[file] = problems.get(file, []) + [(ind, line)]

    if len(problems) > 0:
        msg = (
            "Found multiline markdown links! Please reformat as single"
            " line links.\n\n"
        )
        msg += json.dumps(problems, indent=4)
        raise AssertionError(msg)


def modify_changelog():
    """Change first line of the changelog to markdown Heading 1.

    This modification makes sure that in the pdf build, changelog is a new
    chapter.
    """
    with open("src_copy/src/CHANGES.md", "r") as file:
        data = file.readlines()

    data[0] = "# Changelog"

    with open("src_copy/src/CHANGES.md", "w") as file:
        file.writelines(data)


def correct_table(table, offset=[0.0, 0.0], debug=False):
    """Create the corrected table.

    Compute the number of characters maximal in each table column and reformat each
    row in the table to make sure the first and second rows of the table have enough
    dashes (in proportion) and that fences are correctly aligned
    for correct rendering in the generated PDF.

    Parameters
    ----------
    table : list of list of str
        Table content extracted from the markdown file.
    offset : list of int
        Offset that is used to adjust the correction of number of dashes in the first (offset[0]) and
        second (offset[1]) columns by the number specified in percentage. Defaults to [0.0, 0.0].
    debug : bool
        If True, print debugging information. Defaults to False.

    Returns
    -------
    new_table : list of list of str
        List of corrected lines of the input table with corrected number of dashes and aligned fences.
        To be later joined with pipe characters (``|``).
    corrected : bool
        Whether or not the table was corrected.
    """
    corrected = True

    # nb_of_rows = len(table)
    nb_of_cols = len(table[0]) - 2

    nb_of_chars = []
    for i, row in enumerate(table):
        # Ignore number of dashes in the count of characters
        if i != 1:
            nb_of_chars.append([len(elem) for elem in row])

    # sanity check: nb_of_chars is list of list, all nested lists must be of equal length
    if not len(set([len(i) for i in nb_of_chars])) == 1:
        print('    - ERROR for current table ... "nb_of_chars" is misaligned, see:\n')
        print(nb_of_chars)
        print("\n    - Skipping formatting of this table.")
        corrected = False
        return table, corrected

    # Convert the list to a numpy array and computes the maximum number of chars for each column
    nb_of_chars_arr = np.array(nb_of_chars)
    max_chars_in_cols = nb_of_chars_arr.max(axis=0)
    max_chars = max_chars_in_cols.max()

    # Computes an equal number of dashes per column based on the maximal number of characters over the columns
    nb_of_dashes = max_chars
    prop_of_dashes = 1.0 / nb_of_cols

    # Adjust number of characters in first and second column based  offset parameter
    first_column_width = int(offset[0] * nb_of_dashes) + nb_of_dashes
    second_column_width = int(offset[1] * nb_of_dashes) + nb_of_dashes

    if debug:
        print("    - Number of chars in table cells: {}".format(max_chars_in_cols))
        print("    - Number of dashes (per column): {}".format(nb_of_dashes))
        print("    - Proportion of dashes (per column): {}".format(prop_of_dashes))
        print(
            "    - Final number of chars in first column: {}".format(first_column_width)
        )
        print(
            "    - Final number of chars in second column: {}".format(
                second_column_width
            )
        )

    # Format the lines with correct number of dashes or whitespaces and
    # correct alignment of fences and populate the new table (A List of str)
    new_table = []
    for i, row in enumerate(table):

        if i == 1:
            str_format = " {:-{align}{width}} "
        else:
            str_format = " {:{align}{width}} "

        row_content = []
        for j, elem in enumerate(row):
            # Set the column width
            column_width = nb_of_dashes
            if j == 1:
                column_width = first_column_width
            elif j == 2:
                column_width = second_column_width

            if j == 0 or j == len(row) - 1:
                row_content.append(elem)
            else:
                # Handles alignment descriptors in pipe tables
                if "-:" in elem and ":-" in elem:
                    str_format = " {:-{align}{width}}: "
                    row_content.append(
                        str_format.format(":-", align="<", width=(column_width))
                    )
                elif "-:" not in elem and ":-" in elem:
                    str_format = " {:-{align}{width}} "
                    row_content.append(
                        str_format.format(":-", align="<", width=(column_width))
                    )
                elif "-:" in elem and ":-" not in elem:
                    str_format = " {:-{align}{width}}: "
                    row_content.append(
                        str_format.format("-", align="<", width=(column_width))
                    )
                elif i == 1 and "-:" not in elem and ":-" not in elem:
                    str_format = " {:-{align}{width}} "
                    row_content.append(
                        str_format.format("-", align="<", width=(column_width))
                    )
                else:
                    row_content.append(
                        str_format.format(elem, align="<", width=(column_width))
                    )

        new_table.append(row_content)

    return new_table, corrected


def _contains_table_start(line, debug=False):
    """Check if line is start of a md table."""
    is_table = False

    nb_of_pipes = line.count("|")
    nb_of_escaped_pipes = line.count(r"\|")
    nb_of_pipes = nb_of_pipes - nb_of_escaped_pipes
    nb_of_dashes = line.count("--")

    if debug:
        print("Number of dashes / pipes : {} / {}".format(nb_of_dashes, nb_of_pipes))

    if nb_of_pipes > 2 and nb_of_dashes > 2:
        is_table = True

    return is_table


def correct_tables(root_path, debug=False):
    """Change tables in markdown files for correct rendering in PDF.

    This modification makes sure that the proportion and number of dashes (-) are
    sufficient enough for correct PDF rendering and fences (|) are correctly aligned.


    Parameters
    ----------
    root_path : str
        Path to the root directory containing the markdown files
    debug : bool
        If True, print debugging information. Defaults to False.

    Notes
    -----
    This function MUST respect escaped pipes (i.e., pipes preceded by a backslash),
    and not interpret them as table delimiters. Here this is implemented with a regex
    split and a negative lookbehind assertion [1]_.

    References
    ----------
    .. [1] https://stackoverflow.com/a/21107911/5201771
    """
    exclude_files = ["index.md", "01-contributors.md"]
    for root, dirs, files in sorted(os.walk(root_path)):
        for file in files:
            if file.endswith(".md") and file not in exclude_files:
                print("Check tables in {}".format(os.path.join(root, file)))

                # Load lines of the markdown file
                with open(os.path.join(root, file), "r") as f:
                    content = f.readlines()

                table_mode = False
                start_line = 0
                new_content = []
                for line_nb, line in enumerate(content):
                    # Use dashes to detect where a table start and
                    # extract the header and the dashes lines
                    if not table_mode and _contains_table_start(line, debug):
                        # Initialize a list to store table rows
                        table = []

                        # Set table_mode to True such that the next lines
                        # will be append to the table list
                        table_mode = True

                        # Keep track of the line number where the table starts
                        start_line = line_nb - 1

                        print("  * Detected table starting line {}".format(start_line))
                        # Extract for each row (header and the one containing dashes)
                        # the content of each column and strip to remove extra whitespace
                        header_row = [
                            c.strip()
                            for c in re.split(r"(?<!\\)\|", content[line_nb - 1])
                        ]
                        row = [c.strip() for c in re.split(r"(?<!\\)\|", line)]

                        # Add the two lines to the table row list
                        table.append(header_row)
                        table.append(row)

                    elif table_mode:
                        # Extract from the line string the content of each column
                        # and strip them to remove extra whitespace
                        row = [c.strip() for c in re.split(r"(?<!\\)\|", line)]

                        # Detect if this is the end of the table and add the row if not empty.
                        # The end of the table is reached when:
                        #  * the row is empty (len(row) <= 1)
                        #  * or the successive row is empty (len(content[line_nb]) > 1)
                        is_end_of_table = False
                        if len(row) > 1:
                            table.append(row)
                            if line_nb < len(content) - 1:
                                if not len(content[line_nb]) > 1:
                                    is_end_of_table = True
                                    end_line = line_nb
                            elif line_nb == len(content) - 1:
                                is_end_of_table = True
                                end_line = line_nb
                        else:
                            is_end_of_table = True
                            end_line = line_nb - 1

                        # If the end of the table is reached, correct the table and
                        # append each corrected row (line) to the content of the new markdown content
                        if is_end_of_table:
                            print(
                                "    - End of table detected after line {}".format(
                                    end_line
                                )
                            )

                            # Set table_mode to False such that the script will look
                            # for a new table start at the next markdown line
                            table_mode = False

                            # Correct the given table
                            table, corrected = correct_table(table, debug=debug)
                            if corrected:
                                print("    - Table corrected")
                            if debug:
                                print(table)

                            # Update the corresponding lines in
                            # the markdown with the corrected table
                            count = 0
                            for i, new_line in enumerate(content):
                                if i == start_line:
                                    new_content.pop()
                                if i >= start_line and i < end_line:
                                    new_content.append("|".join(table[count]) + " \n")
                                    count += 1
                                elif i == end_line:
                                    new_content.append("|".join(table[count]) + " \n\n")
                                    count += 1
                            if corrected:
                                print(
                                    "    - Appended corrected table lines to the new markdown content"
                                )
                    else:
                        new_content.append(line)

                    line_nb += 1

                # Overwrite with the new markdown content
                with open(os.path.join(root, file), "w") as f:
                    f.writelines(new_content)


def edit_titlepage():
    """Add title and version number of the specification to the titlepage."""
    title, version_number, build_date = extract_header_string()

    with open("cover.tex", "r") as file:
        data = file.readlines()

    data[-1] = (
        "\\textsc{\\large "
        + version_number
        + "}"
        + "\\\\[0.5cm]"
        + "{\\large "
        + build_date
        + "}"
        + "\\\\[2cm]"
        + "\\vfill"
        + "\\end{titlepage}"
    )

    with open("cover.tex", "w") as file:
        file.writelines(data)


class MockPage:
    pass


class MockFile:
    pass


def process_macros(duplicated_src_dir_path):
    """Search for mkdocs macros in the specification, run the embedded
    functions, and replace the macros with their outputs.

    Parameters
    ----------
    duplicated_src_dir_path : str
        Location of the files from the specification.

    Notes
    -----
    Macros are embedded snippets of Python code that are run as part of the
    mkdocs build, when generating the website version of the specification.

    Warning
    -------
    This function searches specifically for the mkdocs macros plugin's
    delimiters ("{{" and "}}"). Therefore, those characters should not be used
    in the specification for any purposes other than running macros.
    """
    re_code_snippets = re.compile("({{.*?}})", re.DOTALL)

    for root, dirs, files in os.walk(duplicated_src_dir_path):
        for name in files:
            # Only edit markdown files
            if not name.lower().endswith(".md"):
                continue

            filename = os.path.join(root, name)
            with open(filename, "r") as fo:
                contents = fo.read()

            # Create a mock MkDocs Page object that has a "file" attribute,
            # which is a mock MkDocs File object with a str "src_path" attribute
            # The src_path
            mock_file = MockFile()
            mock_file.src_path = posixpath.sep.join(filename.split(os.sep)[1:])

            page = MockPage()
            page.file = mock_file

            _Context__self = {"page": page}

            # Replace code snippets in the text with their outputs
            matches = re.findall(re_code_snippets, contents)
            for m in matches:
                # Remove macro delimiters to get *just* the function call
                function_string = m.strip("{} ")
                # Replace prefix with module name
                function_string = function_string.replace("MACROS___", "macros.")
                # switch "use_pipe" flag OFF to render examples
                if "make_filetree_example" in function_string:
<<<<<<< HEAD
                    function_string = function_string.replace(")", ", False)")
=======
                    function_string = function_string.replace(
                        ")",
                        ", False)",
                    )

                # switch "pdf_format" ON to render filename templates
                if "make_filename_template" in function_string:
                    function_string = function_string.replace(")", ", pdf_format=True)")

>>>>>>> db4b0f58
                # Run the function to get the output
                new = eval(function_string)
                # Replace the code snippet with the function output
                contents = contents.replace(m, new)

            with open(filename, "w") as fo:
                fo.write(contents)


if __name__ == "__main__":

    duplicated_src_dir_path = "src_copy/src"

    # Step 1: make a copy of the src directory in the current directory
    copy_src()

    # Step 2: run mkdocs macros embedded in markdown files
    process_macros(duplicated_src_dir_path)

    # Step 3: copy BIDS_logo to images directory of the src_copy directory
    copy_bids_logo()

    # Step 4: copy images from subdirectories of src_copy directory
    copy_images(duplicated_src_dir_path)
    subprocess.call("mv src_copy/src/images/images/* src_copy/src/images/", shell=True)

    # Step 5: extract the latest version number, date and title
    extract_header_string()
    add_header()

    edit_titlepage()

    # Step 6: modify changelog to be a level 1 heading to facilitate section
    # separation
    modify_changelog()

    # Step 7: remove all internal links
    assert_no_multiline_links(duplicated_src_dir_path)
    remove_internal_links_inline(duplicated_src_dir_path)
    remove_internal_links_reference(duplicated_src_dir_path)

    # Step 8: correct number of dashes and fences alignment for rendering tables in PDF
    correct_tables(duplicated_src_dir_path)<|MERGE_RESOLUTION|>--- conflicted
+++ resolved
@@ -645,8 +645,6 @@
             page = MockPage()
             page.file = mock_file
 
-            _Context__self = {"page": page}
-
             # Replace code snippets in the text with their outputs
             matches = re.findall(re_code_snippets, contents)
             for m in matches:
@@ -656,9 +654,6 @@
                 function_string = function_string.replace("MACROS___", "macros.")
                 # switch "use_pipe" flag OFF to render examples
                 if "make_filetree_example" in function_string:
-<<<<<<< HEAD
-                    function_string = function_string.replace(")", ", False)")
-=======
                     function_string = function_string.replace(
                         ")",
                         ", False)",
@@ -668,7 +663,6 @@
                 if "make_filename_template" in function_string:
                     function_string = function_string.replace(")", ", pdf_format=True)")
 
->>>>>>> db4b0f58
                 # Run the function to get the output
                 new = eval(function_string)
                 # Replace the code snippet with the function output
