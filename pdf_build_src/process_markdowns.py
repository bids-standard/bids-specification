<<<<<<< HEAD
"""Process the markdown files.

The purpose of the script is to create a duplicate src directory within which
all of the markdown files are processed to match the specifications of building
a pdf from multiple markdown files using the pandoc library (***add link to
pandoc library documentation***) with pdf specific text rendering in mind as
well.
"""

import os
import re
import subprocess
import sys
from datetime import datetime

import numpy as np

# pyright: reportMissingImports=false 

# if using pylance, ignore warning:
#   macros will be accessed through eval of the markdown content
sys.path.append("../tools/")
from mkdocs_macros_bids import macros 


def run_shell_cmd(command):
    """Run shell/bash commands passed as a string using subprocess module."""
    process = subprocess.Popen(command.split(), stdout=subprocess.PIPE,
                               stderr=subprocess.PIPE)
    output = process.stdout.read()

    return output.decode('utf-8')


def copy_src():
    """Duplicate src directory to a new but temp directory named 'src_copy'."""
    # source and target directories
    src_path = "../src/"
    target_path = "src_copy"

    # make new directory
    mkdir_cmd = "mkdir "+target_path
    run_shell_cmd(mkdir_cmd)

    # copy contents of src directory
    copy_cmd = "cp -R "+src_path+" "+target_path
    run_shell_cmd(copy_cmd)


def copy_bids_logo():
    """Copy BIDS_logo.jpg from the BIDS_logo dir in the root of the repo."""
    run_shell_cmd("cp ../BIDS_logo/BIDS_logo.jpg src_copy/src/images/")


def copy_images(root_path):
    """Copy images.

    Will be done from images directory of subdirectories to images directory
    in the src directory
    """
    subdir_list = []

    # walk through the src directory to find subdirectories named 'images'
    # and copy contents to the 'images' directory in the duplicate src
    # directory
    for root, dirs, files in sorted(os.walk(root_path)):
        if 'images' in dirs:
            subdir_list.append(root)

    for each in subdir_list:
        if each != root_path:
            run_shell_cmd("cp -R "+each+"/images"+" "+root_path+"/images/")


def extract_header_string():
    """Extract the latest release's version number and date from CHANGES.md."""
    run_shell_cmd("cp ../mkdocs.yml src_copy/")

    with open(os.path.join(os.path.dirname(__file__), 'src_copy/mkdocs.yml'), 'r') as file:
        data = file.readlines()

    header_string = data[0].split(": ")[1]

    title = " ".join(header_string.split()[0:4])
    version_number = header_string.split()[-1]
    build_date = datetime.today().strftime('%Y-%m-%d')

    return title, version_number, build_date


def add_header():
    """Add the header string extracted from changelog to header.tex file."""
    title, version_number, build_date = extract_header_string()
    header = " ".join([title, version_number, build_date])

    # creating a header string with latest version number and date
    header_string = (r"\fancyhead[L]{ " + header + " }")

    with open('header.tex', 'r') as file:
        data = file.readlines()

    # insert the header, note that you have to add a newline
    data[4] = header_string+'\n'

    # re-write header.tex file with new header string
    with open('header.tex', 'w') as file:
        file.writelines(data)


def remove_internal_links(root_path, link_type):
    """Find and replace all cross and same markdown internal links.

    The links will be replaced with plain text associated with it.
    """
    if link_type == 'cross':
        # regex that matches cross markdown links within a file
        # TODO: add more documentation explaining regex
        primary_pattern = re.compile(r'\[((?!http).[\w\s.\(\)`*/–]+)\]\(((?!http).+(\.md|\.yml|\.md#[\w\-\w]+))\)')  # noqa: E501
    elif link_type == 'same':
        # regex that matches references sections within the same markdown
        primary_pattern = re.compile(r'\[([\w\s.\(\)`*/–]+)\]\(([#\w\-._\w]+)\)')

    for root, dirs, files in sorted(os.walk(root_path)):
        for file in files:
            if file.endswith(".md"):
                with open(os.path.join(root, file), 'r') as markdown:
                    data = markdown.readlines()

                for ind, line in enumerate(data):
                    match = primary_pattern.search(line)

                    if match:
                        line = re.sub(primary_pattern,
                                      match.group().split('](')[0][1:], line)

                    data[ind] = line

                with open(os.path.join(root, file), 'w') as markdown:
                    markdown.writelines(data)


def modify_changelog():
    """Change first line of the changelog to markdown Heading 1.

    This modification makes sure that in the pdf build, changelog is a new
    chapter.
    """
    with open('src_copy/src/CHANGES.md', 'r') as file:
        data = file.readlines()

    data[0] = "# Changelog"

    with open('src_copy/src/CHANGES.md', 'w') as file:
        file.writelines(data)


def correct_table(table, offset=[0.0, 0.0], debug=False):
    """Create the corrected table.

    Compute the number of characters maximal in each table column and reformat each
    row in the table to make sure the first and second rows of the table have enough
    dashes (in proportion) and that fences are correctly aligned
    for correct rendering in the generated PDF.

    Parameters
    ----------
    table : list of list of str
        Table content extracted from the markdown file.
    offset : list of int
        Offset that is used to adjust the correction of number of dashes in the first (offset[0]) and
        second (offset[1]) columns by the number specified in percentage. Defaults to [0.0, 0.0].
    debug : bool
        If True, print debugging information. Defaults to False.

    Returns
    -------
    new_table : list of list of str
        List of corrected lines of the input table with corrected number of dashes and aligned fences.
        To be later joined with pipe characters (``|``).
    """
    # nb_of_rows = len(table)
    nb_of_cols = len(table[0]) - 2

    nb_of_chars = []
    for i, row in enumerate(table):
        # Ignore number of dashes in the count of characters
        if i != 1:
            nb_of_chars.append([len(elem) for elem in row])

    # sanity check: nb_of_chars is list of list, all nested lists must be of equal length
    if not len(set([len(i) for i in nb_of_chars])) == 1:
        print('ERROR for current table ... "nb_of_chars" is misaligned, see:\n')
        print(nb_of_chars)
        print('\nSkipping formatting of this table.\n')
        return table

    # Convert the list to a numpy array and computes the maximum number of chars for each column
    nb_of_chars_arr = np.array(nb_of_chars)
    max_chars_in_cols = nb_of_chars_arr.max(axis=0)
    max_chars = max_chars_in_cols.max()

    # Computes an equal number of dashes per column based on the maximal number of characters over the columns
    nb_of_dashes = max_chars
    prop_of_dashes = 1.0 / nb_of_cols

    # Adjust number of characters in first and second column based  offset parameter
    first_column_width = int(offset[0] * nb_of_dashes) + nb_of_dashes
    second_column_width = int(offset[1] * nb_of_dashes) + nb_of_dashes

    if debug:
        print('    - Number of chars in table cells: {}'.format(max_chars_in_cols))
        print('    - Number of dashes (per column): {}'.format(nb_of_dashes))
        print('    - Proportion of dashes (per column): {}'.format(prop_of_dashes))
        print('    - Final number of chars in first column: {}'.format(first_column_width))
        print('    - Final number of chars in second column: {}'.format(second_column_width))

    # Format the lines with correct number of dashes or whitespaces and
    # correct alignment of fences and populate the new table (A List of str)
    new_table = []
    for i, row in enumerate(table):

        if i == 1:
            str_format = ' {:-{align}{width}} '
        else:
            str_format = ' {:{align}{width}} '

        row_content = []
        for j, elem in enumerate(row):
            # Set the column width
            column_width = nb_of_dashes
            if j == 1:
                column_width = first_column_width
            elif j == 2:
                column_width = second_column_width

            if j == 0 or j == len(row) - 1:
                row_content.append(elem)
            else:
                # Handles alignment descriptors in pipe tables
                if '-:' in elem and ':-' in elem:
                    str_format = ' {:-{align}{width}}: '
                    row_content.append(str_format.format(':-', align='<', width=(column_width)))
                elif '-:' not in elem and ':-' in elem:
                    str_format = ' {:-{align}{width}} '
                    row_content.append(str_format.format(':-', align='<', width=(column_width)))
                elif '-:' in elem and ':-'not in elem:
                    str_format = ' {:-{align}{width}}: '
                    row_content.append(str_format.format('-', align='<', width=(column_width)))
                elif i == 1 and '-:' not in elem and ':-' not in elem:
                    str_format = ' {:-{align}{width}} '
                    row_content.append(str_format.format('-', align='<', width=(column_width)))
                else:
                    row_content.append(str_format.format(elem, align='<', width=(column_width)))

        new_table.append(row_content)

    return new_table


def _contains_table_start(line, debug=False):
    """Check if line is start of a md table."""
    is_table = False

    nb_of_pipes = line.count('|')
    nb_of_escaped_pipes = line.count(r'\|')
    nb_of_pipes = nb_of_pipes - nb_of_escaped_pipes
    nb_of_dashes = line.count('-')

    if debug:
        print('Number of dashes / pipes : {} / {}'.format(nb_of_dashes, nb_of_pipes))

    if nb_of_pipes > 2 and nb_of_dashes > 2:
        is_table = True

    return is_table


def correct_tables(root_path, debug=False):
    """Change tables in markdown files for correct rendering in PDF.

    This modification makes sure that the proportion and number of dashes (-) are
    sufficient enough for correct PDF rendering and fences (|) are correctly aligned.


    Parameters
    ----------
    root_path : str
        Path to the root directory containing the markdown files
    debug : bool
        If True, print debugging information. Defaults to False.

    Notes
    -----
    This function MUST respect escaped pipes (i.e., pipes preceded by a backslash),
    and not interpret them as table delimiters. Here this is implemented with a regex
    split and a negative lookbehind assertion [1]_.

    References
    ----------
    .. [1] https://stackoverflow.com/a/21107911/5201771
    """
    exclude_files = ['index.md', '01-contributors.md']
    for root, dirs, files in sorted(os.walk(root_path)):
        for file in files:
            if file.endswith(".md") and file not in exclude_files:
                print('Check tables in {}'.format(os.path.join(root, file)))

                # Load lines of the markdown file
                with open(os.path.join(root, file), 'r') as f:
                    content = f.readlines()

                table_mode = False
                start_line = 0
                new_content = []
                for line_nb, line in enumerate(content):
                    # Use dashes to detect where a table start and
                    # extract the header and the dashes lines
                    if not table_mode and _contains_table_start(line, debug):
                        # Initialize a list to store table rows
                        table = []

                        # Set table_mode to True such that the next lines
                        # will be append to the table list
                        table_mode = True

                        # Keep track of the line number where the table starts
                        start_line = line_nb-1

                        print('  * Detected table starting line {}'.format(start_line))
                        # Extract for each row (header and the one containing dashes)
                        # the content of each column and strip to remove extra whitespace
                        header_row = [c.strip() for c in re.split(r'(?<!\\)\|', content[line_nb-1])]
                        row = [c.strip() for c in re.split(r'(?<!\\)\|', line)]

                        # Add the two lines to the table row list
                        table.append(header_row)
                        table.append(row)

                    elif table_mode:
                        # Extract from the line string the content of each column
                        # and strip them to remove extra whitespace
                        row = [c.strip() for c in re.split(r'(?<!\\)\|', line)]

                        # Detect if this is the end of the table and add the row if not empty.
                        # The end of the table is reached when:
                        #  * the row is empty (len(row) <= 1)
                        #  * or the successive row is empty (len(content[line_nb]) > 1)
                        is_end_of_table = False
                        if len(row) > 1:
                            table.append(row)
                            if line_nb < len(content) - 1:
                                if not len(content[line_nb]) > 1:
                                    is_end_of_table = True
                                    end_line = line_nb
                            elif line_nb == len(content) - 1:
                                is_end_of_table = True
                                end_line = line_nb
                        else:
                            is_end_of_table = True
                            end_line = line_nb - 1

                        # If the end of the table is reached, correct the table and
                        # append each corrected row (line) to the content of the new markdown content
                        if is_end_of_table:
                            print('    - End of table detected after line {}'.format(end_line))

                            # Set table_mode to False such that the script will look
                            # for a new table start at the next markdown line
                            table_mode = False

                            # Correct the given table
                            table = correct_table(table, debug=debug)
                            print('    - Table corrected')
                            if debug:
                                print(table)

                            # Update the corresponding lines in
                            # the markdown with the corrected table
                            count = 0
                            for i, new_line in enumerate(content):
                                if i == start_line:
                                    new_content.pop()
                                if i >= start_line and i < end_line:
                                    new_content.append('|'.join(table[count])+' \n')
                                    count += 1
                                elif i == end_line:
                                    new_content.append('|'.join(table[count])+' \n\n')
                                    count += 1
                            print('    - Appended corrected table lines to the new markdown content')
                    else:
                        new_content.append(line)

                    line_nb += 1

                # Overwrite with the new markdown content
                with open(os.path.join(root, file), 'w') as f:
                    f.writelines(new_content)


def edit_titlepage():
    """Add title and version number of the specification to the titlepage."""
    title, version_number, build_date = extract_header_string()

    with open('cover.tex', 'r') as file:
        data = file.readlines()

    data[-1] = ("\\textsc{\large "+version_number+"}" +
                "\\\\[0.5cm]" +
                "{\large " +
                build_date +
                "}" +
                "\\\\[2cm]" +
                "\\vfill" +
                "\\end{titlepage}")

    with open('cover.tex', 'w') as file:
        data = file.writelines(data)


def process_macros(duplicated_src_dir_path):
    """Search for mkdocs macros in the specification, run the embedded
    functions, and replace the macros with their outputs.

    Parameters
    ----------
    duplicated_src_dir_path : str
        Location of the files from the specification.

    Notes
    -----
    Macros are embedded snippets of Python code that are run as part of the
    mkdocs build, when generating the website version of the specification.

    Warning
    -------
    This function searches specifically for the mkdocs macros plugin's
    delimiters ("{{" and "}}"). Therefore, those characters should not be used
    in the specification for any purposes other than running macros.
    """
    for root, dirs, files in os.walk(duplicated_src_dir_path):
        for name in files:
            # Only edit markdown files
            if not name.lower().endswith(".md"):
                continue

            filename = os.path.join(root, name)
            with open(filename, "r") as fo:
                contents = fo.read()

            # Replace code snippets in the text with their outputs
            matches = re.findall(re.compile("({{.*?}})", re.DOTALL), contents)
            for m in matches:
                # Remove macro delimiters to get *just* the function call
                function_string = m.strip("{} ")
                # Replace prefix with module name
                function_string = function_string.replace(
                    "MACROS___",
                    "macros."
                )
                # switch "use_pipe" flag OFF to render examples
                if "make_filetree_example" in function_string:
                    function_string = function_string.replace(
                    ")",
                    ", False)"
                    )
                # Run the function to get the output
                new = eval(function_string)
                # Replace the code snippet with the function output
                contents = contents.replace(m, new)

            with open(filename, "w") as fo:
                fo.write(contents)


if __name__ == '__main__':

    duplicated_src_dir_path = 'src_copy/src'

    # Step 1: make a copy of the src directory in the current directory
    copy_src()

    # Step 2: run mkdocs macros embedded in markdown files
    process_macros(duplicated_src_dir_path)

    # Step 3: copy BIDS_logo to images directory of the src_copy directory
    copy_bids_logo()

    # Step 4: copy images from subdirectories of src_copy directory
    copy_images(duplicated_src_dir_path)
    subprocess.call("mv src_copy/src/images/images/* src_copy/src/images/",
                    shell=True)

    # Step 5: extract the latest version number, date and title
    extract_header_string()
    add_header()

    edit_titlepage()

    # Step 6: modify changelog to be a level 1 heading to facilitate section
    # separation
    modify_changelog()

    # Step 7: remove all internal links
    remove_internal_links(duplicated_src_dir_path, 'cross')
    remove_internal_links(duplicated_src_dir_path, 'same')

    # Step 8: correct number of dashes and fences alignment for rendering tables in PDF
    correct_tables(duplicated_src_dir_path)
=======
"""Process the markdown files.

The purpose of the script is to create a duplicate src directory within which
all of the markdown files are processed to match the specifications of building
a pdf from multiple markdown files using the pandoc library (***add link to
pandoc library documentation***) with pdf specific text rendering in mind as
well.
"""

import os
import re
import subprocess
import sys
from datetime import datetime

import numpy as np

sys.path.append("../tools/")
from schemacode import macros


def run_shell_cmd(command):
    """Run shell/bash commands passed as a string using subprocess module."""
    process = subprocess.Popen(command.split(), stdout=subprocess.PIPE,
                               stderr=subprocess.PIPE)
    output = process.stdout.read()

    return output.decode('utf-8')


def copy_src():
    """Duplicate src directory to a new but temp directory named 'src_copy'."""
    # source and target directories
    src_path = "../src/"
    target_path = "src_copy"

    # make new directory
    mkdir_cmd = "mkdir "+target_path
    run_shell_cmd(mkdir_cmd)

    # copy contents of src directory
    copy_cmd = "cp -R "+src_path+" "+target_path
    run_shell_cmd(copy_cmd)


def copy_bids_logo():
    """Copy BIDS_logo.jpg from the BIDS_logo dir in the root of the repo."""
    run_shell_cmd("cp ../BIDS_logo/BIDS_logo.jpg src_copy/src/images/")


def copy_images(root_path):
    """Copy images.

    Will be done from images directory of subdirectories to images directory
    in the src directory
    """
    subdir_list = []

    # walk through the src directory to find subdirectories named 'images'
    # and copy contents to the 'images' directory in the duplicate src
    # directory
    for root, dirs, files in sorted(os.walk(root_path)):
        if 'images' in dirs:
            subdir_list.append(root)

    for each in subdir_list:
        if each != root_path:
            run_shell_cmd("cp -R "+each+"/images"+" "+root_path+"/images/")


def extract_header_string():
    """Extract the latest release's version number and date from CHANGES.md."""
    run_shell_cmd("cp ../mkdocs.yml src_copy/")

    with open(os.path.join(os.path.dirname(__file__), 'src_copy/mkdocs.yml'), 'r') as file:
        data = file.readlines()

    header_string = data[0].split(": ")[1]

    title = " ".join(header_string.split()[0:4])
    version_number = header_string.split()[-1]
    build_date = datetime.today().strftime('%Y-%m-%d')

    return title, version_number, build_date


def add_header():
    """Add the header string extracted from changelog to header.tex file."""
    title, version_number, build_date = extract_header_string()
    header = " ".join([title, version_number, build_date])

    # creating a header string with latest version number and date
    header_string = (r"\fancyhead[L]{ " + header + " }")

    with open('header.tex', 'r') as file:
        data = file.readlines()

    # insert the header, note that you have to add a newline
    data[4] = header_string+'\n'

    # re-write header.tex file with new header string
    with open('header.tex', 'w') as file:
        file.writelines(data)


def remove_internal_links(root_path, link_type):
    """Find and replace all cross and same markdown internal links.

    The links will be replaced with plain text associated with it.
    """
    if link_type == 'cross':
        # regex that matches cross markdown links within a file
        # TODO: add more documentation explaining regex
        primary_pattern = re.compile(r'\[((?!http).[\w\s.\(\)`*/–]+)\]\(((?!http).+(\.md|\.yml|\.md#[\w\-\w]+))\)')  # noqa: E501
    elif link_type == 'same':
        # regex that matches references sections within the same markdown
        primary_pattern = re.compile(r'\[([\w\s.\(\)`*/–]+)\]\(([#\w\-._\w]+)\)')

    for root, dirs, files in sorted(os.walk(root_path)):
        for file in files:
            if file.endswith(".md"):
                with open(os.path.join(root, file), 'r') as markdown:
                    data = markdown.readlines()

                for ind, line in enumerate(data):
                    match = primary_pattern.search(line)

                    if match:
                        line = re.sub(primary_pattern,
                                      match.group().split('](')[0][1:], line)

                    data[ind] = line

                with open(os.path.join(root, file), 'w') as markdown:
                    markdown.writelines(data)


def modify_changelog():
    """Change first line of the changelog to markdown Heading 1.

    This modification makes sure that in the pdf build, changelog is a new
    chapter.
    """
    with open('src_copy/src/CHANGES.md', 'r') as file:
        data = file.readlines()

    data[0] = "# Changelog"

    with open('src_copy/src/CHANGES.md', 'w') as file:
        file.writelines(data)


def correct_table(table, offset=[0.0, 0.0], debug=False):
    """Create the corrected table.

    Compute the number of characters maximal in each table column and reformat each
    row in the table to make sure the first and second rows of the table have enough
    dashes (in proportion) and that fences are correctly aligned
    for correct rendering in the generated PDF.

    Parameters
    ----------
    table : list of list of str
        Table content extracted from the markdown file.
    offset : list of int
        Offset that is used to adjust the correction of number of dashes in the first (offset[0]) and
        second (offset[1]) columns by the number specified in percentage. Defaults to [0.0, 0.0].
    debug : bool
        If True, print debugging information. Defaults to False.

    Returns
    -------
    new_table : list of list of str
        List of corrected lines of the input table with corrected number of dashes and aligned fences.
        To be later joined with pipe characters (``|``).
    """
    # nb_of_rows = len(table)
    nb_of_cols = len(table[0]) - 2

    nb_of_chars = []
    for i, row in enumerate(table):
        # Ignore number of dashes in the count of characters
        if i != 1:
            nb_of_chars.append([len(elem) for elem in row])

    # sanity check: nb_of_chars is list of list, all nested lists must be of equal length
    if not len(set([len(i) for i in nb_of_chars])) == 1:
        print('ERROR for current table ... "nb_of_chars" is misaligned, see:\n')
        print(nb_of_chars)
        print('\nSkipping formatting of this table.\n')
        return table

    # Convert the list to a numpy array and computes the maximum number of chars for each column
    nb_of_chars_arr = np.array(nb_of_chars)
    max_chars_in_cols = nb_of_chars_arr.max(axis=0)
    max_chars = max_chars_in_cols.max()

    # Computes an equal number of dashes per column based on the maximal number of characters over the columns
    nb_of_dashes = max_chars
    prop_of_dashes = 1.0 / nb_of_cols

    # Adjust number of characters in first and second column based  offset parameter
    first_column_width = int(offset[0] * nb_of_dashes) + nb_of_dashes
    second_column_width = int(offset[1] * nb_of_dashes) + nb_of_dashes

    if debug:
        print('    - Number of chars in table cells: {}'.format(max_chars_in_cols))
        print('    - Number of dashes (per column): {}'.format(nb_of_dashes))
        print('    - Proportion of dashes (per column): {}'.format(prop_of_dashes))
        print('    - Final number of chars in first column: {}'.format(first_column_width))
        print('    - Final number of chars in second column: {}'.format(second_column_width))

    # Format the lines with correct number of dashes or whitespaces and
    # correct alignment of fences and populate the new table (A List of str)
    new_table = []
    for i, row in enumerate(table):

        if i == 1:
            str_format = ' {:-{align}{width}} '
        else:
            str_format = ' {:{align}{width}} '

        row_content = []
        for j, elem in enumerate(row):
            # Set the column width
            column_width = nb_of_dashes
            if j == 1:
                column_width = first_column_width
            elif j == 2:
                column_width = second_column_width

            if j == 0 or j == len(row) - 1:
                row_content.append(elem)
            else:
                # Handles alignment descriptors in pipe tables
                if '-:' in elem and ':-' in elem:
                    str_format = ' {:-{align}{width}}: '
                    row_content.append(str_format.format(':-', align='<', width=(column_width)))
                elif '-:' not in elem and ':-' in elem:
                    str_format = ' {:-{align}{width}} '
                    row_content.append(str_format.format(':-', align='<', width=(column_width)))
                elif '-:' in elem and ':-'not in elem:
                    str_format = ' {:-{align}{width}}: '
                    row_content.append(str_format.format('-', align='<', width=(column_width)))
                elif i == 1 and '-:' not in elem and ':-' not in elem:
                    str_format = ' {:-{align}{width}} '
                    row_content.append(str_format.format('-', align='<', width=(column_width)))
                else:
                    row_content.append(str_format.format(elem, align='<', width=(column_width)))

        new_table.append(row_content)

    return new_table


def _contains_table_start(line, debug=False):
    """Check if line is start of a md table."""
    is_table = False

    nb_of_pipes = line.count('|')
    nb_of_escaped_pipes = line.count(r'\|')
    nb_of_pipes = nb_of_pipes - nb_of_escaped_pipes
    nb_of_dashes = line.count('-')

    if debug:
        print('Number of dashes / pipes : {} / {}'.format(nb_of_dashes, nb_of_pipes))

    if nb_of_pipes > 2 and nb_of_dashes > 2:
        is_table = True

    return is_table


def correct_tables(root_path, debug=False):
    """Change tables in markdown files for correct rendering in PDF.

    This modification makes sure that the proportion and number of dashes (-) are
    sufficient enough for correct PDF rendering and fences (|) are correctly aligned.


    Parameters
    ----------
    root_path : str
        Path to the root directory containing the markdown files
    debug : bool
        If True, print debugging information. Defaults to False.

    Notes
    -----
    This function MUST respect escaped pipes (i.e., pipes preceded by a backslash),
    and not interpret them as table delimiters. Here this is implemented with a regex
    split and a negative lookbehind assertion [1]_.

    References
    ----------
    .. [1] https://stackoverflow.com/a/21107911/5201771
    """
    exclude_files = ['index.md', '01-contributors.md']
    for root, dirs, files in sorted(os.walk(root_path)):
        for file in files:
            if file.endswith(".md") and file not in exclude_files:
                print('Check tables in {}'.format(os.path.join(root, file)))

                # Load lines of the markdown file
                with open(os.path.join(root, file), 'r') as f:
                    content = f.readlines()

                table_mode = False
                start_line = 0
                new_content = []
                for line_nb, line in enumerate(content):
                    # Use dashes to detect where a table start and
                    # extract the header and the dashes lines
                    if not table_mode and _contains_table_start(line, debug):
                        # Initialize a list to store table rows
                        table = []

                        # Set table_mode to True such that the next lines
                        # will be append to the table list
                        table_mode = True

                        # Keep track of the line number where the table starts
                        start_line = line_nb-1

                        print('  * Detected table starting line {}'.format(start_line))
                        # Extract for each row (header and the one containing dashes)
                        # the content of each column and strip to remove extra whitespace
                        header_row = [c.strip() for c in re.split(r'(?<!\\)\|', content[line_nb-1])]
                        row = [c.strip() for c in re.split(r'(?<!\\)\|', line)]

                        # Add the two lines to the table row list
                        table.append(header_row)
                        table.append(row)

                    elif table_mode:
                        # Extract from the line string the content of each column
                        # and strip them to remove extra whitespace
                        row = [c.strip() for c in re.split(r'(?<!\\)\|', line)]

                        # Detect if this is the end of the table and add the row if not empty.
                        # The end of the table is reached when:
                        #  * the row is empty (len(row) <= 1)
                        #  * or the successive row is empty (len(content[line_nb]) > 1)
                        is_end_of_table = False
                        if len(row) > 1:
                            table.append(row)
                            if line_nb < len(content) - 1:
                                if not len(content[line_nb]) > 1:
                                    is_end_of_table = True
                                    end_line = line_nb
                            elif line_nb == len(content) - 1:
                                is_end_of_table = True
                                end_line = line_nb
                        else:
                            is_end_of_table = True
                            end_line = line_nb - 1

                        # If the end of the table is reached, correct the table and
                        # append each corrected row (line) to the content of the new markdown content
                        if is_end_of_table:
                            print('    - End of table detected after line {}'.format(end_line))

                            # Set table_mode to False such that the script will look
                            # for a new table start at the next markdown line
                            table_mode = False

                            # Correct the given table
                            table = correct_table(table, debug=debug)
                            print('    - Table corrected')
                            if debug:
                                print(table)

                            # Update the corresponding lines in
                            # the markdown with the corrected table
                            count = 0
                            for i, new_line in enumerate(content):
                                if i == start_line:
                                    new_content.pop()
                                if i >= start_line and i < end_line:
                                    new_content.append('|'.join(table[count])+' \n')
                                    count += 1
                                elif i == end_line:
                                    new_content.append('|'.join(table[count])+' \n\n')
                                    count += 1
                            print('    - Appended corrected table lines to the new markdown content')
                    else:
                        new_content.append(line)

                    line_nb += 1

                # Overwrite with the new markdown content
                with open(os.path.join(root, file), 'w') as f:
                    f.writelines(new_content)


def edit_titlepage():
    """Add title and version number of the specification to the titlepage."""
    title, version_number, build_date = extract_header_string()

    with open('cover.tex', 'r') as file:
        data = file.readlines()

    data[-1] = ("\\textsc{\large "+version_number+"}" +
                "\\\\[0.5cm]" +
                "{\large " +
                build_date +
                "}" +
                "\\\\[2cm]" +
                "\\vfill" +
                "\\end{titlepage}")

    with open('cover.tex', 'w') as file:
        data = file.writelines(data)


def process_macros(duplicated_src_dir_path):
    """Search for mkdocs macros in the specification, run the embedded
    functions, and replace the macros with their outputs.

    Parameters
    ----------
    duplicated_src_dir_path : str
        Location of the files from the specification.

    Notes
    -----
    Macros are embedded snippets of Python code that are run as part of the
    mkdocs build, when generating the website version of the specification.

    Warning
    -------
    This function searches specifically for the mkdocs macros plugin's
    delimiters ("{{" and "}}"). Therefore, those characters should not be used
    in the specification for any purposes other than running macros.
    """
    for root, dirs, files in os.walk(duplicated_src_dir_path):
        for name in files:
            # Only edit markdown files
            if not name.lower().endswith(".md"):
                continue

            filename = os.path.join(root, name)
            with open(filename, "r") as fo:
                contents = fo.read()

            # Replace code snippets in the text with their outputs
            matches = re.findall(re.compile("({{.*?}})", re.DOTALL), contents)
            for m in matches:
                # Remove macro delimiters to get *just* the function call
                function_string = m.strip("{} ")
                # Replace prefix with module name
                function_string = function_string.replace(
                    "MACROS___",
                    "macros."
                )
                # Run the function to get the output
                new = eval(function_string)
                # Replace the code snippet with the function output
                contents = contents.replace(m, new)

            with open(filename, "w") as fo:
                fo.write(contents)


if __name__ == '__main__':

    duplicated_src_dir_path = 'src_copy/src'

    # Step 1: make a copy of the src directory in the current directory
    copy_src()

    # Step 2: run mkdocs macros embedded in markdown files
    process_macros(duplicated_src_dir_path)

    # Step 3: copy BIDS_logo to images directory of the src_copy directory
    copy_bids_logo()

    # Step 4: copy images from subdirectories of src_copy directory
    copy_images(duplicated_src_dir_path)
    subprocess.call("mv src_copy/src/images/images/* src_copy/src/images/",
                    shell=True)

    # Step 5: extract the latest version number, date and title
    extract_header_string()
    add_header()

    edit_titlepage()

    # Step 6: modify changelog to be a level 1 heading to facilitate section
    # separation
    modify_changelog()

    # Step 7: remove all internal links
    remove_internal_links(duplicated_src_dir_path, 'cross')
    remove_internal_links(duplicated_src_dir_path, 'same')

    # Step 8: correct number of dashes and fences alignment for rendering tables in PDF
    correct_tables(duplicated_src_dir_path)
>>>>>>> dd377aee
<|MERGE_RESOLUTION|>--- conflicted
+++ resolved
@@ -1,4 +1,3 @@
-<<<<<<< HEAD
 """Process the markdown files.
 
 The purpose of the script is to create a duplicate src directory within which
@@ -506,504 +505,4 @@
     remove_internal_links(duplicated_src_dir_path, 'same')
 
     # Step 8: correct number of dashes and fences alignment for rendering tables in PDF
-    correct_tables(duplicated_src_dir_path)
-=======
-"""Process the markdown files.
-
-The purpose of the script is to create a duplicate src directory within which
-all of the markdown files are processed to match the specifications of building
-a pdf from multiple markdown files using the pandoc library (***add link to
-pandoc library documentation***) with pdf specific text rendering in mind as
-well.
-"""
-
-import os
-import re
-import subprocess
-import sys
-from datetime import datetime
-
-import numpy as np
-
-sys.path.append("../tools/")
-from schemacode import macros
-
-
-def run_shell_cmd(command):
-    """Run shell/bash commands passed as a string using subprocess module."""
-    process = subprocess.Popen(command.split(), stdout=subprocess.PIPE,
-                               stderr=subprocess.PIPE)
-    output = process.stdout.read()
-
-    return output.decode('utf-8')
-
-
-def copy_src():
-    """Duplicate src directory to a new but temp directory named 'src_copy'."""
-    # source and target directories
-    src_path = "../src/"
-    target_path = "src_copy"
-
-    # make new directory
-    mkdir_cmd = "mkdir "+target_path
-    run_shell_cmd(mkdir_cmd)
-
-    # copy contents of src directory
-    copy_cmd = "cp -R "+src_path+" "+target_path
-    run_shell_cmd(copy_cmd)
-
-
-def copy_bids_logo():
-    """Copy BIDS_logo.jpg from the BIDS_logo dir in the root of the repo."""
-    run_shell_cmd("cp ../BIDS_logo/BIDS_logo.jpg src_copy/src/images/")
-
-
-def copy_images(root_path):
-    """Copy images.
-
-    Will be done from images directory of subdirectories to images directory
-    in the src directory
-    """
-    subdir_list = []
-
-    # walk through the src directory to find subdirectories named 'images'
-    # and copy contents to the 'images' directory in the duplicate src
-    # directory
-    for root, dirs, files in sorted(os.walk(root_path)):
-        if 'images' in dirs:
-            subdir_list.append(root)
-
-    for each in subdir_list:
-        if each != root_path:
-            run_shell_cmd("cp -R "+each+"/images"+" "+root_path+"/images/")
-
-
-def extract_header_string():
-    """Extract the latest release's version number and date from CHANGES.md."""
-    run_shell_cmd("cp ../mkdocs.yml src_copy/")
-
-    with open(os.path.join(os.path.dirname(__file__), 'src_copy/mkdocs.yml'), 'r') as file:
-        data = file.readlines()
-
-    header_string = data[0].split(": ")[1]
-
-    title = " ".join(header_string.split()[0:4])
-    version_number = header_string.split()[-1]
-    build_date = datetime.today().strftime('%Y-%m-%d')
-
-    return title, version_number, build_date
-
-
-def add_header():
-    """Add the header string extracted from changelog to header.tex file."""
-    title, version_number, build_date = extract_header_string()
-    header = " ".join([title, version_number, build_date])
-
-    # creating a header string with latest version number and date
-    header_string = (r"\fancyhead[L]{ " + header + " }")
-
-    with open('header.tex', 'r') as file:
-        data = file.readlines()
-
-    # insert the header, note that you have to add a newline
-    data[4] = header_string+'\n'
-
-    # re-write header.tex file with new header string
-    with open('header.tex', 'w') as file:
-        file.writelines(data)
-
-
-def remove_internal_links(root_path, link_type):
-    """Find and replace all cross and same markdown internal links.
-
-    The links will be replaced with plain text associated with it.
-    """
-    if link_type == 'cross':
-        # regex that matches cross markdown links within a file
-        # TODO: add more documentation explaining regex
-        primary_pattern = re.compile(r'\[((?!http).[\w\s.\(\)`*/–]+)\]\(((?!http).+(\.md|\.yml|\.md#[\w\-\w]+))\)')  # noqa: E501
-    elif link_type == 'same':
-        # regex that matches references sections within the same markdown
-        primary_pattern = re.compile(r'\[([\w\s.\(\)`*/–]+)\]\(([#\w\-._\w]+)\)')
-
-    for root, dirs, files in sorted(os.walk(root_path)):
-        for file in files:
-            if file.endswith(".md"):
-                with open(os.path.join(root, file), 'r') as markdown:
-                    data = markdown.readlines()
-
-                for ind, line in enumerate(data):
-                    match = primary_pattern.search(line)
-
-                    if match:
-                        line = re.sub(primary_pattern,
-                                      match.group().split('](')[0][1:], line)
-
-                    data[ind] = line
-
-                with open(os.path.join(root, file), 'w') as markdown:
-                    markdown.writelines(data)
-
-
-def modify_changelog():
-    """Change first line of the changelog to markdown Heading 1.
-
-    This modification makes sure that in the pdf build, changelog is a new
-    chapter.
-    """
-    with open('src_copy/src/CHANGES.md', 'r') as file:
-        data = file.readlines()
-
-    data[0] = "# Changelog"
-
-    with open('src_copy/src/CHANGES.md', 'w') as file:
-        file.writelines(data)
-
-
-def correct_table(table, offset=[0.0, 0.0], debug=False):
-    """Create the corrected table.
-
-    Compute the number of characters maximal in each table column and reformat each
-    row in the table to make sure the first and second rows of the table have enough
-    dashes (in proportion) and that fences are correctly aligned
-    for correct rendering in the generated PDF.
-
-    Parameters
-    ----------
-    table : list of list of str
-        Table content extracted from the markdown file.
-    offset : list of int
-        Offset that is used to adjust the correction of number of dashes in the first (offset[0]) and
-        second (offset[1]) columns by the number specified in percentage. Defaults to [0.0, 0.0].
-    debug : bool
-        If True, print debugging information. Defaults to False.
-
-    Returns
-    -------
-    new_table : list of list of str
-        List of corrected lines of the input table with corrected number of dashes and aligned fences.
-        To be later joined with pipe characters (``|``).
-    """
-    # nb_of_rows = len(table)
-    nb_of_cols = len(table[0]) - 2
-
-    nb_of_chars = []
-    for i, row in enumerate(table):
-        # Ignore number of dashes in the count of characters
-        if i != 1:
-            nb_of_chars.append([len(elem) for elem in row])
-
-    # sanity check: nb_of_chars is list of list, all nested lists must be of equal length
-    if not len(set([len(i) for i in nb_of_chars])) == 1:
-        print('ERROR for current table ... "nb_of_chars" is misaligned, see:\n')
-        print(nb_of_chars)
-        print('\nSkipping formatting of this table.\n')
-        return table
-
-    # Convert the list to a numpy array and computes the maximum number of chars for each column
-    nb_of_chars_arr = np.array(nb_of_chars)
-    max_chars_in_cols = nb_of_chars_arr.max(axis=0)
-    max_chars = max_chars_in_cols.max()
-
-    # Computes an equal number of dashes per column based on the maximal number of characters over the columns
-    nb_of_dashes = max_chars
-    prop_of_dashes = 1.0 / nb_of_cols
-
-    # Adjust number of characters in first and second column based  offset parameter
-    first_column_width = int(offset[0] * nb_of_dashes) + nb_of_dashes
-    second_column_width = int(offset[1] * nb_of_dashes) + nb_of_dashes
-
-    if debug:
-        print('    - Number of chars in table cells: {}'.format(max_chars_in_cols))
-        print('    - Number of dashes (per column): {}'.format(nb_of_dashes))
-        print('    - Proportion of dashes (per column): {}'.format(prop_of_dashes))
-        print('    - Final number of chars in first column: {}'.format(first_column_width))
-        print('    - Final number of chars in second column: {}'.format(second_column_width))
-
-    # Format the lines with correct number of dashes or whitespaces and
-    # correct alignment of fences and populate the new table (A List of str)
-    new_table = []
-    for i, row in enumerate(table):
-
-        if i == 1:
-            str_format = ' {:-{align}{width}} '
-        else:
-            str_format = ' {:{align}{width}} '
-
-        row_content = []
-        for j, elem in enumerate(row):
-            # Set the column width
-            column_width = nb_of_dashes
-            if j == 1:
-                column_width = first_column_width
-            elif j == 2:
-                column_width = second_column_width
-
-            if j == 0 or j == len(row) - 1:
-                row_content.append(elem)
-            else:
-                # Handles alignment descriptors in pipe tables
-                if '-:' in elem and ':-' in elem:
-                    str_format = ' {:-{align}{width}}: '
-                    row_content.append(str_format.format(':-', align='<', width=(column_width)))
-                elif '-:' not in elem and ':-' in elem:
-                    str_format = ' {:-{align}{width}} '
-                    row_content.append(str_format.format(':-', align='<', width=(column_width)))
-                elif '-:' in elem and ':-'not in elem:
-                    str_format = ' {:-{align}{width}}: '
-                    row_content.append(str_format.format('-', align='<', width=(column_width)))
-                elif i == 1 and '-:' not in elem and ':-' not in elem:
-                    str_format = ' {:-{align}{width}} '
-                    row_content.append(str_format.format('-', align='<', width=(column_width)))
-                else:
-                    row_content.append(str_format.format(elem, align='<', width=(column_width)))
-
-        new_table.append(row_content)
-
-    return new_table
-
-
-def _contains_table_start(line, debug=False):
-    """Check if line is start of a md table."""
-    is_table = False
-
-    nb_of_pipes = line.count('|')
-    nb_of_escaped_pipes = line.count(r'\|')
-    nb_of_pipes = nb_of_pipes - nb_of_escaped_pipes
-    nb_of_dashes = line.count('-')
-
-    if debug:
-        print('Number of dashes / pipes : {} / {}'.format(nb_of_dashes, nb_of_pipes))
-
-    if nb_of_pipes > 2 and nb_of_dashes > 2:
-        is_table = True
-
-    return is_table
-
-
-def correct_tables(root_path, debug=False):
-    """Change tables in markdown files for correct rendering in PDF.
-
-    This modification makes sure that the proportion and number of dashes (-) are
-    sufficient enough for correct PDF rendering and fences (|) are correctly aligned.
-
-
-    Parameters
-    ----------
-    root_path : str
-        Path to the root directory containing the markdown files
-    debug : bool
-        If True, print debugging information. Defaults to False.
-
-    Notes
-    -----
-    This function MUST respect escaped pipes (i.e., pipes preceded by a backslash),
-    and not interpret them as table delimiters. Here this is implemented with a regex
-    split and a negative lookbehind assertion [1]_.
-
-    References
-    ----------
-    .. [1] https://stackoverflow.com/a/21107911/5201771
-    """
-    exclude_files = ['index.md', '01-contributors.md']
-    for root, dirs, files in sorted(os.walk(root_path)):
-        for file in files:
-            if file.endswith(".md") and file not in exclude_files:
-                print('Check tables in {}'.format(os.path.join(root, file)))
-
-                # Load lines of the markdown file
-                with open(os.path.join(root, file), 'r') as f:
-                    content = f.readlines()
-
-                table_mode = False
-                start_line = 0
-                new_content = []
-                for line_nb, line in enumerate(content):
-                    # Use dashes to detect where a table start and
-                    # extract the header and the dashes lines
-                    if not table_mode and _contains_table_start(line, debug):
-                        # Initialize a list to store table rows
-                        table = []
-
-                        # Set table_mode to True such that the next lines
-                        # will be append to the table list
-                        table_mode = True
-
-                        # Keep track of the line number where the table starts
-                        start_line = line_nb-1
-
-                        print('  * Detected table starting line {}'.format(start_line))
-                        # Extract for each row (header and the one containing dashes)
-                        # the content of each column and strip to remove extra whitespace
-                        header_row = [c.strip() for c in re.split(r'(?<!\\)\|', content[line_nb-1])]
-                        row = [c.strip() for c in re.split(r'(?<!\\)\|', line)]
-
-                        # Add the two lines to the table row list
-                        table.append(header_row)
-                        table.append(row)
-
-                    elif table_mode:
-                        # Extract from the line string the content of each column
-                        # and strip them to remove extra whitespace
-                        row = [c.strip() for c in re.split(r'(?<!\\)\|', line)]
-
-                        # Detect if this is the end of the table and add the row if not empty.
-                        # The end of the table is reached when:
-                        #  * the row is empty (len(row) <= 1)
-                        #  * or the successive row is empty (len(content[line_nb]) > 1)
-                        is_end_of_table = False
-                        if len(row) > 1:
-                            table.append(row)
-                            if line_nb < len(content) - 1:
-                                if not len(content[line_nb]) > 1:
-                                    is_end_of_table = True
-                                    end_line = line_nb
-                            elif line_nb == len(content) - 1:
-                                is_end_of_table = True
-                                end_line = line_nb
-                        else:
-                            is_end_of_table = True
-                            end_line = line_nb - 1
-
-                        # If the end of the table is reached, correct the table and
-                        # append each corrected row (line) to the content of the new markdown content
-                        if is_end_of_table:
-                            print('    - End of table detected after line {}'.format(end_line))
-
-                            # Set table_mode to False such that the script will look
-                            # for a new table start at the next markdown line
-                            table_mode = False
-
-                            # Correct the given table
-                            table = correct_table(table, debug=debug)
-                            print('    - Table corrected')
-                            if debug:
-                                print(table)
-
-                            # Update the corresponding lines in
-                            # the markdown with the corrected table
-                            count = 0
-                            for i, new_line in enumerate(content):
-                                if i == start_line:
-                                    new_content.pop()
-                                if i >= start_line and i < end_line:
-                                    new_content.append('|'.join(table[count])+' \n')
-                                    count += 1
-                                elif i == end_line:
-                                    new_content.append('|'.join(table[count])+' \n\n')
-                                    count += 1
-                            print('    - Appended corrected table lines to the new markdown content')
-                    else:
-                        new_content.append(line)
-
-                    line_nb += 1
-
-                # Overwrite with the new markdown content
-                with open(os.path.join(root, file), 'w') as f:
-                    f.writelines(new_content)
-
-
-def edit_titlepage():
-    """Add title and version number of the specification to the titlepage."""
-    title, version_number, build_date = extract_header_string()
-
-    with open('cover.tex', 'r') as file:
-        data = file.readlines()
-
-    data[-1] = ("\\textsc{\large "+version_number+"}" +
-                "\\\\[0.5cm]" +
-                "{\large " +
-                build_date +
-                "}" +
-                "\\\\[2cm]" +
-                "\\vfill" +
-                "\\end{titlepage}")
-
-    with open('cover.tex', 'w') as file:
-        data = file.writelines(data)
-
-
-def process_macros(duplicated_src_dir_path):
-    """Search for mkdocs macros in the specification, run the embedded
-    functions, and replace the macros with their outputs.
-
-    Parameters
-    ----------
-    duplicated_src_dir_path : str
-        Location of the files from the specification.
-
-    Notes
-    -----
-    Macros are embedded snippets of Python code that are run as part of the
-    mkdocs build, when generating the website version of the specification.
-
-    Warning
-    -------
-    This function searches specifically for the mkdocs macros plugin's
-    delimiters ("{{" and "}}"). Therefore, those characters should not be used
-    in the specification for any purposes other than running macros.
-    """
-    for root, dirs, files in os.walk(duplicated_src_dir_path):
-        for name in files:
-            # Only edit markdown files
-            if not name.lower().endswith(".md"):
-                continue
-
-            filename = os.path.join(root, name)
-            with open(filename, "r") as fo:
-                contents = fo.read()
-
-            # Replace code snippets in the text with their outputs
-            matches = re.findall(re.compile("({{.*?}})", re.DOTALL), contents)
-            for m in matches:
-                # Remove macro delimiters to get *just* the function call
-                function_string = m.strip("{} ")
-                # Replace prefix with module name
-                function_string = function_string.replace(
-                    "MACROS___",
-                    "macros."
-                )
-                # Run the function to get the output
-                new = eval(function_string)
-                # Replace the code snippet with the function output
-                contents = contents.replace(m, new)
-
-            with open(filename, "w") as fo:
-                fo.write(contents)
-
-
-if __name__ == '__main__':
-
-    duplicated_src_dir_path = 'src_copy/src'
-
-    # Step 1: make a copy of the src directory in the current directory
-    copy_src()
-
-    # Step 2: run mkdocs macros embedded in markdown files
-    process_macros(duplicated_src_dir_path)
-
-    # Step 3: copy BIDS_logo to images directory of the src_copy directory
-    copy_bids_logo()
-
-    # Step 4: copy images from subdirectories of src_copy directory
-    copy_images(duplicated_src_dir_path)
-    subprocess.call("mv src_copy/src/images/images/* src_copy/src/images/",
-                    shell=True)
-
-    # Step 5: extract the latest version number, date and title
-    extract_header_string()
-    add_header()
-
-    edit_titlepage()
-
-    # Step 6: modify changelog to be a level 1 heading to facilitate section
-    # separation
-    modify_changelog()
-
-    # Step 7: remove all internal links
-    remove_internal_links(duplicated_src_dir_path, 'cross')
-    remove_internal_links(duplicated_src_dir_path, 'same')
-
-    # Step 8: correct number of dashes and fences alignment for rendering tables in PDF
-    correct_tables(duplicated_src_dir_path)
->>>>>>> dd377aee
+    correct_tables(duplicated_src_dir_path)