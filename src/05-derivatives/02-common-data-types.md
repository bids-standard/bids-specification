# Common data types

## Processed, coregistered and/or resampled volumes

Template:

```Text
<pipeline_name>/
    sub-<participant_label>/
<<<<<<< HEAD
        anat|func|dwi/
        <source_keywords>[_space-<space>][_desc-<label>][_res-<index>][_den-<label>]_<suffix>.<ext>
=======
        anat|func|dwi|meg|eeg|ieeg|beh/
        <source_keywords>[_space-<space>][_res-<index>][_den-<label>][_desc-<label>]_<suffix>.<ext>
>>>>>>> 6f215335
```

Processing in this context means transformations of data that does not change
the number of dimensions of the input and are not explicitly covered by other
data types in the specification. Examples:

 -  Motion-corrected, temporally denoised, and transformed to MNI space bold files.
 -  Inhomogeneity corrected and skull stripped T1w files.
 -  Motion-corrected DWI files.
 -  Time-domain filtered and ICA cleaned EEG data

The `space` keyword is recomended to distinguish files with different underlying
coordinate systems or registered to different reference maps. The
`desc` keyword is a general purpose field with freeform values. To distinguish
between multiple different versions of processing for the same input data the
`desc` keyword should be used.

Note that even though `space` and `desc` are
optional at least one of them needs to be defined to avoid name conflict with
the raw file.

**Sampling**. When two or more instances of a given derivative are provided with resolution
<<<<<<< HEAD
(or surface sampling density) being the only difference between them, then the `res` 
(for *resolution* of volumetric data) and/or `den` (for *density* of non-parametric surfaces)
SHOULD be used to avoid name conflicts.
Note that only CIFTI files combining both regularly gridded and surface sampled data 
=======
(or surface sampling density) being the only difference between them, then the `res`
(for *resolution* of regularly sampled N-D data) and/or `den` (for *density* of non-parametric 
surfaces) SHOULD be used to avoid name conflicts.
Note that only files combining both regularly sampled (e.g., gridded) and surface sampled data
>>>>>>> 6f215335
(and their downstream derivatives) are allowed to present both `res` and `den` keywords
simultaneously.

Examples:

```Text
pipeline1/
    sub-001/
        func/
            sub-001_task-rest_run-1_space-MNI305_res-1_bold.nii.gz
            sub-001_task-rest_run-1_space-MNI305_res-2_bold.nii.gz
            sub-001_task-rest_run-1_space-MNI305_bold.json
```

```Text
pipeline1/
    sub-001/
        func/
            sub-001_task-rest_run-1_desc-MC_bold.nii.gz
            sub-001_task-rest_run-1_desc-MC_bold.json
```

```Text
pipeline1/
    sub-001/
        func/
            sub-001_task-rest_run-1_desc-fmriprep_bold.nii.gz
            sub-001_task-rest_run-1_desc-fmriprep_bold.json
```

All REQUIRED metadata fields coming from a derivative file’s source file(s) MUST
be propagated to the JSON description of the derivative unless the processing
makes them invalid (e.g., if a source 4D image is averaged to create a single
static volume, a SamplingFrequency property would no longer be relevant). In
addition, all processed files include the following metadata JSON fields:

| **Key name**  | **Description**                                                                                                              |
| ------------- | ---------------------------------------------------------------------------------------------------------------------------- |
| SkullStripped | REQUIRED. Boolean. Whether the volume was skull stripped (non-brain voxels set to zero) or not.                              |
| Resolution    | REQUIRED if `res` keyword present. Dictionary of Indexes to Strings. Specifies the interpretation of the resolution keyword. |
<<<<<<< HEAD
| Density       | REQUIRED if `den` keyword present. Dictionary of Strings to Strings. Specifies the interpretation of the resolution keyword. |
=======
| Density       | REQUIRED if `den` keyword present. Dictionary of Strings to Strings. Specifies the interpretation of the density keyword. |
>>>>>>> 6f215335

Example JSON file corresponding to `pipeline1/sub-001/func/sub-001_task-rest_run-1_space-MNI305_bold.json` above:

```JSON
{
  "SkullStripped": true,
  "Resolution": {
<<<<<<< HEAD
    "1": "MNI305 1mm isotropic resolution",
    "2": "MNI305 2mm isotropic resolution"
  }
}
```

Example of CIFTI files having both `res` and `den` keywords:
=======
    "1": "Matched with original BOLD resolution (2x2x3 mm^3)",
    "2": "Matched with high-resolution T1w (0.7mm, isotropic)"
  }
}
```

Example of CIFTI files (i.e., a file that combines regularly sampled data
and non-parametric surfaces) having both `res` and `den` keywords:
>>>>>>> 6f215335

```Text
pipeline1/
    sub-001/
        func/
            sub-001_task-rest_run-1_res-1_den-10k_bold.dtseries.nii
            sub-001_task-rest_run-1_res-1_den-41k_bold.dtseries.nii
            sub-001_task-rest_run-1_bold.dtseries.json
```

And the corresponding `sub-001_task-rest_run-1_bold.dtseries.json` file:

```JSON
{
    "SkullStripped": true,
    "Resolution": {
<<<<<<< HEAD
        "1": "MNI152NLin6Asym 1.6mm isotropic"
    },
    "Density": {
        "10k": "fsaverage5 (5th order icosahedron) - 10242 vertices per hemisphere",
        "41k": "fsaverage6 (6th order icosahedron) - 40962 vertices per hemisphere"
=======
        "1": "Matched with MNI152NLin6Asym 1.6mm isotropic"
    },
    "Density": {
        "10k": "10242 vertices per hemisphere (5th order icosahedron)",
        "41k": "40962 vertices per hemisphere (6th order icosahedron)"
>>>>>>> 6f215335
    }
}
```

## Masks

Template:

```Text
<pipeline_name>/
    sub-<participant_label>/
        anat|func|dwi/
        <source_keywords>[_space-<space>][_desc-<label>]_mask.nii.gz
```

A binary (1 - inside, 0 - outside) mask in the space defined by `<space>`. By
default (i.e., if no transformation has taken place) the value of `space` should
be set to `orig`.

JSON metadata fields:

| **Key name** | **Description**                                                                                                                                |
| ------------ |----------------------------------------------------------------------------------------------------------------------------------------------- |
| RawSources   | Same as defined in [Introduction](01-introduction.md), but elevated from OPTIONAL to REQUIRED                                                  |
| Type         | RECOMMENDED. Short identifier of the mask. Reserved values: `Brain` - brain mask, `Lesion` - lesion mask, `Face` - face mask, `ROI` - ROI mask |

Examples:

```Text
func_loc/
    sub-001/
        func/
           sub-001_task-rest_run-1_space-MNI305_desc-PFC_mask.nii.gz
           sub-001_task-rest_run-1_space-MNI305_desc-PFC_mask.json
```

```Text
manual_masks/
    sub-001/
        anat/
            sub-001_desc-tumor_mask.nii.gz
            sub-001_desc-tumor_mask.json
```

## Segmentations and parcellations

Common JSON metadata fields:

| **Key name** | **Description**                                                                                    |
| ------------ | -------------------------------------------------------------------------------------------------- |
| Manual       | OPTIONAL. Boolean. Indicates if the segmenation was performed manually or via an automated process |
| Atlas        | OPTIONAL. Which atlas (if any) was used to derive the segmentation.                                |

### Discrete Segmentations

Discrete segmentations of brain tissue represent each tissue class with a unique
integer label in a 3D volume. See [Anatomical Labels](#anatomical-labels) for interpretation how
integer values map to tissue classes.

Template:

```Text
<pipeline_name>/
    sub-<participant_label>/
        anat|func|dwi/
            <source_keywords>[_space-<space>]_dseg.nii.gz
```

Example:

```Text
pipeline/
    sub-001/
        anat/
            sub-001_space-orig_dseg.nii.gz
            sub-001_space-orig_dseg.json
```

A segmentation could be a binary mask that functions as a discrete `label` for a
single structure. In this case, the label key must be used to specify the
corresponding structure. For example:

```Text
pipeline/
    sub-001/
        anat/
            sub-001_space-orig_label-GM_dseg.nii.gz
```

See [Anatomical Labels](#anatomical-labels) for reserved key values for `label`.

### Probabilistic Segmentations

Probabilistic segmentations of brain tissue represent a single tissue class with
values ranging from 0 to 1 in individual 3D volumes or across multiple frames.
Similarly to a discrete, binary segmentation, the label key can be used to
specify the corresponding structure.

Template:

```Text
<pipeline_name>/
    sub-<participant_label>/
        func|anat|dwi/
            <source_keywords>[space-<space>][_label-<label>]_probseg.nii.gz
```

Example:

```Text
pipeline/
    sub-001/
        anat/
            sub-001_space-orig_label-BG_probseg.nii.gz
            sub-001_space-orig_label-WM_probseg.nii.gz
```

See [Anatomical labels](#anatomical-labels) for reserved key values for `label`.

A 4D probabilistic segmentation, in which each frame corresponds to a different
tissue class, must provide a label mapping in its JSON sidecar. For example:

```Text
pipeline/
    sub-001/
	    anat/
		    sub-001_space-orig_probseg.nii.gz
		    sub-001_space-orig_probseg.json
```

The JSON sidecar must include the label-map key that specifies a tissue label
for each volume:

```JSON
{
    "LabelMap": [
        "BG",
        "WM",
        "GM"
        ]
}
```

Values of `label` need to map to Abbreviations defined in [Anatomical Labels](#anatomical-labels).

### Surface Parcellations

Discrete parcellations (surface segmentations) of cortical structures should be
stored as GIFTI or CIFTI file.

Template:

```Text
<pipeline_name>/
    sub-<participant_label>/
        anat/
            <source_keywords>[_hemi-{L|R}][_space-<space>]_dseg.{label.gii|dlabel.nii}
```

The REQUIRED extension for GIFTI parcellations is `.label.gii`. The `hemi` tag is
REQUIRED for GIFTI files. For example:

```Text
pipeline/
    sub-001/
        anat/
            sub-001_hemi-L_dparc.label.gii
            sub-001_hemi-R_dparc.label.gii
```

The REQUIRED extension for CIFTI parcellations is `.dlabel.nii`. For example:

```Text
pipeline/
    sub-001/
        anat/
            sub-001_dparc.dlabel.nii
            sub-001_dparc.dlabel.nii
```

### Anatomical Labels

BIDS supplies a standard, generic label-index dictionary, defined in the table
below, that contains common tissue classes and can be used to map segmentations
(and parcellations) between lookup tables.

| Integer value | Description             | Abbreviation (label) |
| ------------- | ----------------------- | -------------------- |
| 0             | Background              | BG                   |
| 1             | Grey Matter             | GM                   |
| 2             | White Matter            | WM                   |
| 3             | Cerebrospinal Fluid     | CSF                  |
| 4             | Grey and White Matter   | GWM                  |
| 5             | Bone                    | B                    |
| 6             | Soft Tissue             | ST                   |
| 7             | Non-brain               | NB                   |
| 8             | Lesion                  | L                    |
| 9             | Cortical Grey Matter    | CGM                  |
| 10            | Subcortical Grey Matter | SCGM                 |
| 11            | Brainstem               | BS                   |
| 12            | Cerebellum              | CBM                  |

These definitions can be overridden (or added to) by providing custom labels in
a sidecar `<matches>.tsv` file, in which `<matches>` corresponds to segmentation
filename.

Example:

```Text
pipeline/
    sub-001/
        anat/
            sub-001_space-orig_dseg.nii.gz
            sub-001_space-orig_dseg.tsv
```

Definitions can also be specified with a top-level dseg.tsv, which propagates to
segmentations in relative subdirectories.

Example:

```Text
pipeline/
    dseg.tsv
    sub-001/
        anat/
            sub-001_space-orig_dseg.nii.gz
```

These tsv lookup tables should contain the following columns:

| Column name | Description                                                             |
| ----------- | ----------------------------------------------------------------------- |
| index       | REQUIRED. The label integer index                                       |
| name        | REQUIRED. The unique label name                                         |
| abbr        | OPTIONAL. The unique label abbreviation                                 |
| mapping     | OPTIONAL. Corresponding integer label in the standard BIDS label lookup |
| color       | OPTIONAL. Hexadecimal. Label color for visualization                    |

An example, custom dseg.tsv that defines three labels:

```Text
index   name            abbr	color       mapping
100     "Grey Matter"	GM      #ff53bb	    1
101     "White Matter"	WM      #2f8bbe	    2
102     "Brainstem"     BS      #36de72	    11
```<|MERGE_RESOLUTION|>--- conflicted
+++ resolved
@@ -7,13 +7,8 @@
 ```Text
 <pipeline_name>/
     sub-<participant_label>/
-<<<<<<< HEAD
-        anat|func|dwi/
-        <source_keywords>[_space-<space>][_desc-<label>][_res-<index>][_den-<label>]_<suffix>.<ext>
-=======
         anat|func|dwi|meg|eeg|ieeg|beh/
         <source_keywords>[_space-<space>][_res-<index>][_den-<label>][_desc-<label>]_<suffix>.<ext>
->>>>>>> 6f215335
 ```
 
 Processing in this context means transformations of data that does not change
@@ -36,17 +31,10 @@
 the raw file.
 
 **Sampling**. When two or more instances of a given derivative are provided with resolution
-<<<<<<< HEAD
-(or surface sampling density) being the only difference between them, then the `res` 
-(for *resolution* of volumetric data) and/or `den` (for *density* of non-parametric surfaces)
-SHOULD be used to avoid name conflicts.
-Note that only CIFTI files combining both regularly gridded and surface sampled data 
-=======
 (or surface sampling density) being the only difference between them, then the `res`
 (for *resolution* of regularly sampled N-D data) and/or `den` (for *density* of non-parametric 
 surfaces) SHOULD be used to avoid name conflicts.
 Note that only files combining both regularly sampled (e.g., gridded) and surface sampled data
->>>>>>> 6f215335
 (and their downstream derivatives) are allowed to present both `res` and `den` keywords
 simultaneously.
 
@@ -87,27 +75,15 @@
 | ------------- | ---------------------------------------------------------------------------------------------------------------------------- |
 | SkullStripped | REQUIRED. Boolean. Whether the volume was skull stripped (non-brain voxels set to zero) or not.                              |
 | Resolution    | REQUIRED if `res` keyword present. Dictionary of Indexes to Strings. Specifies the interpretation of the resolution keyword. |
-<<<<<<< HEAD
-| Density       | REQUIRED if `den` keyword present. Dictionary of Strings to Strings. Specifies the interpretation of the resolution keyword. |
-=======
-| Density       | REQUIRED if `den` keyword present. Dictionary of Strings to Strings. Specifies the interpretation of the density keyword. |
->>>>>>> 6f215335
-
-Example JSON file corresponding to `pipeline1/sub-001/func/sub-001_task-rest_run-1_space-MNI305_bold.json` above:
+| Density       | REQUIRED if `den` keyword present. Dictionary of Strings to Strings. Specifies the interpretation of the density keyword.    |
+
+Example JSON file corresponding to
+`pipeline1/sub-001/func/sub-001_task-rest_run-1_space-MNI305_bold.json` above:
 
 ```JSON
 {
   "SkullStripped": true,
   "Resolution": {
-<<<<<<< HEAD
-    "1": "MNI305 1mm isotropic resolution",
-    "2": "MNI305 2mm isotropic resolution"
-  }
-}
-```
-
-Example of CIFTI files having both `res` and `den` keywords:
-=======
     "1": "Matched with original BOLD resolution (2x2x3 mm^3)",
     "2": "Matched with high-resolution T1w (0.7mm, isotropic)"
   }
@@ -116,7 +92,6 @@
 
 Example of CIFTI files (i.e., a file that combines regularly sampled data
 and non-parametric surfaces) having both `res` and `den` keywords:
->>>>>>> 6f215335
 
 ```Text
 pipeline1/
@@ -133,19 +108,11 @@
 {
     "SkullStripped": true,
     "Resolution": {
-<<<<<<< HEAD
-        "1": "MNI152NLin6Asym 1.6mm isotropic"
-    },
-    "Density": {
-        "10k": "fsaverage5 (5th order icosahedron) - 10242 vertices per hemisphere",
-        "41k": "fsaverage6 (6th order icosahedron) - 40962 vertices per hemisphere"
-=======
         "1": "Matched with MNI152NLin6Asym 1.6mm isotropic"
     },
     "Density": {
         "10k": "10242 vertices per hemisphere (5th order icosahedron)",
         "41k": "40962 vertices per hemisphere (6th order icosahedron)"
->>>>>>> 6f215335
     }
 }
 ```
@@ -202,8 +169,8 @@
 ### Discrete Segmentations
 
 Discrete segmentations of brain tissue represent each tissue class with a unique
-integer label in a 3D volume. See [Anatomical Labels](#anatomical-labels) for interpretation how
-integer values map to tissue classes.
+integer label in a 3D volume. See [Anatomical Labels](#anatomical-labels) for
+interpretation how integer values map to tissue classes.
 
 Template:
 
@@ -271,9 +238,9 @@
 ```Text
 pipeline/
     sub-001/
-	    anat/
-		    sub-001_space-orig_probseg.nii.gz
-		    sub-001_space-orig_probseg.json
+        anat/
+            sub-001_space-orig_probseg.nii.gz
+            sub-001_space-orig_probseg.json
 ```
 
 The JSON sidecar must include the label-map key that specifies a tissue label
@@ -388,8 +355,8 @@
 An example, custom dseg.tsv that defines three labels:
 
 ```Text
-index   name            abbr	color       mapping
-100     "Grey Matter"	GM      #ff53bb	    1
-101     "White Matter"	WM      #2f8bbe	    2
-102     "Brainstem"     BS      #36de72	    11
+index   name            abbr    color       mapping
+100     "Grey Matter"   GM      #ff53bb     1
+101     "White Matter"  WM      #2f8bbe     2
+102     "Brainstem"     BS      #36de72     11
 ```