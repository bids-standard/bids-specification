--- conflicted
+++ resolved
@@ -6,248 +6,10 @@
 Standardizing derivatives is motivated by use cases where formalized
 machine-readable access to processed data enables higher level processing.
 
-<<<<<<< HEAD
-## Storage of derived datasets
-
-Derivatives can be stored/distributed in two ways:
-
-1.  Under a `derivatives/` subfolder in the root of the source BIDS dataset
-    folder to make a clear distinction between raw data and results of data
-    processing. A data processing pipeline will typically have a dedicated directory
-    under which it stores all of its outputs. Different components of a pipeline can,
-    however, also be stored under different subfolders. There are few restrictions on
-    the directory names; it is RECOMMENDED to use the format `<pipeline>-<variant>` in
-    cases where it is anticipated that the same pipeline will output more than one variant (e.g.,
-    `AFNI-blurring`, `AFNI-noblurring`, etc.). For the sake of consistency, the
-    subfolder name SHOULD be the `PipelineDescription.Name` field in
-    `data_description.json`, optionally followed by a hyphen and a suffix (see
-    [Derived dataset and pipeline description](#derived-dataset-and-pipeline-description).
-
-    Example of derivatives with one directory per pipeline:
-
-    ```Plain
-    <dataset>/derivatives/fmriprep-v1.4.1/sub-0001
-    <dataset>/derivatives/spm/sub-0001
-    <dataset>/derivatives/vbm/sub-0001
-    ```
-
-    Example of a pipeline with split derivative directories:
-
-    ```Plain
-    <dataset>/derivatives/spm_preproc/sub-0001
-    <dataset>/derivatives/spm_stats/sub-0001
-    ```
-
-    Example of a pipeline with nested derivative directories:
-
-    ```Plain
-    <dataset>/derivatives/spm_preproc/sub-0001
-    <dataset>/derivatives/spm_preproc/derivatives/spm_stats/sub-0001
-    ```
-
-
-1.  As a standalone dataset independent of the source (raw or derived) BIDS
-    dataset. This way of specifying derivatives is particularly useful when the
-    source dataset is provided with read-only access, and for publishing
-    derivatives as independent bodies of work, or for describing derivatives
-    that were created from more than one source dataset. The `sourcedata/`
-    subdirectory MAY be used to include the source dataset(s) that were used
-    to generate the derivatives.
-    Likewise, any code used to generate the derivatives from the source data
-    MAY be included in the `code/` subdirectory.
-
-The rest of the Derivatives specification assumes Case 1, but Case 2 applies
-after removing `/derivatives/<pipeline_name>` from template names. In both cases
-every derivatives dataset is considered a BIDS dataset and must include a
-`dataset_description.json` file at the root level. Consequently, files should be
-organized to comply with BIDS to the full extent possible (i.e., unless
-explicitly contradicted below). Any subject-specific derivatives should be
-housed within each subject’s directory; if session-specific derivatives are
-generated, they should be deposited under a session subdirectory within the
-corresponding subject directory; and so on.
-
-## Derived dataset and pipeline description
-
-As for any BIDS dataset a `dataset_description.json` file MUST be found at the
-top level of the particular pipeline:
-`<dataset>/derivatives/<pipeline_name>/dataset_description.json`
-
-In addition to the keys for raw BIDS datasets,
-derived BIDS datasets include the following REQUIRED, RECOMMENDED or OPTIONAL
-`dataset_description.json` keys
-(a dot in the Key name denotes a key in a subdictionary):
-
-| **Key name**                  | **Description**                                                                                                                                                                                                                              |
-| ----------------------------- | -------------------------------------------------------------------------------------------------------------------------------------------------------------------------------------------------------------------------------------------- |
-| PipelineDescription.Name      | REQUIRED. Name of the pipeline that generated the outputs. In case the derived dataset is stored as a subfolder of the raw dataset this field MUST be a substring of the derived dataset folder name (a.k.a. `<pipeline_name>` - see above). |
-| PipelineDescription.Version   | RECOMMENDED. Version of the pipeline.                                                                                                                                                                                                        |
-| PipelineDescription.CodeURL   | OPTIONAL. URL where the code for the analysis can be found.                                                                                                                                                                                  |
-| PipelineDescription.Container | OPTIONAL. Object specifying the location and relevant attributes of software container image used to produce the derivative. Valid fields in this object include `Type`, `Tag` and `URI`.                                                    |
-| SourceDatasets                | RECOMMENDED. A list of objects specifying the locations and relevant attributes of all source datasets. Valid fields in each object include `URL`, `DOI`, and `Version`.                                                                     |
-
-Example:
-
-```JSON
-{
-    "Name": "FMRIPREP Outputs",
-    "BIDSVersion": "1.4.0",
-    "PipelineDescription": {
-        "Name": "FMRIPREP",
-        "Version": "1.2.5",
-        "Container": {
-            "Type": "docker",
-            "Tag": "poldracklab/fmriprep:1.2.5"
-            }
-        },
-    "SourceDatasets": [
-        {
-            "DOI": "10.18112/openneuro.ds000114.v1.0.1",
-            "URL": "https://openneuro.org/datasets/ds000114/versions/1.0.1",
-            "Version": "1.0.1"
-        }
-    ]
-}
-```
-
-## Coordinate systems
-
-The spatial reference (_space_ in the following) to which a particular derivative
-is aligned SHOULD be denoted using a filename keyword `space` whenever such keyword
-is present in the filename template of a given derivative type.
-The allowed values for this keyword depend are identifiers given in section
-[Image-Based Coordinate Systems][coordsys].
-
-| File format                  | Description             |
-| ---------------------------- | ----------------------- |
-| NIfTI (`.nii` and `.nii.gz`) | Volume data             |
-| GIFTI (`.gii`)               | Surface data            |
-| CIFTI (`.nii`)               | Volume and surface data |
-
-Examples:
-
-```Text
-sub-01/func/sub-01_task-rest_space-MNI305_bold.nii.gz
-sub-01/func/sub-01_task-rest_space-individual_bold.nii.gz
-sub-01/anat/sub-01_hemi-L_space-fsaverage5_thickness.shape.gii
-sub-01/anat/sub-01_hemi-R_space-fsaverage5_thickness.shape.gii
-sub-01/anat/sub-01_hemi-L_space-individual_thickness.shape.gii
-sub-01/anat/sub-01_hemi-R_space-individual_thickness.shape.gii
-sub-01/func/sub-01_task-rest_space-fsLR_bold.dtseries.nii
-```
-
-## Common file level metadata fields
-
-Each derivative file SHOULD be described by a JSON file provided as a sidecar or
-higher up in the hierarchy of the derived dataset (according to
-[The Inheritance Principle](../02-common-principles.md#the-inheritance-principle))
-unless a particular derivative includes REQUIRED metadata fields in which case a
-JSON file is also REQUIRED.
-Each derivative type defines their own set of fields, but all of them
-share the following (non-required) ones:
-
-| **Key name**     | **Description**                                                                                                                                                                                                                                                                                                                                       |
-| ---------------- | ----------------------------------------------------------------------------------------------------------------------------------------------------------------------------------------------------------------------------------------------------------------------------------------------------------------------------------------------------- |
-| Description      | RECOMMENDED. Free-form natural language description of the nature of the file.                                                                                                                                                                                                                                                                        |
-| Sources          | OPTIONAL. A list of paths relative to dataset root pointing to the file(s) that were directly used in the creation of this derivative. For example in a chain of A->B->C, “C” should only list “B” as Sources, and “B” should only list “A” as Sources. However in case X and Y jointly contribute to Z, then “Z” should list “X” and “Y” as Sources. |
-| RawSources       | OPTIONAL. A list of paths relative to dataset root pointing to the BIDS-Raw file(s) that were used in the creation of this derivative. When the derivative filename does not define a `space` keyword, the first entry of `RawSources` MUST be defined and it will define the `scanner` coordinate system that applies.                               |
-| SpatialReference | REQUIRED in case a custom reference image was used. OPTIONAL if a coordinate system listed in [Image-Based Coordinate Systems][coordsys] is used. For images with a single reference, the value MUST be a single string. For images with multiple references, such as surface and volume references, a data dictionary MUST be used.                  |
-
-### SpatialReference key allowed values
-
-| **Value**      | **Description**                                                                                                               |
-| -------------- | ----------------------------------------------------------------------------------------------------------------------------- |
-| `orig`         | A (potentially unique) per-image space. Useful for describing the source of transforms from an input image to a target space. |
-| URI or path    | This can be used to point to a specific file. Paths are written relative to the root of the derivative dataset.               |
-
-In the case of images with multiple references, a data dictionary must link the relevant structures to reference files.
-If a single volumetric reference is used for multiple structures, the `VolumeReference` key MAY be used to reduce duplication.
-For CIFTI-2 images, the relevant structures are BrainStructure values defined in the BrainModel elements found in the CIFTI-2 header.
-
-### Examples
-
-Preprocessed `bold` NIfTI file in `individual` coordinate space. Please mind
-that in this case `SpatialReference` key is REQUIRED.
-
-```Text
-sub-01/func/sub-01_task-rest_space-individual_bold.nii.gz
-sub-01/func/sub-01_task-rest_space-individual_bold.json
-```
-
-```JSON
-{
-    "SpatialReference": "sub-01/anat/sub-01_desc-combined_T1w.nii.gz"
-}
-```
-
-Preprocessed `bold` CIFTI-2 files that have been sampled to the fsLR surface
-meshes defined in the Conte69 atlas along with the MNI152NLin6Asym template.
-In this example, because all volumetric structures are sampled to the same
-reference, the `VolumeReference` key is used as a default, and only the
-surface references need to be specified by BrainStructure names.
-
-```Text
-sub-01/func/sub-01_task-rest_space-fsLR_den-91k_bold.dtseries.nii
-sub-01/func/sub-01_task-rest_space-fsLR_den-91k_bold.json
-```
-
-```JSON
-{
-    "SpatialReference": {
-        "VolumeReference": "https://templateflow.s3.amazonaws.com/tpl-MNI152NLin6Asym_res-02_T1w.nii.gz",
-        "CIFTI_STRUCTURE_CORTEX_LEFT": "https://github.com/mgxd/brainplot/raw/master/brainplot/Conte69_Atlas/Conte69.L.midthickness.32k_fs_LR.surf.gii",
-        "CIFTI_STRUCTURE_CORTEX_RIGHT": "https://github.com/mgxd/brainplot/raw/master/brainplot/Conte69_Atlas/Conte69.R.midthickness.32k_fs_LR.surf.gii"
-    }
-}
-```
-
-Participant cortical thickness GIFTI file in `individual` coordinate space.
-Please mind that in this case `SpatialReference` key is REQUIRED.
-
-```Text
-sub-01/anat/sub-01_hemi-L_space-individual_thickness.shape.gii
-sub-01/anat/sub-01_hemi-L_space-individual_thickness.json
-```
-
-```JSON
-{
-    "SpatialReference": "/sub-01/anat/sub-01_hemi-L_pial.surf.gii"
-}
-```
-
-Preprocessed `bold` NIfTI file in the original coordinate space of the
-original run. Please mind that in this case `RawSources` key is REQUIRED
-(and also `desc-<label>` so that the name does not overlap with the
-original filename).
-
-```Text
-sub-01/func/sub-01_task-rest_desc-preproc_bold.nii.gz
-sub-01/func/sub-01_task-rest_desc-preproc_bold.json
-```
-
-```JSON
-{
-    "RawSources": ["sub-01/func/sub-01_task-rest_bold.nii.gz"]
-}
-```
-
-If this file was generated with prior knowledge from additional sources
-(e.g., say the same subject's `T1w`), then the first item of `RawSources`
-should be the original `bold` file that defined the coordinate system:
-
-```JSON
-{
-    "RawSources": [
-        "sub-01/func/sub-01_task-rest_bold.nii.gz",
-        "sub-01/anat/sub-01_T1w.nii.gz"
-    ]
-}
-```
-=======
 The following sections cover additions to and divergences from "raw" BIDS.
 Placement and naming conventions for derived datasets are addressed in
 [Storage of derived datasets][storage], and dataset-level metadata is included
 in [Derived dataset and pipeline description][derived-dataset-description].
->>>>>>> 1ca6f40f
 
 ## Metadata conventions
 
