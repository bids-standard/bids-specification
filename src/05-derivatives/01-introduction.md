# Goals and scope

Derivatives are outputs of common processing pipelines, capturing data and
meta-data sufficient for a researcher to understand and (critically) reuse those
outputs in subsequent processing. Standardizing derivatives is motivated by use
cases where formalized machine-readable access to processed data enables higher
level processing.

## Storage of derived datasets

Derivatives can be stored/distributed in two ways:

1.  Under a `derivatives/` subfolder in the root of the source BIDS dataset
    folder to make a clear distinction between raw data and results of data
    processing. A data processing pipeline will typically have a dedicated directory 
    under which it stores all of its outputs. Different components of a pipeline can, 
    however, also be stored under different subfolders. There are few restrictions on
    the directory names; it is RECOMMENDED to use the format `<pipeline>-<variant>` in 
    cases where it is anticipated that the same pipeline will output more than one variant (e.g.,
    `AFNI-blurring`, `AFNI-noblurring`, etc.). For the sake of consistency, the
    subfolder name SHOULD be the `PipelineDescription.Name` field in
    `data_description.json`, optionally followed by a hyphen and a suffix (see
    below).

    Example of derivatives with one directory per pipeline:

    ```Plain
    <dataset>/derivatives/fmriprep-v1.4.1/sub-0001
    <dataset>/derivatives/spm/sub-0001
    <dataset>/derivatives/vbm/sub-0001
    ```

    Example of a pipeline with split derivative directories:

    ```Plain
    <dataset>/derivatives/spm_preproc/sub-0001
    <dataset>/derivatives/spm_stats/sub-0001
    ```

    Example of a pipeline with nested derivative directories:

    ```Plain
    <dataset>/derivatives/spm_preproc/sub-0001
    <dataset>/derivatives/spm_preproc/derivatives/spm_stats/sub-0001
    ```    


1.  As a standalone dataset independent of the source (raw or derived) BIDS
    dataset. This way of specifying derivatives is particularly useful when the
    source dataset is provided with read-only access, and for publishing
    derivatives as independent bodies of work, or for describing derivatives
    that were created from more than one source dataset. The `sourcedata/`
    subdirectory MAY be used to include the source dataset(s) that were used
    to generate the derivatives.
    Likewise, any code used to generate the derivatives from the source data
    MAY be included in the `code/` subdirectory.

The rest of the Derivatives specification assumes Case 1, but Case 2 applies
after removing `/derivatives/<pipeline_name>` from template names. In both cases
every derivatives dataset is considered a BIDS dataset and must include a
`dataset_description.json` file at the root level. Consequently, files should be
organized to comply with BIDS to the full extent possible (i.e., unless
explicitly contradicted below). Any subject-specific derivatives should be
housed within each subject’s directory; if session-specific derivatives are
generated, they should be deposited under a session subdirectory within the
corresponding subject directory; and so on.

## Derived dataset and pipeline description

As for any BIDS dataset a `dataset_description.json` file MUST be found at the
top level of the particular pipeline:
`<dataset>/derivatives/<pipeline_name>/dataset_description.json`

In addition to raw BIDS datasets, derived BIDS datasets include the following
required or recommended `dataset_description.json` keys (a dot in the Key name
denotes a key in a subdictionary):

| **Key name**                  | **Description**                                                                                                                                                                                                                              |
| ----------------------------- | -------------------------------------------------------------------------------------------------------------------------------------------------------------------------------------------------------------------------------------------- |
| PipelineDescription.Name      | REQUIRED. Name of the pipeline that generated the outputs. In case the derived dataset is stored as a subfolder of the raw dataset this field MUST be a substring of the derived dataset folder name (a.k.a. `<pipeline_name>` - see above). |
| PipelineDescription.Version   | OPTIONAL. Version of the pipeline.                                                                                                                                                                                                           |
| PipelineDescription.CodeURL   | OPTIONAL. URL where the code for the analysis can be found.                                                                                                                                                                                  |
| PipelineDescription.Container | OPTIONAL. Object specifying the location and relevant attributes of software container image used to produce the derivative. Valid fields in this object include `Type`, `Tag` and `URI`.                                                    |
| SourceDatasets                | OPTIONAL. A list of objects specifying the locations and relevant attributes of all source datasets. Valid fields in each object include `URL`, `DOI`, and `Version`.                                                                        |

Example:

```JSON
{
    "Name": "FMRIPREP Outputs",
    "BIDSVersion": "TODO (depends when this PR will be merged)",
    "PipelineDescription": {
        "Name": "FMRIPREP",
        "Version": "1.2.5",
        "Container": {
            "Type": "docker",
            "Tag": "poldracklab/fmriprep:1.2.5"
            }
        },
    "SourceDatasets": [
        {
            "DOI": "10.18112/openneuro.ds000114.v1.0.1",
            "URL": "https://openneuro.org/datasets/ds000114/versions/1.0.1",
            "Version": "1.0.1"
        }
    ]
}
```

## Coordinate systems

The coordinate system (a.k.a. space) a particular derivative is in SHOULD be
denoted using a filename keyword `space` whenever such keyword is present in
the filename template of a given derivative type. The allowed values for this
keyword depend are identifiers given in section [Image-Based Coordinate
Systems](../99-appendices/08-coordinate-systems.md#image-based-coordinate-systems).

<<<<<<< HEAD
| File format                  | Description             |
| ---------------------------- | ----------------------- |
| NIfTI (`.nii` and `.nii.gz`) | Volume data             |
| GIFTI (`.gii`)               | Surface data            |
| CIFTI (`.nii`)               | Volume and surface data |
=======
| File format                  | Description             | Allowed `CoordinateSystem` values                                                                                                                                                                                                                                      |
| ---------------------------- | ----------------------- | -----------------------------------------------------------------------------------------------------------------------------------------------------------------------------------------------------------------------------------------------------------------------|
| NIfTI (`.nii` and `.nii.gz`) | Volume data             | Coordinate systems listed in [Template Based Coordinate Systems](../99-appendices/08-coordinate-systems.md#template-based-coordinate-systems). If `individual` or `custom` is used then setting [`SpatialReference`](#spatialreference-key-allowed-values) is REQUIRED |
| GIFTI (`.gii`)               | Surface data            | Coordinate systems listed in [Template Based Coordinate Systems](../99-appendices/08-coordinate-systems.md#template-based-coordinate-systems). If `individual` or `custom` is used then setting [`SpatialReference`](#spatialreference-key-allowed-values) is REQUIRED |
| CIFTI (`.nii`)               | Volume and surface data | Coordinate systems listed in [Template Based Coordinate Systems: Hybrid (Volume/Surface) aliases](../99-appendices/08-coordinate-systems.md#hybrid-volumesurface-aliases)                                                                                              |
>>>>>>> c200cff3

Examples:

```Text
sub-01/func/sub-01_task-rest_space-MNI305_bold.nii.gz
sub-01/func/sub-01_task-rest_space-individual_bold.nii.gz
sub-01/anat/sub-01_hemi-L_space-fsaverage5_thickness.shape.gii
sub-01/anat/sub-01_hemi-R_space-fsaverage5_thickness.shape.gii
sub-01/anat/sub-01_hemi-L_space-individual_thickness.shape.gii
sub-01/anat/sub-01_hemi-R_space-individual_thickness.shape.gii
sub-01/func/sub-01_task-rest_space-HCPMNIfsLR32k_bold.nii
```

## Common file level metadata fields

Each derivative file SHOULD be described by a JSON file provided as a sidecar or
higher up in the hierarchy of the derived dataset (according to
[The Inheritance Principle](../02-common-principles.md#the-inheritance-principle))
unless a particular derivative includes REQUIRED metadata fields in which case a
JSON file is also REQUIRED.
Each derivative type defines their own set of fields, but all of them
share the following (non-required) ones:

| **Key name**     | **Description**                                                                                                                                                                                                                                                                                                                                       |
| ---------------- | ----------------------------------------------------------------------------------------------------------------------------------------------------------------------------------------------------------------------------------------------------------------------------------------------------------------------------------------------------- |
| Description      | RECOMMENDED. Free-form natural language description of the nature of the file.                                                                                                                                                                                                                                                                        |
| Sources          | OPTIONAL. A list of paths relative to dataset root pointing to the file(s) that were directly used in the creation of this derivative. For example in a chain of A->B->C, “C” should only list “B” as Sources, and “B” should only list “A” as Sources. However in case X and Y jointly contribute to Z, then “Z” should list “X” and “Y” as Sources. |
| RawSources       | OPTIONAL. A list of paths relative to dataset root pointing to the BIDS-Raw file(s) that were used in the creation of this derivative. When the derivative filename does not define a `space` keyword, the first entry of `RawSources` MUST be defined and it will define the `scanner` coordinate system that applies.                               |
| SpatialReference | REQUIRED when a custom template or file is used. A path to a file that was used as, or can be used as, a reference image for determining the coordinate space of this file. The path should start with a `/` and should be relative to the root of the dataset.                                                                                       |

### SpatialReference key allowed values

| **Value name** | **Description**                                                                                                               |
| -------------- | ----------------------------------------------------------------------------------------------------------------------------- |
| orig           | A (potentially unique) per-image space. Useful for describing the source of transforms from an input image to a target space. |
| uri or path    | This can be used to point to a specific file.                                                                                 |

### Examples

Preprocessed `bold` NIfTI file in `individual` coordinate space. Please mind
that in this case `SpatialReference` key is REQUIRED.

```Text
sub-01/func/sub-01_task-rest_space-individual_bold.nii.gz
sub-01/func/sub-01_task-rest_space-individual_bold.json
```

```JSON
{
    "SpatialReference": "/sub-01/anat/sub-01_desc-combined_T1w.nii.gz"
}
```

Participant cortical thickness GIFTI file in `individual` coordinate space.
Please mind that in this case `SpatialReference` key is REQUIRED.

```Text
sub-01/anat/sub-01_hemi-L_space-individual_thickness.shape.gii
sub-01/anat/sub-01_hemi-L_space-individual_thickness.json
```

```JSON
{
    "SpatialReference": "/sub-01/anat/sub-01_hemi-L_pial.surf.gii"
}
```

Preprocessed `bold` NIfTI file in the original coordinate space of the
original run. Please mind that in this case `RawSources` key is REQUIRED
(and also `desc-<label>` so that the name does not overlap with the
original filename).

```Text
sub-01/func/sub-01_task-rest_desc-preproc_bold.nii.gz
sub-01/func/sub-01_task-rest_desc-preproc_bold.json
```

```JSON
{
    "RawSources": ["/sub-01/func/sub-01_task-rest_bold.nii.gz"]
}
```

If this file was generated with prior knowledge from additional sources
(e.g., say the same subject's `T1w`), then the first item of `RawSources`
should be the original `bold` file that defined the coordinate system:

```JSON
{
    "RawSources": [
        "/sub-01/func/sub-01_task-rest_bold.nii.gz",
        "/sub-01/anat/sub-01_T1w.nii.gz"
    ]
}
```

## Metadata conventions

-   Unless specified otherwise, individual sidecar JSON files and all metadata
    fields within are optional. However, the appropriate use of these files and
    pertinent fields is very valuable and thus encouraged. Moreover, for some
    types of files, there may be one or more required metadata fields, in which
    case at least one metadata file containing that field must be located
    somewhere within the file’s hierarchy (per [the Inheritance
    Principle](../02-common-principles.md#the-inheritance-principle)).

-   When chaining derivative pipelines, any JSON fields that were specified as
    mandatory in the input files should be propagated forward in the output
    file’s JSON provided they remain valid. Non-required JSON fields can be
    propagated, and are highly useful, but it is the pipeline’s responsibility
    to ensure that the values are still relevant and appropriate to the type of
    output data.

## File naming conventions

-   Filenames that are permissible for a raw BIDS data type have a privileged
    status. Any modification of raw files must use a modified filename that does
    not conflict with the raw filename. Further, any files created as part of a
    derivative dataset must not match a permissible filename of a valid raw
    dataset. Stated equivalently, if any filename in a derivative dataset has a
    name permissible for a raw BIDS data, then that file must be an identical
    copy of that raw file.

-   Each Derivatives filename MUST be of the form:
    `<source_keywords>[_keyword-<value>]_<suffix>.<ext>`
    (where `<value>` could either be an `<index>` or a `<label>` depending on
    the keyword)

-   When the derivatives chain involves outputs derived from a single raw input,
    `source_keywords` MUST be the entire source filename, with the omission of
    the source suffix and extension. One exception to this rule is filename
    keywords that are no longer relevant. Depending on the nature of the
    derivative file, the suffix can either be the same as the source file if
    that suffix is still appropriate, or a new appropriate value selected from
    the controlled list.

-   There is no prohibition against identical filenames in different derived
    datasets, although users should be aware of the potential ambiguity this can
    create and use the sidecar JSON files to detail the specifics of individual
    files.

-   When necessary to distinguish two files, the `_desc-<label>` keyword-value
    should be used. This includes the cases of needing to distinguish both
    differing inputs and differing outputs (e.g., `_desc-T1w` and `_desc-T2w` to
    distinguish brain mask files derived from T1w and T2w images; or `_desc-sm4`
    and `_desc-sm8` to distinguish between outputs generated with two different
    levels of smoothing).

-   When naming files that are not yet standardized, it is RECOMMENDED to use
    names consistent with BIDS conventions where those conventions apply.
    For example, if a summary statistic is derived from a given task, the file
    name SHOULD contain `_task-<label>`.

## Non-compliant datasets

Nothing in this specification should be interpreted to disallow the
storage/distribution non-compliant derivatives of BIDS datasets.
In particular, if a BIDS dataset contains a `derivatives/` sub-directory,
the contents of that directory may be a heterogeneous mix of BIDS Derivatives
datasets and non-compliant derivatives.<|MERGE_RESOLUTION|>--- conflicted
+++ resolved
@@ -115,19 +115,11 @@
 keyword depend are identifiers given in section [Image-Based Coordinate
 Systems](../99-appendices/08-coordinate-systems.md#image-based-coordinate-systems).
 
-<<<<<<< HEAD
 | File format                  | Description             |
 | ---------------------------- | ----------------------- |
 | NIfTI (`.nii` and `.nii.gz`) | Volume data             |
 | GIFTI (`.gii`)               | Surface data            |
 | CIFTI (`.nii`)               | Volume and surface data |
-=======
-| File format                  | Description             | Allowed `CoordinateSystem` values                                                                                                                                                                                                                                      |
-| ---------------------------- | ----------------------- | -----------------------------------------------------------------------------------------------------------------------------------------------------------------------------------------------------------------------------------------------------------------------|
-| NIfTI (`.nii` and `.nii.gz`) | Volume data             | Coordinate systems listed in [Template Based Coordinate Systems](../99-appendices/08-coordinate-systems.md#template-based-coordinate-systems). If `individual` or `custom` is used then setting [`SpatialReference`](#spatialreference-key-allowed-values) is REQUIRED |
-| GIFTI (`.gii`)               | Surface data            | Coordinate systems listed in [Template Based Coordinate Systems](../99-appendices/08-coordinate-systems.md#template-based-coordinate-systems). If `individual` or `custom` is used then setting [`SpatialReference`](#spatialreference-key-allowed-values) is REQUIRED |
-| CIFTI (`.nii`)               | Volume and surface data | Coordinate systems listed in [Template Based Coordinate Systems: Hybrid (Volume/Surface) aliases](../99-appendices/08-coordinate-systems.md#hybrid-volumesurface-aliases)                                                                                              |
->>>>>>> c200cff3
 
 Examples:
 
