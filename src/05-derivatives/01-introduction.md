--- conflicted
+++ resolved
@@ -31,16 +31,9 @@
 ## Model-based grouping of derivatives
 
 Here, a *model* is defined as a process via which parameters that describe
-<<<<<<< HEAD
-the data are specified
-(consistent with [this](https://plato.stanford.edu/entries/models-science/#DescEqua)
-definition). This could include, but is not limited to things
-like:
-=======
 the data are specified (consistent with
 [this definition](https://plato.stanford.edu/entries/models-science/#DescEqua)).
 This could include, but is not limited to things like:
->>>>>>> 970b5cdb
 
 1.  The beta weights for different kinds of events in an event-related design
     in fMRI.
