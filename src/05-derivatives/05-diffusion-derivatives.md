--- conflicted
+++ resolved
@@ -1,404 +1,389 @@
-# Diffusion derivatives
-
-## Preprocessed diffusion weighted images
-
-Multiple different versions of preprocessing can be stored for the same source
-data. To distinguish them from each other, the `desc` fileneame keyword can be
-used. Details of preprocessing performed for each variation of the processing
-should be included in the pipeline documentation.
-
-```Text
-<pipeline_name>/
-    sub-<participant_label>/
-        dwi/
-<<<<<<< HEAD
-          <source_keywords>[_referencemap-<referencemap>][_space-<space>][_desc-<label>]_dwi.nii[.gz]
-          <source_keywords>[_referencemap-<referencemap>][_space-<space>][_desc-<label>]_dwi.bvals
-          <source_keywords>[_referencemap-<referencemap>][_space-<space>][_desc-<label>]_dwi.bvecs
-=======
-          <source_keywords>[_space-<space>][_desc-<label>]_dwi.nii[.gz]
-          <source_keywords>[_space-<space>][_desc-<label>]_dwi.bvals
-          <source_keywords>[_space-<space>][_desc-<label>]_dwi.bvecs
->>>>>>> 75400113
-```
-
-The JSON sidecar file is REQUIRED (due to the REQUIRED `SkullStripped` field -
-see [Common Data Types](02-common-data-types.md)), and if present can be used to
-store information about what preprocessing options were used (for example
-whether denoising was performed, corrections applied for field inhomogeneity /
-gradient non-linearity / motion eddy currents, intensity normalization was
-performed, etc.).
-
-Additional reserved JSON metadata fields:
-
-| **Key name**                   | **Description**                                                                                                              |
-| ------------------------------ | ---------------------------------------------------------------------------------------------------------------------------- |
-| Denoising                      | OPTIONAL. String. Denoising method                                                                                           |
-| MotionCorrection               | OPTIONAL. Boolean. Motion correction                                                                                         |
-| EddyCurrentCorrection          | OPTIONAL. Boolean. Eddy currents corrections                                                                                 |
-| IntensityNormalizationMethod   | OPTIONAL. String. Method (if any) used for intensity normalization                                                           |
-| FieldInhomogeneityCorrection   | OPTIONAL. Boolean. Correction for geometric distrotions arising from magnetic field inhomogeneity                            |
-| GradientNonLinearityCorrection | OPTIONAL. String. Correction for non-linear gradients; allowed values: `none`, `geometry`, `gradients`, `geometry&gradients` |
-
-## Diffusion Models (and input parameters)
-
-Diffusion MRI can be modeled using various paradigms to extract a more easily
-understandable representation of the diffusion process and the underlying
-structure. To do so, parameters might be needed to control how the signal is fit
-to the model. Those parameters are called **input parameters** in the following.
-Once the model is fit, the resulting representation can be saved using a number
-of values per voxel. Those values will be called **output** or **estimated
-parameters** in the following.
-
-**Estimated parameters** are saved as NIFTI files (see section Models for the
-expected content of each model), and **input parameters** are saved in the
-sidecar JSON file.
-
-The following is a general example of naming convention:
-
-```Text
-<pipeline_name>/
-    sub-<participant_label>/
-        dwi/
-<<<<<<< HEAD
-            <source_keywords>[_referencemap-<referencemap>][_space-<space>][_desc-<label>]_model-<label>[_parameter-<parameter>]_diffmodel.nii[.gz]
-            <source_keywords>[_referencemap-<referencemap>][_space-<space>][_desc-<label>]_model-<label>_diffmodel.json
-=======
-            <source_keywords>[_space-<space>][_desc-<label>]_model-<label>_diffmodel.nii[.gz]
-            <source_keywords>[_space-<space>][_desc-<label>]_model-<label>_diffmodel.json
->>>>>>> 75400113
-```
-
-The following models are codified and should be used in the `model-<label>`
-field. If a new model is used, common sense should be used to derive a name
-following the BIDS standard, and should ideally be integrated in a follow-up
-version of the specification.
-
-| Model label | Name & citation                                                                                | Description                                                                                                                                                                                                                                                                                                                                       |
-| ----------- | ---------------------------------------------------------------------------------------------- | ------------------------------------------------------------------------------------------------------------------------------------------------------------------------------------------------------------------------------------------------------------------------------------------------------------------------------------------------- |
-| `DTI`       | Diffusion tensor imaging (Basser et al. 1994)                                                  | 4D image with Dxx, Dxy, Dxz, Dyy, Dyz, Dzz; the 6 unique parameters of the diffusion tensor.                                                                                                                                                                                                                                                      |
-| `DKI`       | Diffusion kurtosis imaging (Jensen et al., 2005)                                               | 4D image with Dxx, Dxy, Dxz, Dyy, Dyz, Dzz, Wxxxx, Wyyy, Wzzzz, Wxxxy, Wxxxz, Wxyyy, Wyyyz, Wxzzz, Wyzzz, Wxxyy, Wxxzz, Wyyzz, Wxxyz, Wxyyz, Wxyzz; Where D is the diffusion tensor and W is the kurtosis tensor.                                                                                                                                 |
-| `WMTI`      | White matter tract integrity (Fieremans et al., 2011)                                          | 4D image with Dxx, Dxy, Dxz, Dyy, Dyz, Dzz, Wxxxx, Wyyy, Wzzzz, Wxxxy, Wxxxz, Wxyyy, Wyyyz, Wxzzz, Wyzzz, Wxxyy, Wxxzz, Wyyzz, Wxxyz, Wxyyz, Wxyzz, Dhxx, Dhxy, Dhxz, Dhyy, Dhyz, Dhzz, Drxx, Drxy, Drxz, Dryy, Dryz, Drzz, AWF; where D is the diffusion tensor, W is the kurtosis tensor, AWF is the additional axonal water fraction parameter |
-| `CSD`       | Constrained Spherical Deconvolution (Tournier et al. 2007; Descoteaux et al. 2009)             | 4D image with spherical harmonic (SH) coefficients (number of volumes and their ordering depends on the model maximal degree and basis set, specified in the sidecar)                                                                                                                                                                                                                            |
-| `NODDI`     | Neurite Orientation Dispersion and Density Imaging (Zhang et al. 2012, Daducci et al., 2015)   | 4D image with ICVF, OD, ISOVF; where ICVF is the “intracellular volume fraction” (also known as NDI), OD is the “orientation dispersion” (the variance of the Bingham; also known as ODI) and ISOVF is the isotropic component volume fraction (also known as IVF).                                                                               |
-| `DSI`       | Diffusion Spectrum Imaging (Wedeen et al. 2008; Paquette et al 2017)                           | DSI is generally used mostly to compute the diffusion ODF (Orientation Distribution Function). No parameters are generally returned, but an ODF can be saved as a map.                                                                                                                                                                            |
-| `CSA`       | Constant solid angle (Aganj et al. 2010)                                                       | 4D image with SH coefficients (number of volumes and their ordering depends on the model maximal degree and basis set, specified in the side-car)                                                                                                                                                                                                                           |
-| `SHORE`     | Simple Harmonic Oscillator based Reconstruction and Estimation. (Ozarslan et al. 2008)         | 4D image with basis coefficients depending on choice of basis.                                                                                                                                                                                                                                                                                    |
-| `MAPMRI`    | Mean Apparent Propagator MRI. (Ozarslan, 2013)                                                 | 4D image with basis coefficients depending on choice of basis.                                                                                                                                                                                                                                                                                    |
-| `FORECAST`  | Fiber ORientation Estimated using Continuous Axially Symmetric Tensors. (Zuchelli et al. 2017) | 4D image with SH coefficients.                                                                                                                                                                                                                                                                                                                   |
-| `fwDTI`     | Free water DTI (Hoy et al. 2014)                                                               | 4D image with D_c_xx, D_c_xy, D_c_xz, D_c_yy, D_c_yz, D_c_zz, FWF; where D_c is the fw-corrected diffusion tensor in this voxel.                                                                                                                                                                                                                  |
-| `BedpostX`  | Ball-and-Stick model (Behrens et al. 2007; Jabdbi et al, MRM 2012)                             | 5D image (xyz, m, n) for m parameters and n MCMC samples (n=1 implies best-fit parameters). Parameters are f_i, th_i, ph_i (volume fraction, polar angle, azimuthal angle) for up to 3 fibres, d, d_std (for “multiexponential” model)                                                                                                            |
-
-The JSON sidecar contains the following key/value pairs common for all models:
-
-| **Key name**     | **Description**                                                                                                                      |
-| ---------------- | ------------------------------------------------------------------------------------------------------------------------------------ |
-| Shells           | OPTIONAL. Shells that were utilized to fit the model, as a list of b-values. If the key is not present, all shells were used.        |
-| Gradients        | OPTIONAL. Subset of gradients utilized to fit the model, as a list of three-elements lists. If not present, all gradients were used. |
-| ModelDescription | OPTIONAL. Extended information to describe the model.                                                                                |
-| ModelURL         | OPTIONAL. URL to the implementation of the specific model utilized.                                                                  |
-| Parameters       | OPTIONAL. A dictionary of model parameters (see below).                                                                              |
-
-Parameters that may be stored within the JSON sidecar "Parameters" field depend on the particular model used:
-
--   `DTI` :
-
-    -   `FitMethod` : {`WLS`,`OLS`,`NLLS`,`RESTORE`}
-    -   `RESTORE` : sigma
-
--   `DKI` and `WMTI`:
-
-    -   `FitMethod` : {`WLS`,`OLS`,`NLLS`}
-
--   `CSD`:
-
-    -   `Tissue` : string
-    -   `SphericalHarmonicDegree` : value
-    -   `ResponseFunctionDegree` : value
-    -   `ResponseFunction` : values
-        (1 row per unique *b*-value, with lower *b*-values listed first;
-        1 column per even harmonic degree starting from zero)
-    -   `SphericalHarmonicBasis` : {`MRtrix 0.2`,`MRtrix3`,`DESCOTEAUX`}
-    -   `NonNegativityConstraint` : {`soft`,`hard`,`none`}
-
--   `NODDI`:
-
-    -   `DPar` : value
-    -   `DIso` : value
-    -   `Lambda1` : value
-    -   `Lambda2` : value
-
--   `DSI` :
-
-    -   `GridSize` : value
-    -   `RStart` : value
-    -   `RStep` : value
-    -   `REnd` : value
-    -   `FilterWidth` : value
-
--   `CSA` :
-
-    -   `SphericalHarmonicOrder` : value
-    -   `Smoothing` : value
-    -   `Basis` : value
-
--   `SHORE` :
-
-    -   `RadialOrder` : value
-    -   `Zeta` : value
-    -   `LambdaN` : value
-    -   `LambdaL` : value
-    -   `Tau` : value
-    -   `ConstrainE0` : value
-    -   `PositiveConstraint` : value
-    -   `PosGrid` : value
-    -   `PosRadius` : value
-
--   `MAPMRI` :
-
-    -   `RadialOrder` : value
-    -   `LaplacianRegularization` : bool
-    -   `LaplacianWeighting` : value
-    -   `PositivityConstraint` : bool
-    -   `Tau` : value
-    -   `ConstrainE0` : value
-    -   `PositiveConstraint` : value
-    -   `PosGrid` : value
-    -   `PosRadius` : value
-    -   `AnisotropicScaling` : bool
-    -   `EigenvalueThreshold` : value
-    -   `PosGrid` : value
-    -   `BvalThreshold` : value
-    -   `DTIScaleEstimation` : bool
-    -   `StaticDiffusivity` : value
-
--   `FORECAST` :
-
-    -   `Sphere` : value
-    -   `DecAlg` : value
-    -   `LambdaLb` : value
-    -   `SphericalHarmonicsOrder` : value
-
--   `fwDTI` :
-
-    -   `FitMethod` : {"WLS","NLLS"}
-
--   `BEDPOSTX` :
-
-    -   `NFibers` : value
-    -   `Fudge` : value
-    -   `BurnIn` : value
-    -   `NJumps` : value
-    -   `SampleEvery` : value
-    -   `Model` : {`monoexponential`,`multiexponentialStick`,
-        `multiexponentialZeppelin`}
-
-Examples:
-
-A 4D volume with floating point numbers:
-
-```Text
-my_diffusion_pipeline/
-    sub-01/
-        dwi/
-            sub-01_space-T1w_desc-WLS_model-DTI_diffmodel.nii.gz
-```
-
-```Text
-my_diffusion_pipeline/
-    sub-01/
-        dwi/
-            sub-01_space-T1w_desc-WLS_model-DTI_diffmodel.json
-```
-
-```JSON
-{
-    "Model": "DTI",
-    "Parameters": {
-        "FitMethod": "WLS"
-    }
-}
-```
-
-## Model-derived maps (output parameters)
-
-Models output maps of estimated parameters. Commonly one parameter is estimated
-per voxel; we call these maps of parameters. Two types of maps are described in
-this specification: scalar and vector maps. Scalar maps are saved as 3D
-.nii/nii.gz files. Vector maps are saved as 4D .nii/nii.gz files. Below the
-specification for the naming of the files and a the list of currently accepted
-fields for the maps.
-
-```Text
-<pipeline_name>/
-    sub-<participant_label>/
-        dwi/
-<<<<<<< HEAD
-            <source_keywords>[_referencemap-<referencemap>][_space-<space>][_desc-<label>]_model-<label>_<parameter>.nii[.gz]
-=======
-            <source_keywords>[_space-<space>][_model-<label>][_desc-<label>]_<map_label>.nii[.gz]
->>>>>>> 75400113
-```
-
-### Scalar maps
-
-These maps are saved 3D NIfTI files (x,y,z). Some examples of such maps are as follows:
-
-| `<parameter>` value | Description                                                                                                                 | Possible Model sources                                                                                                       | Unit or scale                                                                                                                                                                        |
-| ------------------- | --------------------------------------------------------------------------------------------------------------------------- | ---------------------------------------------------------------------------------------------------------------------------- | ------------------------------------------------------------------------------------------------------------------------------------------------------------------------------------ |
-| FA                  | Fractional Anisotropy                                                                                                       | DTI, DKI, WMTI (D, Dh, Dr)                                                                                                   | Unitless \[0-1\]                                                                                                                                                                     |
-| MD                  | Mean diffusivity (also called apparent diffusion coefficient, ADC)                                                          | DTI, DKI, WMTI (D, Dh, Dr)                                                                                                   | microns^2/ms (for example, for free water in body temperature, this should be approximately 3)                                                                                                     |
-| AD                  | Axial Diffusivity (also called parallel diffusivity)                                                                        | DTI, DKI, WMTI (D, Dh, Dr)                                                                                                   | microns^2/ms (for example, for free water in body temperature, this should be approximately  3)                                                                                                     |
-| RD                  | Radial Diffusivity (also called perpendicular diffusivity)                                                                  | DTI, DKI, WMTI (D, Dh, Dr)                                                                                                   | microns^2/ms (for example, for free water in body temperature, this should be approximately 3)                                                                                                     |
-| MODE                | Mode of the tensor                                                                                                          | DTI, DKI, WMTI (D, Dh, Dr)                                                                                                   |                                                                                                                                                                                      |
-| LINEARITY           | Tensor linearity (Westin 1997)                                                                                              | DTI, DKI, WMTI (D, Dh, Dr)                                                                                                   |                                                                                                                                                                                      |
-| PLANARITY           | Tensor planarity (Westin 1997)                                                                                              | DTI, DKI, WMTI (D, Dh, Dr)                                                                                                   |                                                                                                                                                                                      |
-| SPHERICITY          | Tensor sphericity (Westin 1997)                                                                                             | DTI, DKI, WMTI (D, Dh, Dr)                                                                                                   |                                                                                                                                                                                      |
-| MK                  | Mean kurtosis                                                                                                               | DKI, WMTI                                                                                                                    | Unitless                                                                                                                                                                             |
-| RK                  | Radial kurtosis                                                                                                             | DKI, WMTI                                                                                                                    | Unitless                                                                                                                                                                             |
-| AK                  | Axial kurtosis                                                                                                              | DKI, WMTI                                                                                                                    | Unitless                                                                                                                                                                             |
-| ICVF                | Intracellular volume fraction. This can be calculated from different models, so can have slightly different interpretation. | WMTI (AWF), NODDI                                                                                                            | Proportion \[0-1\]                                                                                                                                                                   |
-| DECFA               | Directionally-encoded color (DEC) FA                                                                                        | DTI, DKI, WMTI (D, Dh, Dr)                                                                                                   | 3 8-bit floating point numbers that encode x,y,z of the principal diffusion direction in the voxel. The norm of the vector is the FA in the voxel.Need to set the NiFTI dtype to RGB |
-| ODI                 | Orientation dispersion index                                                                                                | NODDI                                                                                                                        | Normalised to \[0,1\]                                                                                                                                                                |
-| ISOVF               | Isotropic volume fraction                                                                                                   | NODDI                                                                                                                        | microns^2/ms (for example, for free water in body temperature, this should be 3)                                                                                                     |
-| GFA                 | Generalized Fractional Anisotropy                                                                                           | CSA, CSD, SHORE, MAPMRI, Forecast (or any model that can be represented as an ODF)                                           | Proportion \[0 - 1\]                                                                                                                                                                 |
-| INDEX               | Scalar maps from bedpostx                                                                                                   | FSUM (sum of partial volume fractions of the sticks)F_i (volume fraction of stick i)D (diffusivity)DSTD (std of diffusivity) | FSUM \[0 - 1\]F_i \[0 - 1\]D and DSTD microns^2/ms (for example, for free water in body temperature, this should be 3)                                                               |
-| RTPP                | Return to the plane probability                                                                                             | MAPMRI                                                                                                                       | Probability \[0 - 1\]                                                                                                                                                                |
-| RTAP                | Return to axis probability                                                                                                  | MAPMRI                                                                                                                       | Probability \[0 - 1\]                                                                                                                                                                |
-
-### Vector-valued maps
-
-These maps are saved 4D NIfTI files (x,y,z, 3\*n), where each triplet of volumes
-encodes both a direction in 3D space and some quantitiative value (these are
-sometimes referred to as "fixels"). The number of volumes in the image must be
-3 times the maximal number of fixels that can appear in any voxel in the image
-(since 3 volumes are required to represent the data for each individual fixel).
-For voxels that contain less than this number of fixels, the excess volumes
-should contain either zero-filling, or NaN values. Exactly what is encoded by
-the amplitude of each XYZ triplet depends on the underlying model properties
-that were used to derive the map, with some examples being:
-
-| `<map_label>` values | Description                                                 |
-| -------------------- | ----------------------------------------------------------- |
-| PDF                  | Diffusion propagator                                        |
-| EVECS                | Eigenvectors of a model that has eigenvectors (such as DTI) |
-| PEAKS                | Directions and amplitudes of ODF maxima on the sphere       |
-
-## Describing tractography
-
-Tractography normally generates one of two primary file types: tractograms or
-NIfTi files containing maps. Tractograms are files containing a collection of
-streamlines, which are objects describing the path of idealized brain fiber
-fascicles (ensembles of neural fibers that travel together). Tractography
-visitation maps contain 3D spatial histograms of the number / fraction of
-streamlines intersecting each voxel, but do not contain the individual
-streamlines trajectories themselves. Two tractogram file formats are supported;
-tractography visitation maps should be saved as NIfTIs.
-
-```Text
-<pipeline_name>/
-    sub-<participant_label>/
-        dwi/
-            <source_keywords>[_space-<space>][_desc-<label>][_subset-<label>]_tractography.[trk|tck|nii[.gz]]
-```
-
-### Filename keys
-
-`desc` (optional) – A way to refer to a specific instance of the tractography
-process. The combination of tractography methods and parameters that were used
-to create this tractography result should be described in the associated JSON
-file.
-
-`subset` (optional) – A label descriptor for the the subset of streamlines
-included in this file; if not specified, a whole brain tractography is assumed
-(a tractogram). Example of subsets can be `short` if only short streamlines were
-kept, or `subsampled50` if only 50% of the streamlines were kept.
-
-### File formats
-
--   [.trk - Diffusion Toolkit (+TrackVis)](https://web.archive.org/web/20190103230122/http://www.trackvis.org/docs/?subsect=fileformat)
--   [.tck - MRtrix](https://web.archive.org/web/20190103230209/https://mrtrix.readthedocs.io/en/latest/getting_started/image_data.html)
-
-### JSON Metadata
-
-We have two main classes of tractography algorithms: Global or Local
-tractography, each with various supported algorithms.
-
-| Class  | Algorithms | Reference                                                                                                                            |
-| ------ | ---------- | ------------------------------------------------------------------------------------------------------------------------------------ |
-| LOCAL  | PROB       | Sherbondy, A.J., et al. (2008); Tournier J.D. et al. (2012); Behrens et al. (2007)                                                   |
-| LOCAL  | DET        | Conturo, T. et al. (1999); Mori, S. et al. (1999)                                                                                    |
-| LOCAL  | EUDX       | Garyfallidis et al. (2010); Mori, S. et al. (1999)                                                                                   |
-| LOCAL  | FACT       | Jiang, H. et al. (2005)                                                                                                              |
-| LOCAL  | STT        | Lazar, M. et al. (2003)                                                                                                              |
-| LOCAL  | NULL       | Morris et al. (2008)                                                                                                                 |
-| GLOBAL | UKF        | Malcolm J-G. et al. (2009)                                                                                                           |
-| GLOBAL | SpinGlass  | Fillard P. et al. (2009)                                                                                                             |
-| GLOBAL | ENS        | Takemura et al. (2016)                                                                                                               |
-| GLOBAL | Other      | Mangin, J.F. et al. (2013); Aganj, I. et al. (2011); Neher, P.F. et al. (2012); Jbabdi, S., et al. (2007); Reisert, M. et al. (2011) |
-
-The JSON sidecar contains the following key/value pairs:
-
-| **Key name**       | **Description**                                                                                                      |
-| ------------------ | -------------------------------------------------------------------------------------------------------------------- |
-| TractographyClass  | REQUIRED. Allowed values: `local`, `global`                                                                          |
-| TractographyMethod | REQUIRED. Allowed values: `probabilistic`,`deterministic`,`eudx`,`fact`,`stt`,`null`,`ukf`,`spinglass`,`ens`,`other` |
-| Description        | OPTIONAL. string                                                                                                     |
-| Parameters         | OPTIONAL. A dictionary of model parameters (see below).                                                              |
-
-RECOMMENDED to appear within the "Parameters" field when TractographyMethod is `probabilistic`, `deterministic`, `eudx`,
-`fact`, `stt`, `null`:
-
-| **Key name**             | **Description**                                               |
-| ------------------------ | ------------------------------------------------------------- |
-| StepSizeUnits            | "mm","norm"                                                   |
-| StepSize                 | value                                                         |
-| AngleCurvature           | value                                                         |
-| RadiusCurvature          | value                                                         |
-| MinimumLength            | value                                                         |
-| MaximumLength            | value                                                         |
-| IntegrationOrder         | integer                                                       |
-| Unidirectional           | bool                                                          |
-| SeedingMethod            | "seedsPerVoxel", "globalSeedNumber", "totalStreamlinesNumber" |
-| SeedingNumber            | integer                                                       |
-| TerminationCriterion     | "leaveMask", "reachingTissueType”                             |
-| TerminationCriterionTest | "binary", "ACT", "CMC"                                        |
-
-Example:
-
-```Text
-<pipeline_name>/
-    sub-<participant_label>/
-        dwi/
-             sub-01_desc-DET1_tractography.trk
-             sub-01_desc-DET1_tractography.json
-```
-
-```JSON
-{
-    "TractographyClass": "local",
-    "TractographyMethod": "deterministic",
-    "Parameters": {
-        "StepSize": 0.5
-    }
-}
-```
-
-```Text
-<pipeline_name>/
-    sub-<participant_label>/
-        dwi/
-            sub-01_subset-shortfibers_tractography.trk
-            sub-01_subset-shortfibers_tractography.json
-```
-
-```JSON
-{
-    "TractographyClass": "global",
-    "TractographyMethod": "UKF",
-    "Description": "UKF tracking where only short fibers were kept."
-    "Parameters": {
-        "MaximumLength": 50.0
-    }
-}
-```
+# Diffusion derivatives
+
+## Preprocessed diffusion weighted images
+
+Multiple different versions of preprocessing can be stored for the same source
+data. To distinguish them from each other, the `desc` fileneame keyword can be
+used. Details of preprocessing performed for each variation of the processing
+should be included in the pipeline documentation.
+
+```Text
+<pipeline_name>/
+    sub-<participant_label>/
+        dwi/
+            <source_keywords>[_space-<space>][_desc-<label>]_dwi.nii[.gz]
+            <source_keywords>[_space-<space>][_desc-<label>]_dwi.bvals
+            <source_keywords>[_space-<space>][_desc-<label>]_dwi.bvecs
+```
+
+The JSON sidecar file is REQUIRED (due to the REQUIRED `SkullStripped` field -
+see [Common Data Types](02-common-data-types.md)), and if present can be used to
+store information about what preprocessing options were used (for example
+whether denoising was performed, corrections applied for field inhomogeneity /
+gradient non-linearity / motion eddy currents, intensity normalization was
+performed, etc.).
+
+Additional reserved JSON metadata fields:
+
+| **Key name**                   | **Description**                                                                                                              |
+| ------------------------------ | ---------------------------------------------------------------------------------------------------------------------------- |
+| Denoising                      | OPTIONAL. String. Denoising method                                                                                           |
+| MotionCorrection               | OPTIONAL. Boolean. Motion correction                                                                                         |
+| EddyCurrentCorrection          | OPTIONAL. Boolean. Eddy currents corrections                                                                                 |
+| IntensityNormalizationMethod   | OPTIONAL. String. Method (if any) used for intensity normalization                                                           |
+| FieldInhomogeneityCorrection   | OPTIONAL. Boolean. Correction for geometric distrotions arising from magnetic field inhomogeneity                            |
+| GradientNonLinearityCorrection | OPTIONAL. String. Correction for non-linear gradients; allowed values: `none`, `geometry`, `gradients`, `geometry&gradients` |
+
+## Diffusion Models (and input parameters)
+
+Diffusion MRI can be modeled using various paradigms to extract a more easily
+understandable representation of the diffusion process and the underlying
+structure. To do so, parameters might be needed to control how the signal is fit
+to the model. Those parameters are called **input parameters** in the following.
+Once the model is fit, the resulting representation can be saved using a number
+of values per voxel. Those values will be called **output** or **estimated
+parameters** in the following.
+
+**Estimated parameters** are saved as NIFTI files (see section Models for the
+expected content of each model), and **input parameters** are saved in the
+sidecar JSON file.
+
+The following is a general example of naming convention:
+
+```Text
+<pipeline_name>/
+    sub-<participant_label>/
+        dwi/
+            <source_keywords>[_space-<space>][_desc-<label>]_model-<label>[_parameter-<parameter>]_diffmodel.nii[.gz]
+            <source_keywords>[_space-<space>][_desc-<label>]_model-<label>_diffmodel.json
+```
+
+The following models are codified and should be used in the `model-<label>`
+field. If a new model is used, common sense should be used to derive a name
+following the BIDS standard, and should ideally be integrated in a follow-up
+version of the specification.
+
+| Model label | Name & citation                                                                                | Description                                                                                                                                                                                                                                                                                                                                       |
+| ----------- | ---------------------------------------------------------------------------------------------- | ------------------------------------------------------------------------------------------------------------------------------------------------------------------------------------------------------------------------------------------------------------------------------------------------------------------------------------------------- |
+| `DTI`       | Diffusion tensor imaging (Basser et al. 1994)                                                  | 4D image with Dxx, Dxy, Dxz, Dyy, Dyz, Dzz; the 6 unique parameters of the diffusion tensor.                                                                                                                                                                                                                                                      |
+| `DKI`       | Diffusion kurtosis imaging (Jensen et al., 2005)                                               | 4D image with Dxx, Dxy, Dxz, Dyy, Dyz, Dzz, Wxxxx, Wyyy, Wzzzz, Wxxxy, Wxxxz, Wxyyy, Wyyyz, Wxzzz, Wyzzz, Wxxyy, Wxxzz, Wyyzz, Wxxyz, Wxyyz, Wxyzz; Where D is the diffusion tensor and W is the kurtosis tensor.                                                                                                                                 |
+| `WMTI`      | White matter tract integrity (Fieremans et al., 2011)                                          | 4D image with Dxx, Dxy, Dxz, Dyy, Dyz, Dzz, Wxxxx, Wyyy, Wzzzz, Wxxxy, Wxxxz, Wxyyy, Wyyyz, Wxzzz, Wyzzz, Wxxyy, Wxxzz, Wyyzz, Wxxyz, Wxyyz, Wxyzz, Dhxx, Dhxy, Dhxz, Dhyy, Dhyz, Dhzz, Drxx, Drxy, Drxz, Dryy, Dryz, Drzz, AWF; where D is the diffusion tensor, W is the kurtosis tensor, AWF is the additional axonal water fraction parameter |
+| `CSD`       | Constrained Spherical Deconvolution (Tournier et al. 2007; Descoteaux et al. 2009)             | 4D image with spherical harmonic (SH) coefficients (number of volumes and their ordering depends on the model maximal degree and basis set, specified in the sidecar)                                                                                                                                                                                                                            |
+| `NODDI`     | Neurite Orientation Dispersion and Density Imaging (Zhang et al. 2012, Daducci et al., 2015)   | 4D image with ICVF, OD, ISOVF; where ICVF is the “intracellular volume fraction” (also known as NDI), OD is the “orientation dispersion” (the variance of the Bingham; also known as ODI) and ISOVF is the isotropic component volume fraction (also known as IVF).                                                                               |
+| `DSI`       | Diffusion Spectrum Imaging (Wedeen et al. 2008; Paquette et al 2017)                           | DSI is generally used mostly to compute the diffusion ODF (Orientation Distribution Function). No parameters are generally returned, but an ODF can be saved as a map.                                                                                                                                                                            |
+| `CSA`       | Constant solid angle (Aganj et al. 2010)                                                       | 4D image with SH coefficients (number of volumes and their ordering depends on the model maximal degree and basis set, specified in the side-car)                                                                                                                                                                                                                           |
+| `SHORE`     | Simple Harmonic Oscillator based Reconstruction and Estimation. (Ozarslan et al. 2008)         | 4D image with basis coefficients depending on choice of basis.                                                                                                                                                                                                                                                                                    |
+| `MAPMRI`    | Mean Apparent Propagator MRI. (Ozarslan, 2013)                                                 | 4D image with basis coefficients depending on choice of basis.                                                                                                                                                                                                                                                                                    |
+| `FORECAST`  | Fiber ORientation Estimated using Continuous Axially Symmetric Tensors. (Zuchelli et al. 2017) | 4D image with SH coefficients.                                                                                                                                                                                                                                                                                                                   |
+| `fwDTI`     | Free water DTI (Hoy et al. 2014)                                                               | 4D image with D_c_xx, D_c_xy, D_c_xz, D_c_yy, D_c_yz, D_c_zz, FWF; where D_c is the fw-corrected diffusion tensor in this voxel.                                                                                                                                                                                                                  |
+| `BedpostX`  | Ball-and-Stick model (Behrens et al. 2007; Jabdbi et al, MRM 2012)                             | 5D image (xyz, m, n) for m parameters and n MCMC samples (n=1 implies best-fit parameters). Parameters are f_i, th_i, ph_i (volume fraction, polar angle, azimuthal angle) for up to 3 fibres, d, d_std (for “multiexponential” model)                                                                                                            |
+
+The JSON sidecar contains the following key/value pairs common for all models:
+
+| **Key name**     | **Description**                                                                                                                      |
+| ---------------- | ------------------------------------------------------------------------------------------------------------------------------------ |
+| Shells           | OPTIONAL. Shells that were utilized to fit the model, as a list of b-values. If the key is not present, all shells were used.        |
+| Gradients        | OPTIONAL. Subset of gradients utilized to fit the model, as a list of three-elements lists. If not present, all gradients were used. |
+| ModelDescription | OPTIONAL. Extended information to describe the model.                                                                                |
+| ModelURL         | OPTIONAL. URL to the implementation of the specific model utilized.                                                                  |
+| Parameters       | OPTIONAL. A dictionary of model parameters (see below).                                                                              |
+
+Parameters that may be stored within the JSON sidecar "Parameters" field depend on the particular model used:
+
+-   `DTI` :
+
+    -   `FitMethod` : {`WLS`,`OLS`,`NLLS`,`RESTORE`}
+    -   `RESTORE` : sigma
+
+-   `DKI` and `WMTI`:
+
+    -   `FitMethod` : {`WLS`,`OLS`,`NLLS`}
+
+-   `CSD`:
+
+    -   `Tissue` : string
+    -   `SphericalHarmonicDegree` : value
+    -   `ResponseFunctionDegree` : value
+    -   `ResponseFunction` : values
+        (1 row per unique *b*-value, with lower *b*-values listed first;
+        1 column per even harmonic degree starting from zero)
+    -   `SphericalHarmonicBasis` : {`MRtrix 0.2`,`MRtrix3`,`DESCOTEAUX`}
+    -   `NonNegativityConstraint` : {`soft`,`hard`,`none`}
+
+-   `NODDI`:
+
+    -   `DPar` : value
+    -   `DIso` : value
+    -   `Lambda1` : value
+    -   `Lambda2` : value
+
+-   `DSI` :
+
+    -   `GridSize` : value
+    -   `RStart` : value
+    -   `RStep` : value
+    -   `REnd` : value
+    -   `FilterWidth` : value
+
+-   `CSA` :
+
+    -   `SphericalHarmonicOrder` : value
+    -   `Smoothing` : value
+    -   `Basis` : value
+
+-   `SHORE` :
+
+    -   `RadialOrder` : value
+    -   `Zeta` : value
+    -   `LambdaN` : value
+    -   `LambdaL` : value
+    -   `Tau` : value
+    -   `ConstrainE0` : value
+    -   `PositiveConstraint` : value
+    -   `PosGrid` : value
+    -   `PosRadius` : value
+
+-   `MAPMRI` :
+
+    -   `RadialOrder` : value
+    -   `LaplacianRegularization` : bool
+    -   `LaplacianWeighting` : value
+    -   `PositivityConstraint` : bool
+    -   `Tau` : value
+    -   `ConstrainE0` : value
+    -   `PositiveConstraint` : value
+    -   `PosGrid` : value
+    -   `PosRadius` : value
+    -   `AnisotropicScaling` : bool
+    -   `EigenvalueThreshold` : value
+    -   `PosGrid` : value
+    -   `BvalThreshold` : value
+    -   `DTIScaleEstimation` : bool
+    -   `StaticDiffusivity` : value
+
+-   `FORECAST` :
+
+    -   `Sphere` : value
+    -   `DecAlg` : value
+    -   `LambdaLb` : value
+    -   `SphericalHarmonicsOrder` : value
+
+-   `fwDTI` :
+
+    -   `FitMethod` : {"WLS","NLLS"}
+
+-   `BEDPOSTX` :
+
+    -   `NFibers` : value
+    -   `Fudge` : value
+    -   `BurnIn` : value
+    -   `NJumps` : value
+    -   `SampleEvery` : value
+    -   `Model` : {`monoexponential`,`multiexponentialStick`,
+        `multiexponentialZeppelin`}
+
+Examples:
+
+A 4D volume with floating point numbers:
+
+```Text
+my_diffusion_pipeline/
+    sub-01/
+        dwi/
+            sub-01_space-T1w_desc-WLS_model-DTI_diffmodel.nii.gz
+```
+
+```Text
+my_diffusion_pipeline/
+    sub-01/
+        dwi/
+            sub-01_space-T1w_desc-WLS_model-DTI_diffmodel.json
+```
+
+```JSON
+{
+    "Model": "DTI",
+    "Parameters": {
+        "FitMethod": "WLS"
+    }
+}
+```
+
+## Model-derived maps (output parameters)
+
+Models output maps of estimated parameters. Commonly one parameter is estimated
+per voxel; we call these maps of parameters. Two types of maps are described in
+this specification: scalar and vector maps. Scalar maps are saved as 3D
+.nii/nii.gz files. Vector maps are saved as 4D .nii/nii.gz files. Below the
+specification for the naming of the files and a the list of currently accepted
+fields for the maps.
+
+```Text
+<pipeline_name>/
+    sub-<participant_label>/
+        dwi/
+            <source_keywords>[_space-<space>][_desc-<label>]_model-<label>_<parameter>.nii[.gz]
+```
+
+### Scalar maps
+
+These maps are saved 3D NIfTI files (x,y,z). Some examples of such maps are as follows:
+
+| `<parameter>` value | Description                                                                                                                 | Possible Model sources                                                                                                       | Unit or scale                                                                                                                                                                        |
+| ------------------- | --------------------------------------------------------------------------------------------------------------------------- | ---------------------------------------------------------------------------------------------------------------------------- | ------------------------------------------------------------------------------------------------------------------------------------------------------------------------------------ |
+| FA                  | Fractional Anisotropy                                                                                                       | DTI, DKI, WMTI (D, Dh, Dr)                                                                                                   | Unitless \[0-1\]                                                                                                                                                                     |
+| MD                  | Mean diffusivity (also called apparent diffusion coefficient, ADC)                                                          | DTI, DKI, WMTI (D, Dh, Dr)                                                                                                   | microns^2/ms (for example, for free water in body temperature, this should be approximately 3)                                                                                                     |
+| AD                  | Axial Diffusivity (also called parallel diffusivity)                                                                        | DTI, DKI, WMTI (D, Dh, Dr)                                                                                                   | microns^2/ms (for example, for free water in body temperature, this should be approximately  3)                                                                                                     |
+| RD                  | Radial Diffusivity (also called perpendicular diffusivity)                                                                  | DTI, DKI, WMTI (D, Dh, Dr)                                                                                                   | microns^2/ms (for example, for free water in body temperature, this should be approximately 3)                                                                                                     |
+| MODE                | Mode of the tensor                                                                                                          | DTI, DKI, WMTI (D, Dh, Dr)                                                                                                   |                                                                                                                                                                                      |
+| LINEARITY           | Tensor linearity (Westin 1997)                                                                                              | DTI, DKI, WMTI (D, Dh, Dr)                                                                                                   |                                                                                                                                                                                      |
+| PLANARITY           | Tensor planarity (Westin 1997)                                                                                              | DTI, DKI, WMTI (D, Dh, Dr)                                                                                                   |                                                                                                                                                                                      |
+| SPHERICITY          | Tensor sphericity (Westin 1997)                                                                                             | DTI, DKI, WMTI (D, Dh, Dr)                                                                                                   |                                                                                                                                                                                      |
+| MK                  | Mean kurtosis                                                                                                               | DKI, WMTI                                                                                                                    | Unitless                                                                                                                                                                             |
+| RK                  | Radial kurtosis                                                                                                             | DKI, WMTI                                                                                                                    | Unitless                                                                                                                                                                             |
+| AK                  | Axial kurtosis                                                                                                              | DKI, WMTI                                                                                                                    | Unitless                                                                                                                                                                             |
+| ICVF                | Intracellular volume fraction. This can be calculated from different models, so can have slightly different interpretation. | WMTI (AWF), NODDI                                                                                                            | Proportion \[0-1\]                                                                                                                                                                   |
+| DECFA               | Directionally-encoded color (DEC) FA                                                                                        | DTI, DKI, WMTI (D, Dh, Dr)                                                                                                   | 3 8-bit floating point numbers that encode x,y,z of the principal diffusion direction in the voxel. The norm of the vector is the FA in the voxel.Need to set the NiFTI dtype to RGB |
+| ODI                 | Orientation dispersion index                                                                                                | NODDI                                                                                                                        | Normalised to \[0,1\]                                                                                                                                                                |
+| ISOVF               | Isotropic volume fraction                                                                                                   | NODDI                                                                                                                        | microns^2/ms (for example, for free water in body temperature, this should be 3)                                                                                                     |
+| GFA                 | Generalized Fractional Anisotropy                                                                                           | CSA, CSD, SHORE, MAPMRI, Forecast (or any model that can be represented as an ODF)                                           | Proportion \[0 - 1\]                                                                                                                                                                 |
+| INDEX               | Scalar maps from bedpostx                                                                                                   | FSUM (sum of partial volume fractions of the sticks)F_i (volume fraction of stick i)D (diffusivity)DSTD (std of diffusivity) | FSUM \[0 - 1\]F_i \[0 - 1\]D and DSTD microns^2/ms (for example, for free water in body temperature, this should be 3)                                                               |
+| RTPP                | Return to the plane probability                                                                                             | MAPMRI                                                                                                                       | Probability \[0 - 1\]                                                                                                                                                                |
+| RTAP                | Return to axis probability                                                                                                  | MAPMRI                                                                                                                       | Probability \[0 - 1\]                                                                                                                                                                |
+
+### Vector-valued maps
+
+These maps are saved 4D NIfTI files (x,y,z, 3\*n), where each triplet of volumes
+encodes both a direction in 3D space and some quantitiative value (these are
+sometimes referred to as "fixels"). The number of volumes in the image must be
+3 times the maximal number of fixels that can appear in any voxel in the image
+(since 3 volumes are required to represent the data for each individual fixel).
+For voxels that contain less than this number of fixels, the excess volumes
+should contain either zero-filling, or NaN values. Exactly what is encoded by
+the amplitude of each XYZ triplet depends on the underlying model properties
+that were used to derive the map, with some examples being:
+
+| `<map_label>` values | Description                                                 |
+| -------------------- | ----------------------------------------------------------- |
+| PDF                  | Diffusion propagator                                        |
+| EVECS                | Eigenvectors of a model that has eigenvectors (such as DTI) |
+| PEAKS                | Directions and amplitudes of ODF maxima on the sphere       |
+
+## Describing tractography
+
+Tractography normally generates one of two primary file types: tractograms or
+NIfTi files containing maps. Tractograms are files containing a collection of
+streamlines, which are objects describing the path of idealized brain fiber
+fascicles (ensembles of neural fibers that travel together). Tractography
+visitation maps contain 3D spatial histograms of the number / fraction of
+streamlines intersecting each voxel, but do not contain the individual
+streamlines trajectories themselves. Two tractogram file formats are supported;
+tractography visitation maps should be saved as NIfTIs.
+
+```Text
+<pipeline_name>/
+    sub-<participant_label>/
+        dwi/
+            <source_keywords>[_space-<space>][_desc-<label>][_subset-<label>]_tractography.[trk|tck|nii[.gz]]
+```
+
+### Filename keys
+
+`desc` (optional) – A way to refer to a specific instance of the tractography
+process. The combination of tractography methods and parameters that were used
+to create this tractography result should be described in the associated JSON
+file.
+
+`subset` (optional) – A label descriptor for the the subset of streamlines
+included in this file; if not specified, a whole brain tractography is assumed
+(a tractogram). Example of subsets can be `short` if only short streamlines were
+kept, or `subsampled50` if only 50% of the streamlines were kept.
+
+### File formats
+
+-   [.trk - Diffusion Toolkit (+TrackVis)](https://web.archive.org/web/20190103230122/http://www.trackvis.org/docs/?subsect=fileformat)
+-   [.tck - MRtrix](https://web.archive.org/web/20190103230209/https://mrtrix.readthedocs.io/en/latest/getting_started/image_data.html)
+
+### JSON Metadata
+
+We have two main classes of tractography algorithms: Global or Local
+tractography, each with various supported algorithms.
+
+| Class  | Algorithms | Reference                                                                                                                            |
+| ------ | ---------- | ------------------------------------------------------------------------------------------------------------------------------------ |
+| LOCAL  | PROB       | Sherbondy, A.J., et al. (2008); Tournier J.D. et al. (2012); Behrens et al. (2007)                                                   |
+| LOCAL  | DET        | Conturo, T. et al. (1999); Mori, S. et al. (1999)                                                                                    |
+| LOCAL  | EUDX       | Garyfallidis et al. (2010); Mori, S. et al. (1999)                                                                                   |
+| LOCAL  | FACT       | Jiang, H. et al. (2005)                                                                                                              |
+| LOCAL  | STT        | Lazar, M. et al. (2003)                                                                                                              |
+| LOCAL  | NULL       | Morris et al. (2008)                                                                                                                 |
+| GLOBAL | UKF        | Malcolm J-G. et al. (2009)                                                                                                           |
+| GLOBAL | SpinGlass  | Fillard P. et al. (2009)                                                                                                             |
+| GLOBAL | ENS        | Takemura et al. (2016)                                                                                                               |
+| GLOBAL | Other      | Mangin, J.F. et al. (2013); Aganj, I. et al. (2011); Neher, P.F. et al. (2012); Jbabdi, S., et al. (2007); Reisert, M. et al. (2011) |
+
+The JSON sidecar contains the following key/value pairs:
+
+| **Key name**       | **Description**                                                                                                      |
+| ------------------ | -------------------------------------------------------------------------------------------------------------------- |
+| TractographyClass  | REQUIRED. Allowed values: `local`, `global`                                                                          |
+| TractographyMethod | REQUIRED. Allowed values: `probabilistic`,`deterministic`,`eudx`,`fact`,`stt`,`null`,`ukf`,`spinglass`,`ens`,`other` |
+| Description        | OPTIONAL. string                                                                                                     |
+| Parameters         | OPTIONAL. A dictionary of model parameters (see below).                                                              |
+
+RECOMMENDED to appear within the "Parameters" field when TractographyMethod is `probabilistic`, `deterministic`, `eudx`,
+`fact`, `stt`, `null`:
+
+| **Key name**             | **Description**                                               |
+| ------------------------ | ------------------------------------------------------------- |
+| StepSizeUnits            | "mm","norm"                                                   |
+| StepSize                 | value                                                         |
+| AngleCurvature           | value                                                         |
+| RadiusCurvature          | value                                                         |
+| MinimumLength            | value                                                         |
+| MaximumLength            | value                                                         |
+| IntegrationOrder         | integer                                                       |
+| Unidirectional           | bool                                                          |
+| SeedingMethod            | "seedsPerVoxel", "globalSeedNumber", "totalStreamlinesNumber" |
+| SeedingNumber            | integer                                                       |
+| TerminationCriterion     | "leaveMask", "reachingTissueType”                             |
+| TerminationCriterionTest | "binary", "ACT", "CMC"                                        |
+
+Example:
+
+```Text
+<pipeline_name>/
+    sub-<participant_label>/
+        dwi/
+             sub-01_desc-DET1_tractography.trk
+             sub-01_desc-DET1_tractography.json
+```
+
+```JSON
+{
+    "TractographyClass": "local",
+    "TractographyMethod": "deterministic",
+    "Parameters": {
+        "StepSize": 0.5
+    }
+}
+```
+
+```Text
+<pipeline_name>/
+    sub-<participant_label>/
+        dwi/
+            sub-01_subset-shortfibers_tractography.trk
+            sub-01_subset-shortfibers_tractography.json
+```
+
+```JSON
+{
+    "TractographyClass": "global",
+    "TractographyMethod": "UKF",
+    "Description": "UKF tracking where only short fibers were kept."
+    "Parameters": {
+        "MaximumLength": 50.0
+    }
+}
+```