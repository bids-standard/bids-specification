# Diffusion derivatives

## Preprocessed diffusion-weighted images

-   As with [raw diffusion imaging data](../04-modality-specific-files/01-magnetic-resonance-imaging-data.md#required-gradient-orientation-information),
    inclusion of gradient orientation information is REQUIRED. While
    [the inheritance principle](../02-common-principles.md#the-inheritance-principle)
    applies, it is common for DWI preprocessing to include rotation of
    gradient orientations according to subject motion, so series-specific
    gradient information is typically expected.

-   As per [file naming conventions for BIDS Derivatives](01-introduction.md#file-naming-conventions),
    preprocessed DWI data must not possess the same name as that of the raw
    DWI data. It is RECOMMENDED to disambiguate through use of the key-value
    "`_desc-preproc`".

-   As per [common data types](02-common-data-types.md) for derivative data, a
    JSON sidecar file is REQUIRED due to the REQUIRED `SkullStripped` field.

Template:

```Text
<pipeline_name>/
    sub-<participant_label>/
        dwi/
            <source_keywords>[_space-<space>]_desc-preproc_dwi.nii[.gz]
            <source_keywords>[_space-<space>]_desc-preproc_dwi.bvals
            <source_keywords>[_space-<space>]_desc-preproc_dwi.bvecs
            <source_keywords>[_space-<space>]_desc-preproc_dwi.json
```

## Diffusion models

Diffusion MRI can be modeled using various paradigms to extract more
informative representations of the diffusion process and the underlying
biological structure. A wide range of such models are available, each of
which has its own unique requirements with respect to:

-   The [input](#paramdef-input) parameters required in order to
    define / constrain the model;

-   The appropriate [data representations](#data-representations) utilised to
    store information parameterised [by](#paramdef-intrinsic) or
    [from](#paramdef-extrinsic) the model onto the filesystem;

-   The requirements for encapsulation and complete representation of
    derived [orientation information](#orientation-specification), which is
    a key strength of diffusion MRI but presents unique challenges for
    correct interpretation.

### Parameter terminology

Throughout this document, the term "parameter" is used to refer to
multiple distinct sources of information. The distinction between
these uses is defined thus:

1.  <a name="paramdef-input">*Input*</a> parameter:

    Value or non-numerical setting that influences the conformation
    of the diffusion model to the empirical diffusion-weighted data.

1.  <a name="paramdef-model">*Model*</a> parameter:

    Value that is the direct result of fitting the diffusion model to the
    empirical diffusion-weighted data.

1.  <a name="paramdef-derived">Model-*derived*</a> parameter:

    Value that can be calculated directly from previously estimated
    intrinsic model parameters, without necessitating reference to
    the empirical diffusion-weighted data.

For example, consider a diffusion tensor model fit: the number of
iterations in the optimisation algorithm would be an *input* parameter;
the six unique diffusion tensor coefficients would be the *model*
parameters; the Fractional Anisotropy (FA) would be a *model-derived*
parameter (as it is calculated from the diffusion tensor coefficients
rather than the image data).

### File names

```Text
<pipeline_name>/
    sub-<participant_label>/
        dwi/
            <source_keywords>[_space-<space>]_model-<label>_param-<param1>_model.nii[.gz]
            <source_keywords>[_space-<space>]_model-<label>_param-<param1>_model.json
            <source_keywords>[_space-<space>]_model-<label>_param-<param2>_model.nii[.gz]
            <source_keywords>[_space-<space>]_model-<label>_param-<param2>_model.json
            <source_keywords>[_space-<space>]_model-<label>_model.json

            [<source_keywords>[_space-<space>]_model-<label>_param-<parama>_mdp.nii[.gz]]
            [<source_keywords>[_space-<space>]_model-<label>_param-<parama>_mdp.json]
            [<source_keywords>[_space-<space>]_model-<label>_param-<paramb>_mdp.nii[.gz]]
            [<source_keywords>[_space-<space>]_model-<label>_param-<paramb>_mdp.json]
```

<<<<<<< HEAD
-   Files "`<source_keywords>[_space-<space>]_model-<label>_param-<param*>_model.nii[.gz]`"
    provide data corresponding to the various requisite [model parameters](#paramdef-model). 
    
    -   In cases where *all* [model parameters](#paramdef-model) are contained within a single image
        file, field "`_parameter-`" nevertheless MUST be included, with value "`all`"; e.g.:

        ```Text
        <pipeline_name>/
            sub-<participant_label>/
                dwi/
                    <source_keywords>[_space-<space>]_model-<label>_param-all_model.nii[.gz]
                    <source_keywords>[_space-<space>]_model-<label>_model.json
        ```

-   File "`<source_keywords>[_space-<space>]_model-<label>_model.json`"
=======
-   Files "`<source_keywords>[_space-<space>][_desc-<label>]_param-<param*>_model.nii[.gz]`"
    provide data corresponding to the various requisite [model parameters](#paramdef-model).
    In cases where *all* [model parameters](#paramdef-model) are contained within a single image
    file, field "`_parameter-`" nevertheless MUST be included, with value "`all`"; e.g.:

    ```Text
    <pipeline_name>/
        sub-<participant_label>/
            dwi/
                <source_keywords>[_space-<space>][_desc-<label>]_param-all_model.nii[.gz]
                <source_keywords>[_space-<space>][_desc-<label>]_model.json
    ```

-   File "`<source_keywords>[_space-<space>][_desc-<label>]_model.json`"
>>>>>>> 143d1cc4
    provides basic model information and [input parameters](#paramdef-input).

-   OPTIONAL images "`<source_keywords>[_space-<space>]_model-<label>_param-<parama>_mdp.nii[.gz]`"
    may be defined, in order to provide additional [model-derived parameters](#paramdef-derived).

-   OPTIONAL files "`<source_keywords>[_space-<space>]_model-<label>_param-<param*>_mdp.json`"
    may be defined to provide information or parameters only relevant to
    each relevant [model-derived parameter](#paramdef-derived).

### Data representations

There are multiple techniques by which data that relate to the anisotropic
nature of either the diffusion process or underlying tissue may be
arranged and/or encoded into NIfTI image data. A list of known techniques
is enumerated below, accompanied by requisite information specific to the
reading / writing of each representation.

For data that encode orientation information, there are fields that MUST
be specified in the sidecar JSON file in order to ensure appropriate
interpretation of that information; see [orientation specification](#orientation-specification)).

1.  <a name="data-scalar">*Scalars*</a>:

    Any parameter image (whether [model](#paramdef-model) or
    [model-derived](#paramdef-derived)) where a solitary numerical value is
    defined in each 3D image voxel is referred to here as a "scalar" image.

1.  <a name="data-dec">*Directionally-Encoded Colours (DEC)*</a>:

    4D image with three volumes, intended to be interpreted as red, green
    and blue colour intensities for visualisation
    \[[Pajevic1999](#pajevic1999)\]. Image data MUST NOT contain negative
    values.

1.  <a name="data-spherical">*Spherical coordinates*</a>:

    4D image where data across volumes within each voxel encode one or
    more discrete orientations using angles on the 2-sphere, optionally
    exploiting the distance from origin to encode the value of some parameter.

    This may take one of two forms:

    1.  Value per direction

        Each consecutive triplet of image volumes encodes a spherical
        coordinate, using ISO convention for both the order of parameters
        and reference frame for angles:

        1.  Distance from origin; value of embedded parameter MUST be
            indicated in "`_param-*`" entity;

        1.  Inclination / polar angle, in radians, relative to the zenith
            direction being the positive direction of the *third* reference
            axis (see [orientation specification](#orientation-specification));

        1.  Azimuth angle, in radians, orthogonal to the zenith direction,
            with value of 0.0 corresponding to the *first* reference axis
            (see [orientation specification](#orientation-specification)),
            increasing according to the right-hand rule about the zenith
            direction.

        Number of image volumes is equal to (3x*N*), where *N* is the maximum
        number of discrete orientations in any voxel in the image.

    1.  Directions only

        Each consecutive pair of image volumes encodes inclination /
        azimuth pairs, with order & convention identical to that above
        (equivalent to spherical coordinate with assumed unity distance from
        origin).

        Number of image volumes is equal to (2x*N*), where *N* is the maximum
        number of discrete orientations in any voxel in the image.

1.  <a name="data-3vector">*3-Vectors*</a>:

    4D image where data across volumes within each voxel encode one or
    more discrete orientations using triplets of axis dot products.

    This representation may be used in one of two ways:

    1.  Value per direction

        Each 3-vector, once explicitly normalized, provides a direction
        on the unit sphere; the *norm* of each 3-vector additionally encodes
        the magnitude of some model or model-derived parameter, the nature of
        which MUST be indicated in the "`_param-*`" entity.

    1.  Directions only

        Each triplet of values encodes an orientation on the unit sphere
        (i.e. the 3-vector data are normalized); no quantitative value is
        associated with each triplet.

    Number of image volumes is equal to (3x*N*), where *N* is the maximum
    number of discrete orientations in any voxel in the image.

1.  <a name="data-sh">*Spherical Harmonics (SH)*</a>:

    4D image where data across volumes within each voxel represent a
    continuous function spanning the 2-sphere as coefficient values using a
    spherical harmonics basis.

    Number of image volumes depends on the spherical harmonic basis employed,
    and the maximal spherical harmonic degree *l<sub>max</sub>* (see
    [spherical harmonics bases](#spherical-harmonics-bases)).

1.  <a name="data-amp">*Amplitudes*</a>:

    4D image where data across volumes within each voxel represent
    amplitudes of a discrete function spanning the 2-sphere.

    Number of image volumes corresponds to the number of discrete directions
    on the unit sphere along which samples for the spherical function in
    each voxel are provided; these directions MUST themselves be provided
    in the associated sidecar JSON file (see [orientation specification](#orientation-specification)).

1.  <a name="data-param">*Parameter vectors*</a>:

    4D image containing, for every image voxel, data corresponding to some
    set of model parameters, the names and order of which are defined within
    the [model parameters](#paramdef-model) section below.

### Model parameters

The following models are codified within the specification. The model label
should be included in the "`_model-`" entity in the filename for storage
of both model and model-derived parameters. Some models necessitate reserved
keywords for "`_param-`" fields, which are listed below.

| Model label | Full Name                                                                                                                                       | [Data representation](#data-representations)                                                                                                                                                                                                                                                                                                                                                                        |
| ----------- | ----------------------------------------------------------------------------------------------------------------------------------------------- | ------------------------------------------------------------------------------------------------------------------------------------------------------------------------------------------------------------------------------------------------------------------------------------------------------------------------------------------------------------------------------------------------------------------- |
| `bs`        | Ball-and-Stick(s) model \[[Behrens2003](#behrens2003)\],\[[Behrens2007](#behrens2007)\],\[[Jbabdi2012](#jbabdi2012)\]                           | One [spherical coordinates](#data-spherical) image with parameter name "`sticks`", providing both fibre volume fractions and orientations using polar angles;<br>Optional scalar images with parameter names {"`bzero`", "`dmean`", "`dstd`"} providing the model-estimated *b*=0 signal intensity, mean stick diffusivity, and standard deviation of stick diffusivities respectively                              |
| `csd`       | Constrained Spherical Deconvolution \[[Tournier2007](#tournier2007)\],\[[Descoteaux2009](#descoteaux2009)\],\[[Jeurissen2014](#jeurissen2014)\] | [Spherical harmonics](#data-sh) image<br>If a multi-tissue decomposition is performed, provide one individual 4D image per tissue, with "`_param-<param>`" entity being an abbreviation of the tissue estimated by that particular ODF                                                                                                                                                                        |
| `tensor`    | Diffusion Tensor \[[Basser1994](#basser1994)\]                                                                                                  | Single [parameter vectors](#data-param) image with parameter name "`all`" with 6 volumes in the order: *D<sub>xx</sub>*, *D<sub>xy</sub>*, *D<sub>xz</sub>*, *D<sub>yy</sub>*, *D<sub>yz</sub>*, *D<sub>zz</sub>*<br>OR<br>Tensor coefficients as [parameter vectors](#data-param) image with parameter name "`tensor`";<br>Estimated *b*=0 intensity as [scalar](#data-scalar) image with parameter name "`bzero`" |

The JSON sidecar for the intrinsic diffusion model parameters may contain
the following key/value pairs irrespective of the particular model:

| **Key name**     | **Description**                                                                                                                                                                              |
| ---------------- | -------------------------------------------------------------------------------------------------------------------------------------------------------------------------------------------- |
| Gradients        | OPTIONAL. List of 3-vectors. Subset of gradients utilized to fit the model, as a list of three-elements lists. If not present, all gradients were used.                                      |
| Shells           | OPTIONAL. List of floats. Shells that were utilized to fit the model, as a list of b-values. If the key is not present, it should be assumed that all shells were used during model fitting. |
| Mask             | OPTIONAL. String. Name of image that was used as a binary mask to specify those voxels for which the model was fit.                                                                          |
| ModelDescription | OPTIONAL. String. Extended information to describe the model.                                                                                                                                |
| ModelURL         | OPTIONAL. String. URL to the implementation of the specific model utilized.                                                                                                                  |
| Parameters       | OPTIONAL. Dictionary. [Input](#paramdef-input) model parameters that are constant across the image (see examples below).                                                                     |

#### Model bootstrapping

Results of model bootstrapping can be provided by concatenating multiple
realisations of model intrinsic parameters along an additional image axis.

The corresponding sidecar JSON file may include dictionary field
"`BootstrapParameters`", describing those input parameters specific to
the determination and export of multiple realisations of the model fit
in each image voxel.

### Input model parameters

Parameters that may / must be stored within the JSON sidecar "`Parameters`"
field depends on the particular model used.

"`Parameters`" fields that may be applicable to multiple models:

| **Key name**     | **Description**                                                                                                                                                                                                                                                                                        |
| ---------------- | ------------------------------------------------------------------------------------------------------------------------------------------------------------------------------------------------------------------------------------------------------------------------------------------------------ |
| FitMethod        | OPTIONAL. String. The optimisation procedure used to fit the intrinsic model parameters to the empirical diffusion-weighted signal. Options are: "`ols`" (Ordinary Least Squares); "`wls`" (Weighted Least Squares); "`iwls`" (Iterative Weighted Least Squares); "`nlls`" (Non-Linear Least Squares). |
| Iterations       | OPTIONAL. Integer. The number of iterations used for any form of model fitting procedure where the number of iterations is a fixed input parameter.                                                                                                                                                    |
| OutlierRejection | OPTIONAL. Boolean. Value indicating whether or not rejection of outlier values was performed during fitting of the intrinsic model parameters.                                                                                                                                                         |
| Samples          | OPTIONAL. Integer. The number of realisations of a diffusion model from which statistical summaries (e.g. mean, standard deviation) of those parameters are provided.                                                                                                                                  |

Reserved keywords for models built into the specification are as follows:

-   `bs` :

    -   `ARDFudgeFactor`: Float. Weight applied to Automatic Relevance Determination (ARD).
    -   `Fibers`: Integer. Number of discrete fibres to fit in each voxel.
    -   `ModelBall`: String. Model used to describe the "ball" component in the model.
    -   `ModelSticks`: String. Model used to describe the "stick" component in the model.

-   `csd`:

    -   `NonNegativityConstraint`: String. Options are: { `soft`, `hard` }. Specifies whether the ODF was estimated using regularisation ("`soft`") or prevention ("`hard`") of negative values.

    -   `ResponseFunctionZSH`: Two options:

        -   Vector of floating-point values, where values correspond to the response function coefficient for each consecutive even zonal spherical harmonic degree starting from zero (in this case field "`Shells`" should contain a single integer value);
        -   Matrix of floating-point values: 1 row per unique *b*-value as listed in "`Shells`"; 1 column per even zonal spherical harmonic degree starting from zero; if there are a different number of non-zero zonal spherical harmonic coefficients for different *b*-values, these must be padded with zeroes such that all rows contain the same number of columns.

    -   `ResponseFunctionTensor`: Vector of 4 floating-point values: three tensor eigenvalues, then reference *b*=0 intensity

    -   `SphericalHarmonicBasis`: String. Options are: { `MRtrix3` }. Details are provided in the [spherical harmonics bases](#spherical-harmonics-bases) section.

    -   `SphericalHarmonicDegree`: Integer. The maximal spherical harmonic order *l<sub>max</sub>*; the number of volumes in the associated NIfTI image must correspond to this value as per the relationship described in [spherical harmonics bases](#spherical-harmonics-bases) section.

    -   `Tissue`: String. A more verbose description for the tissue estimated via this specific ODF.

-   `tensor` :

    -   `RESTORESigma`: Float

### Model-derived parameters

| `<parameter>` value | Description                                                            | [Data representation](#data-representations) | Possible Model sources | Unit or scale                                                  |
| ------------------- | ---------------------------------------------------------------------- | -------------------------------------------- | ---------------------- | -------------------------------------------------------------- |
| `ad`                | Axial Diffusivity (also called parallel diffusivity)                   | [Scalar](#data-scalar)                       | { `tensor` }           | \mu m<sup>2</sup>.ms<sup>-1</sup> <sup>[1](#diffusivity)</sup> |
| `afdtotal`          | Total Apparent Fibre Density (AFD) \[[Calamante2015](#calamante2015)\] | [Scalar](#data-scalar)                       | { `csd` }              | Unitless                                                       |
| `cl`                | Tensor linearity \[[Westin1997](#westin1997)\]                         | [Scalar](#data-scalar)                       | { `tensor` }           |                                                                |
| `cp`                | Tensor planarity \[[Westin1997](#westin1997)\]                         | [Scalar](#data-scalar)                       | { `tensor` }           |                                                                |
| `cs`                | Tensor sphericity \[[Westin1997](#westin1997)\]                        | [Scalar](#data-scalar)                       | { `tensor` }           |                                                                |
| `evec`              | Eigenvector(s)                                                         | [3-vectors](#data-3vector)                   | { `tensor` }           | \mu m<sup>2</sup>.ms<sup>-1</sup> <sup>[1](#diffusivity)</sup> |
| `fa`                | Fractional Anisotropy \[[Basser1996](#basser1996)\]                    | [Scalar](#data-scalar)                       | { `tensor` }           | Proportion \[0.0-1.0\]                                         |
| `fsum`              | Sum of partial volume fractions of stick components                    | [Scalar](#data-scalar)                       | { `bs` }               | Volume fraction \[0.0-1.0\]                                    |
| `gfa`               | Generalized Fractional Anisotropy \[[Tuch2004](#tuch2004)\]            | [Scalar](#data-scalar)                       | { `csd` }              | Proportion \[0.0-1.0\]                                         |
| `md`                | Mean diffusivity (also called apparent diffusion coefficient, ADC)     | [Scalar](#data-scalar)                       | { `tensor` }           | \mu m<sup>2</sup>.ms<sup>-1</sup> <sup>[1](#diffusivity)</sup> |
| `mode`              | Mode of the tensor                                                     | [Scalar](#data-scalar)                       | { `tensor` }           |                                                                |
| `peak`              | Direction(s) and amplitude(s) of ODF maximum (maxima)                  | [3-vectors](#data-3vector)                   | { `csd` }              | Same units as ODF                                              |
| `rd`                | Radial Diffusivity (also called perpendicular diffusivity)             | [Scalar](#data-scalar)                       | { `tensor` }           | \mu m<sup>2</sup>.ms<sup>-1</sup> <sup>[1](#diffusivity)</sup> |

While not explicitly included in the table above, *any* [scalar](#data-scalar)
[extrinsic](paramdef-extrinsic) parameter can theoretically be combined
with a separate source of orientation information from the diffusion model
in order to produce a [directionally-encoded colour](#data-dec),
[spherical coordinates](#data-spherical) or [3-vectors](#data-3vector) image.

### Orientation specification

| **Key name**                | **Relevant [data representations](#data-representations)**                                                                                                                                                        | **Description**                                                                                                                                                                                                                                           |
| --------------------------- | ----------------------------------------------------------------------------------------------------------------------------------------------------------------------------------------------------------------- | --------------------------------------------------------------------------------------------------------------------------------------------------------------------------------------------------------------------------------------------------------- |
| `AntipodalSymmetry`         | [Spherical coordinates](#data-spherical), [3-vectors](#data-3vector), [spherical harmonics](#data-sh), [amplitudes](#data-amp), [probability distribution functions](#data-pdf), [parameter vectors](#data-param) | OPTIONAL. Boolean. Indicates whether orientation information should be interpreted as being antipodally symmetric. Assumed to be True if omitted.                                                                                                         |
| `Directions`                | [Amplitudes](#data-amp)                                                                                                                                                                                           | REQUIRED. List. Data are either [spherical coordinates (directions only)](#data-spherical) or [3-vectors](#data-3vector) with unit norm. Defines the dense directional basis set on which samples of a spherical function within each voxel are provided. |
| `FillValue`                 | [Spherical coordinates](#data-spherical), [3-vectors](#data-3vector)                                                                                                                                              | OPTIONAL. Float; allowed values: { 0.0, NaN }. Value stored in image when number of discrete orientations in a voxel is fewer than the maximal number for that image.                                                                                     |
| `OrientationRepresentation` | All except [scalar](#data-scalar)                                                                                                                                                                                 | REQUIRED. String; allowed values: { `dec`, `unitspherical`, `spherical`, `unit3vector`, `3vector`, `sh`, `amp`, `pdf`, `param` }. The [data representation](#data-representations) used to encode orientation information within the NIfTI image.         |
| `ReferenceAxes`             | All except [scalar](#data-scalar)                                                                                                                                                                                 | REQUIRED. String; allowed values: { `ijk`, `xyz` }. Indicates whether the NIfTI image axes, or scanner-space axes, are used as reference axes for orientation information.                                                                                |
| `SphericalHarmonicBasis`    | [Spherical harmonics](#data-sh)                                                                                                                                                                                   | REQUIRED. String; allowed values: { `MRtrix3` }. Basis by which to define the interpretation of image values across volumes as spherical harmonics coefficients.                                                                                          |
| `SphericalHarmonicDegree`   | [Spherical harmonics](#data-sh)                                                                                                                                                                                   | REQUIRED. Integer. Maximal degree of the spherical harmonic basis employed.                                                                                                                                                                               |

If `AntipodalSymmetry` is True, then no constraints are imposed with respect
to the domain on the 2-sphere in which orientations may be specified;
for instance, 3-vectors { 0.57735, 0.57735, 0.57735 } and
{ -0.57735, -0.57735, -0.57735 } are both permissible and equivalent to one
another.

#### Spherical Harmonics

-   Concepts shared across all spherical harmonics bases:

    -   Basis functions:

        ![SH basis functions](https://latex.codecogs.com/gif.latex?Y_l^m(\theta,\phi)&space;=&space;\sqrt{\frac{(2l&plus;1)}{4\pi}\frac{(l-m)!}{(l&plus;m)!}}&space;P_l^m(\cos&space;\theta)&space;e^{im\phi}")

        for integer *order* *l*, *phase* *m*, associated Legendre polynomials *P*.

    -   (Truncated) basis coefficients:

        ![SH basis coefficients](https://latex.codecogs.com/gif.latex?f(\theta,\phi)&space;=&space;\sum_{l=0}^{l_\text{max}}&space;\sum_{m=-l}^{l}&space;c_l^m&space;Y_l^m(\theta,\phi)")

        for *maximum* spherical harmonic order *l<sub>max</sub>*.

-   `MRtrix3`

    -   Functions assumed to be real: conjugate symmetry is assumed, i.e.
        *Y*(*l*,-*m*) = *Y*(*l*,*m*)\*, where \* denotes the complex
        conjugate.

    -   Antipodally symmetric: all basis functions with odd degree are
        assumed zero; `AntipodalSymmetry` MUST NOT be set to `False`.

    -   Utilised basis functions:

        ![MRtrix3 SH basis functions](https://latex.codecogs.com/gif.latex?Y_{lm}(\theta,\phi)=\begin{Bmatrix}&space;0&\text{if&space;}l\text{&space;is&space;odd},\\&space;\sqrt{2}\times\text{Im}\left[Y_l^{-m}(\theta,\phi)\right]&\text{if&space;}m<0,\\&space;Y_l^0(\theta,\phi)&\text{if&space;}m=0,\\&space;\sqrt{2}\times\text{Re}\left[Y_l^m(\theta,\phi)\right]&\text{if&space;}m>0\\&space;\end{Bmatrix})

    -   Mapping between image volume *V* and spherical harmonic basis
        function coefficient *Y<sub>l,m</sub>*:

        *V<sub>l,m</sub>* = (*l*(*l*+1) / 2) + *m*

        | ***V*** | **Coefficient**    |
        | ------- | ------------------ |
        | 0       | *Y<sub>0,0</sub>*  |
        | 1       | *Y<sub>2,-2</sub>* |
        | 2       | *Y<sub>2,-1</sub>* |
        | 3       | *Y<sub>2,0</sub>*  |
        | 4       | *Y<sub>2,1</sub>*  |
        | 5       | *Y<sub>2,2</sub>*  |
        | 6       | *Y<sub>4,-4</sub>* |
        | 7       | *Y<sub>4,-3</sub>* |
        | ...     | etc.               |

    -   Relationship between maximal spherical harmonic degree *l<sub>max</sub>*
        and number of image volumes *N*:

        *N* = ((*l<sub>max</sub>*+1) x (*l<sub>max</sub>*+2)) / 2

        | ***l<sub>max</sub>*** | 0 | 2 | 4  | 6  | 8  | ...  |
        | --------------------- |--:|--:|--: |--: |--: | :--: |
        | ***N***               | 1 | 6 | 15 | 28 | 45 | etc. |

    -   Relationship between maximal degree of *zonal* spherical harmonic
        function (spherical harmonics function where all *m* != 0 terms are
        assumed to be zero; used for e.g. response function definition) and
        number of coefficients *N*:

        *N* = 1 + (*l<sub>max</sub>* / 2)

        | ***l<sub>max</sub>*** | 0 | 2 | 4 | 6 | 8 | ...  |
        | --------------------- |--:|--:|--:|--:|--:| :--: |
        | ***N***               | 1 | 2 | 3 | 4 | 5 | etc. |

## Demonstrative examples

-   A basic Diffusion Tensor fit:

    ```Text
    my_diffusion_pipeline/
        sub-01/
            dwi/
                sub-01_model-dti_param-tensor_model.nii.gz
                sub-01_model-dti_param-bzero_model.nii.gz
                sub-01_model-dti_param-fa_mdp.nii.gz
                sub-01_model-dti_model.json
    ```

    Dimensions of NIfTI image "`sub-01_model-dti_param-tensor_model.nii.gz`": *I*x*J*x*K*x6 ([parameter vectors](#data-param))
    Dimensions of NIfTI image "`sub-01_model-dti_param-bzero_model.nii.gz`": *I*x*J*x*K* ([scalar](#data-scalar))
    Dimensions of NIfTI image "`sub-01_model-dti_param-fa_mdp.nii.gz`": *I*x*J*x*K* ([scalar](#data-scalar))

    Contents of JSON file:

    ```JSON
    {
        "Model": "Diffusion Tensor",
        "OrientationRepresentation": "param",
        "ReferenceAxes": "xyz",
        "Parameters": {
            "FitMethod": "ols",
            "OutlierRejection": false
        }
    }
    ```

-   A multi-shell, multi-tissue Constrained Spherical Deconvolution fit:

    ```Text
    my_diffusion_pipeline/
        sub-01/
            dwi/
                sub-01_model-csd_param-wm_model.nii.gz
                sub-01_model-csd_param-wm_model.json
                sub-01_model-csd_param-gm_model.nii.gz
                sub-01_model-csd_param-gm_model.json
                sub-01_model-csd_param-csf_model.nii.gz
                sub-01_model-csd_param-csf_model.json
                sub-01_model-csd_model.json
    ```

    Dimensions of NIfTI image "`sub-01_model-csd_param-wm_model.nii.gz`": *I*x*J*x*K*x45 ([spherical harmonics](#data-sh))
    Dimensions of NIfTI image "`sub-01_model-csd_param-gm_model.nii.gz`": *I*x*J*x*K*x1 ([spherical harmonics](#data-sh))
    Dimensions of NIfTI image "`sub-01_model-csd_param-csf_model.nii.gz`": *I*x*J*x*K*x1 ([spherical harmonics](#data-sh))

    Contents of file "`sub-01_model-csd_model.json`" (common to all [model parameters](#paramdef-model)):

    ```JSON
    {
        "Model": "Multi-Shell Multi-Tissue (MSMT) Constrained Spherical Deconvolution (CSD)",
        "ModelURL": "https://mrtrix.readthedocs.io/en/latest/constrained_spherical_deconvolution/multi_shell_multi_tissue_csd.html",
        "Shells": [ 0, 1000, 2000, 3000 ],
        "Parameters": {
            "SphericalHarmonicBasis": "MRtrix3",
            "NonNegativityConstraint": "hard"
        }
    }
    ```

<<<<<<< HEAD
    Contents of JSON file "`sub-01_model-csd_param-wm_model.json`":
=======
    Contents of JSON file "`sub-01_param-wm_csd.json`":
    Contents of JSON file "`sub-01_desc-csd_param-wm_model.json`":
>>>>>>> 143d1cc4

    ```JSON
    {
        "OrientationRepresentation": "sh",
        "ReferenceAxes": "xyz",
        "ResponseFunctionZSH": [ [ 600.2 0.0 0.0 0.0 0.0 0.0 ],
                                 [ 296.3 -115.2 24.7 -4.4 -0.5 1.8 ],
                                 [ 199.8 -111.3 41.8 -10.2 2.1 -0.7 ],
                                 [ 158.3 -98.7 48.4 -17.1 4.5 -1.4 ] ],
        "SphericalHarmonicDegree": 8,
        "Tissue": "White matter"
    }
    ```

    Contents of JSON file "`sub-01_model-csd_param_gm_model.json`":

    ```JSON
    {
        "OrientationRepresentation": "sh",
        "ReferenceAxes": "xyz",
        "ResponseFunctionZSH": [ [ 1041.0 ],
                                 [ 436.6 ],
                                 [ 224.9 ],
                                 [ 128.8 ] ],
        "SphericalHarmonicDegree": 0,
        "Tissue": "Grey matter"
    }
    ```

-   An FSL `bedpostx` Ball-And-Sticks fit (including both mean parameters and
    bootstrap realisations):

    ```Text
    my_diffusion_pipeline/
        sub-01/
            dwi/
                sub-01_model-bs_param-bzero_model.nii.gz
                sub-01_model-bs_param-bzero_model.json
                sub-01_model-bs_param-md_mdp.nii.gz
                sub-01_model-bs_param-md_mdp.json
                sub-01_model-bs_param-stdd_mdp.nii.gz
                sub-01_model-bs_param-stdd_mdp.json
                sub-01_model-bs_param-sticks_mdp.nii.gz
                sub-01_model-bs_param-sticks_mdp.json
                sub-01_model-bs_param-sticks_model.nii.gz
                sub-01_model-bs_param-sticks_model.json
                sub-01_model-bs_model.json
    ```

    Dimensions of NIfTI image "`sub-01_model-bs_param-bzero_model.nii.gz`": *I*x*J*x*K* ([scalar](#data-scalar))
    Dimensions of NIfTI image "`sub-01_model-bs_param-ms_mdp.nii.gz`": *I*x*J*x*K* ([scalar](#data-scalar))
    Dimensions of NIfTI image "`sub-01_model-bs_param-stdd_mdp.nii.gz`": *I*x*J*x*K* ([scalar](#data-scalar))
    Dimensions of NIfTI image "`sub-01_model-bs_param-sticks_mdp.nii.gz`": *I*x*J*x*K*x9 ([spherical coordinates](#data-spherical), distance from origin encodes fibre volume fraction)
    Dimensions of NIfTI image "`sub-01_model-bs_param-sticks_model.nii.gz`": *I*x*J*x*K*x9x50 ([spherical coordinates](#data-spherical), distance from origin encodes fibre volume fraction; 50 bootstrap realisations)

    Contents of JSON files "`sub-01_model-bs_param-sticks_mdp.json`"
    and "`sub-01_model-bs_param-sticks_model.json`" (contents of two
    files are identical):

    ```JSON
    {
        "OrientationRepresentation": "spherical",
        "ReferenceAxes": "ijk"
    }
    ```

    Contents of JSON file "`sub-01_model-bs_model.json`":

    ```JSON
    {
        "Model": "Ball-And-Sticks model using FSL bedpostx",
        "ModelURL": "https://fsl.fmrib.ox.ac.uk/fsl/fslwiki/FDT",
        "Parameters": {
            "ARDFudgeFactor": 1.0,
            "Fibers": 3,
            "Samples": 50
        },
        "BootstrapParameters": {
            "Burnin": 1000,
            "Jumps": 1250,
            "SampleEvery": 25
        }
    }
    ```

---

<a name="diffusivity"><sup>1</sup></a>: For example, for free water in body
temperature, the diffusivity in units of \mu m<sup>2</sup>.ms<sup>-1</sup>
should be approximately 3.0.

---

<a name="basser1994">\[Basser1994\]</a>: Basser et al. 1994

<a name="basser1996">\[Basser1996\]</a>: Basser et al. 1996

<a name="behrens2003">\[Behrens2003\]</a> Behrens et al. 2003

<a name="behrens2007">\[Behrens2007\]</a> Behrens et al. 2007

<a name="calamante2015">\[Calamante2015\]</a>: Calamante et al. 2015

<a name="descoteaux2009">\[Descoteaux2009\]</a>: Descoteaux et al. 2009

<a name="jbabdi2012">\[Jbabdi2012\]</a> Jbabdi et al. 2012

<a name="jeurissen2014">\[Jeurissen2014\]</a>: Jeurissen et al. 2014

<a name="pajevic1999">\[Pajevic1999\]</a>: Pajevic et al 1999

<a name="tournier2007">\[Tournier2007\]</a>: Tournier et al. 2007

<a name="tuch2004">\[Tuch2004\]</a>: Tuch 2004

<a name="westin1997">\[Westin1997\]</a>: Westin 1997<|MERGE_RESOLUTION|>--- conflicted
+++ resolved
@@ -95,13 +95,10 @@
             [<source_keywords>[_space-<space>]_model-<label>_param-<paramb>_mdp.json]
 ```
 
-<<<<<<< HEAD
 -   Files "`<source_keywords>[_space-<space>]_model-<label>_param-<param*>_model.nii[.gz]`"
-    provide data corresponding to the various requisite [model parameters](#paramdef-model). 
-    
-    -   In cases where *all* [model parameters](#paramdef-model) are contained within a single image
-        file, field "`_parameter-`" nevertheless MUST be included, with value "`all`"; e.g.:
-
+    provide data corresponding to the various requisite [model parameters](#paramdef-model).
+    In cases where *all* [model parameters](#paramdef-model) are contained within a single image
+    file, entity "`_param-`" nevertheless MUST be included, with value "`all`"; e.g.:
         ```Text
         <pipeline_name>/
             sub-<participant_label>/
@@ -111,22 +108,6 @@
         ```
 
 -   File "`<source_keywords>[_space-<space>]_model-<label>_model.json`"
-=======
--   Files "`<source_keywords>[_space-<space>][_desc-<label>]_param-<param*>_model.nii[.gz]`"
-    provide data corresponding to the various requisite [model parameters](#paramdef-model).
-    In cases where *all* [model parameters](#paramdef-model) are contained within a single image
-    file, field "`_parameter-`" nevertheless MUST be included, with value "`all`"; e.g.:
-
-    ```Text
-    <pipeline_name>/
-        sub-<participant_label>/
-            dwi/
-                <source_keywords>[_space-<space>][_desc-<label>]_param-all_model.nii[.gz]
-                <source_keywords>[_space-<space>][_desc-<label>]_model.json
-    ```
-
--   File "`<source_keywords>[_space-<space>][_desc-<label>]_model.json`"
->>>>>>> 143d1cc4
     provides basic model information and [input parameters](#paramdef-input).
 
 -   OPTIONAL images "`<source_keywords>[_space-<space>]_model-<label>_param-<parama>_mdp.nii[.gz]`"
@@ -502,12 +483,7 @@
     }
     ```
 
-<<<<<<< HEAD
     Contents of JSON file "`sub-01_model-csd_param-wm_model.json`":
-=======
-    Contents of JSON file "`sub-01_param-wm_csd.json`":
-    Contents of JSON file "`sub-01_desc-csd_param-wm_model.json`":
->>>>>>> 143d1cc4
 
     ```JSON
     {
