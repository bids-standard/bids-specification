--- conflicted
+++ resolved
@@ -96,7 +96,7 @@
 ```
 
 -   Files "`<source_keywords>[_space-<space>][_desc-<label>]_param-<param*>_model.nii[.gz]`"
-    provide data corresponding to the various requisite [model parameters](#paramdef-model). 
+    provide data corresponding to the various requisite [model parameters](#paramdef-model).
     In cases where *all* [model parameters](#paramdef-model) are contained within a single image
     file, field "`_parameter-`" nevertheless MUST be included, with value "`all`"; e.g.:
 
@@ -427,13 +427,6 @@
     my_diffusion_pipeline/
         sub-01/
             dwi/
-<<<<<<< HEAD
-                sub-01_param-all_tensor.nii.gz
-                sub-01_tensor.json
-    ```
-
-    Dimensions of NIfTI image "`sub-01_param-all_tensor.nii.gz`": *I*x*J*x*K*x6 ([parameter vectors](#data-param))
-=======
                 sub-01_desc-dti_param-tensor_model.nii.gz
                 sub-01_desc-dti_param-bzero_model.nii.gz
                 sub-01_desc-dti_param-fa_mdp.nii.gz
@@ -443,7 +436,6 @@
     Dimensions of NIfTI image "`sub-01_desc-dti_param-tensor_model.nii.gz`": *I*x*J*x*K*x6 ([parameter vectors](#data-param))
     Dimensions of NIfTI image "`sub-01_desc-dti_param-bzero_model.nii.gz`": *I*x*J*x*K* ([scalar](#data-scalar))
     Dimensions of NIfTI image "`sub-01_desc-dti_param-fa_mdp.nii.gz`": *I*x*J*x*K* ([scalar](#data-scalar))
->>>>>>> e101e50d
 
     Contents of JSON file:
 
@@ -465,20 +457,6 @@
     my_diffusion_pipeline/
         sub-01/
             dwi/
-<<<<<<< HEAD
-                sub-01_param-wm_csd.nii.gz
-                sub-01_param-wm_csd.json
-                sub-01_param-gm_csd.nii.gz
-                sub-01_param-gm_csd.json
-                sub-01_param-csf_csd.nii.gz
-                sub-01_param-csf_csd.json
-                sub-01_csd.json
-    ```
-
-    Dimensions of NIfTI image "`sub-01_param-wm_csd.nii.gz`": *I*x*J*x*K*x45 ([spherical harmonics](#data-sh))
-    Dimensions of NIfTI image "`sub-01_param-gm_csd.nii.gz`": *I*x*J*x*K*x1 ([spherical harmonics](#data-sh))
-    Dimensions of NIfTI image "`sub-01_param-csf_csd.nii.gz`": *I*x*J*x*K*x1 ([spherical harmonics](#data-sh))
-=======
                 sub-01_desc-csd_param-wm_model.nii.gz
                 sub-01_desc-csd_param-wm_model.json
                 sub-01_desc-csd_param-gm_model.nii.gz
@@ -491,7 +469,6 @@
     Dimensions of NIfTI image "`sub-01_desc-csd_param-wm_model.nii.gz`": *I*x*J*x*K*x45 ([spherical harmonics](#data-sh))
     Dimensions of NIfTI image "`sub-01_desc-csd_param-gm_model.nii.gz`": *I*x*J*x*K*x1 ([spherical harmonics](#data-sh))
     Dimensions of NIfTI image "`sub-01_desc-csd_param-csf_model.nii.gz`": *I*x*J*x*K*x1 ([spherical harmonics](#data-sh))
->>>>>>> e101e50d
 
     Contents of file "`sub-01_desc-csd_model.json`" (common to all [model parameters](#paramdef-model)):
 
@@ -507,11 +484,8 @@
     }
     ```
 
-<<<<<<< HEAD
     Contents of JSON file "`sub-01_param-wm_csd.json`":
-=======
     Contents of JSON file "`sub-01_desc-csd_param-wm_model.json`":
->>>>>>> e101e50d
 
     ```JSON
     {
@@ -526,11 +500,7 @@
     }
     ```
 
-<<<<<<< HEAD
-    Contents of JSON file "`sub-01_param-gm_csd.json`":
-=======
     Contents of JSON file "`sub-01_desc-csd_param_gm_model.json`":
->>>>>>> e101e50d
 
     ```JSON
     {
