--- conflicted
+++ resolved
@@ -9,8 +9,6 @@
 
 1.  a JSON file for storing metadata fields (see below)
 
-<<<<<<< HEAD
-=======
 !!! example "Example datasets"
 
       [Example datasets](https://bids-standard.github.io/bids-examples/#dataset-index)
@@ -20,7 +18,6 @@
       -   [`7t_trt`](https://github.com/bids-standard/bids-examples/tree/master/7t_trt)
       -   [`ds210`](https://github.com/bids-standard/bids-examples/tree/master/ds210)
 
->>>>>>> 6d13c807
 Template:
 
 ```Text
