--- conflicted
+++ resolved
@@ -685,7 +685,6 @@
 and a guide for using macros can be found at
  https://github.com/bids-standard/bids-specification/blob/master/macros_doc.md
 -->
-<<<<<<< HEAD
 {{ MACROS___make_suffix_table(["dwi", "sbref"]) }}
 
 Additionally, the following suffixes are used for scanner-generated images:
@@ -698,15 +697,6 @@
  https://github.com/bids-standard/bids-specification/blob/master/macros_doc.md
 -->
 {{ MACROS___make_suffix_table(["ADC", "expADC", "trace", "FA", "colFA", "S0map"]) }}
-=======
-{{ MACROS___make_suffix_table(
-      [
-         "dwi",
-         "sbref",
-      ]
-   )
-}}
->>>>>>> 27d29887
 
 <!--
 This block generates a filename templates.
@@ -735,7 +725,6 @@
 The user is free to choose any other label than `singleband` and
 `multiband`, as long as they are consistent across subjects and sessions.
 
-<<<<<<< HEAD
 Scanner-generated derivative images,
 such as trace-weighted, ADC, exponentiated ADC,
 fractional anisotropy (FA and colFA), and estimated unweighted signal intensity,
@@ -745,8 +734,6 @@
 Otherwise, some entity, such as [`acq-<label>`](../appendices/entities.md#acq),
 SHOULD be used to indicate that the files are unrelated.
 
-=======
->>>>>>> 27d29887
 ### REQUIRED gradient orientation information
 
 The REQUIRED gradient orientation information corresponding to a DWI acquisition
