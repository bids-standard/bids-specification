# Magnetic Resonance Imaging

## Common metadata fields

MR Data described in the following sections share the following RECOMMENDED metadata
fields (stored in sidecar JSON files).
MRI acquisition parameters are divided into several categories based on
"A checklist for fMRI acquisition methods reporting in the literature"
([article](https://doi.org/10.15200/winn.143191.17127)) by Ben Inglis.

When adding additional metadata please use the CamelCase version of
[DICOM ontology terms](https://dicom.nema.org/medical/dicom/current/output/chtml/part16/chapter_d.html)
whenever possible. See also
[recommendations on JSON files](../common-principles.md#keyvalue-files-dictionaries).

### Hardware information

<!-- This block generates a metadata table.
These tables are defined in
  src/schema/rules/sidecars
The definitions of the fields specified in these tables may be found in
  src/schema/objects/metadata.yaml
A guide for using macros can be found at
 https://github.com/bids-standard/bids-specification/blob/master/macros_doc.md
-->
{{ MACROS___make_sidecar_table("mri.MRIHardware") }}

Example for `ReceiveCoilActiveElements`:

For Siemens, coil channels are typically not activated/selected individually,
but rather in pre-defined selectable "groups" of individual channels,
and the list of the "groups" of elements that are active/selected in any
given scan populates the `Coil String` entry in Siemens' private DICOM fields
(for example, `HEA;HEP` for the Siemens standard 32 ch coil
when both the anterior and posterior groups are activated).
This is a flexible field that can be used as most appropriate for a given
vendor and coil to define the "active" coil elements.
Since individual scans can sometimes not have the intended coil elements selected,
it is preferable for this field to be populated directly from the DICOM
for each individual scan, so that it can be used as a mechanism for checking
that a given scan was collected with the intended coil elements selected.

### Institution information

<!-- This block generates a metadata table.
These tables are defined in
  src/schema/rules/sidecars
The definitions of the fields specified in these tables may be found in
  src/schema/objects/metadata.yaml
A guide for using macros can be found at
 https://github.com/bids-standard/bids-specification/blob/master/macros_doc.md
-->
{{ MACROS___make_sidecar_table("mri.MRIInstitutionInformation") }}

### Sequence Specifics

<!-- This block generates a metadata table.
These tables are defined in
  src/schema/rules/sidecars
The definitions of the fields specified in these tables may be found in
  src/schema/objects/metadata.yaml
A guide for using macros can be found at
 https://github.com/bids-standard/bids-specification/blob/master/macros_doc.md
-->
{{ MACROS___make_sidecar_table("mri.MRISequenceSpecifics") }}

### In- and Out-of-Plane Spatial Encoding

<!-- This block generates a metadata table.
These tables are defined in
  src/schema/rules/sidecars
The definitions of the fields specified in these tables may be found in
  src/schema/objects/metadata.yaml
A guide for using macros can be found at
 https://github.com/bids-standard/bids-specification/blob/master/macros_doc.md
-->
{{ MACROS___make_sidecar_table(["mri.MRISpatialEncoding", "mri.PhaseEncodingDirectionRec"]) }}

<sup>2</sup>Conveniently, for Siemens data, this value is easily obtained as
`1 / (BWPPPE * ReconMatrixPE)`, where BWPPPE is the
"BandwidthPerPixelPhaseEncode" in DICOM Tag 0019, 1028 and ReconMatrixPE is
the size of the actual reconstructed data in the phase direction (which is NOT
reflected in a single DICOM Tag for all possible aforementioned scan
manipulations). See
[Acquiring and using field maps - LCNI](https://lcni.uoregon.edu/wiki/acquiring-and-using-field-maps/)
and [TotalReadoutTime - dcm\_qa](https://github.com/neurolabusc/dcm_qa/tree/master/In/TotalReadoutTime).

<sup>3</sup>We use the time between the center of the first "effective" echo
and the center of the last "effective" echo, sometimes called the "FSL definition".

### Timing Parameters

<!-- This block generates a metadata table.
These tables are defined in
  src/schema/rules/sidecars
The definitions of the fields specified in these tables may be found in
  src/schema/objects/metadata.yaml
A guide for using macros can be found at
 https://github.com/bids-standard/bids-specification/blob/master/macros_doc.md
-->
{{ MACROS___make_sidecar_table(["mri.MRITimingParameters", "mri.SliceTimingMRI"]) }}

### RF & Contrast

<!-- This block generates a metadata table.
These tables are defined in
  src/schema/rules/sidecars
The definitions of the fields specified in these tables may be found in
  src/schema/objects/metadata.yaml
A guide for using macros can be found at
 https://github.com/bids-standard/bids-specification/blob/master/macros_doc.md
-->
{{ MACROS___make_sidecar_table(["mri.MRIFlipAngleLookLockerFalse", "mri.MRIRFandContrast" ]) }}

### Slice Acceleration

<!-- This block generates a metadata table.
These tables are defined in
  src/schema/rules/sidecars
The definitions of the fields specified in these tables may be found in
  src/schema/objects/metadata.yaml
A guide for using macros can be found at
 https://github.com/bids-standard/bids-specification/blob/master/macros_doc.md
-->
{{ MACROS___make_sidecar_table("mri.MRISliceAcceleration") }}

### Anatomical landmarks

Useful for multimodal co-registration with MEG, (S)EEG, TMS, and so on.

<!-- This block generates a metadata table.
These tables are defined in
  src/schema/rules/sidecars
The definitions of the fields specified in these tables may be found in
  src/schema/objects/metadata.yaml
A guide for using macros can be found at
 https://github.com/bids-standard/bids-specification/blob/master/macros_doc.md
-->
{{ MACROS___make_sidecar_table("mri.MRIAnatomicalLandmarks") }}

### Echo-Planar Imaging and *B<sub>0</sub>* mapping

Echo-Planar Imaging (EPI) schemes typically used in the acquisition of
diffusion and functional MRI may also be *intended for* estimating the
*B<sub>0</sub>* field nonuniformity inside the scanner (in other words,
*mapping the field*) without the acquisition of additional MRI schemes
such as gradient-recalled echo (GRE) sequences that are stored under the
`fmap/` directory of the BIDS structure.

The modality labels `dwi` (under `dwi/`), `bold` (under `func/`),
`asl` (under `perf/`), `sbref` (under `dwi/`, `func/` or `perf/`), and
any modality under `fmap/` are allowed to encode the MR protocol intent for
fieldmap estimation using the following metadata:

<!-- This block generates a metadata table.
These tables are defined in
  src/schema/rules/sidecars
The definitions of the fields specified in these tables may be found in
  src/schema/objects/metadata.yaml
A guide for using macros can be found at
 https://github.com/bids-standard/bids-specification/blob/master/macros_doc.md
-->
{{ MACROS___make_sidecar_table([
     "mri.MRIB0FieldIdentifier",
     "mri.MRIEchoPlanarImagingAndB0FieldSource",
   ])
}}

#### Tissue description

<!-- This block generates a metadata table.
These tables are defined in
  src/schema/rules/sidecars
The definitions of the fields specified in these tables may be found in
  src/schema/objects/metadata.yaml
A guide for using macros can be found at
 https://github.com/bids-standard/bids-specification/blob/master/macros_doc.md
-->
{{ MACROS___make_sidecar_table("mri.MRISample") }}

## Anatomy imaging data

Anatomy MRI sequences measure static, structural features of the brain.

This datatype is divided into two groups:
non-parametric and parametric.

Non-parametric structural images have an arbitrary scale.
For example, T1w data are T1-weighted,
but the values do not correspond to actual T1 value estimates.

Parametric structural imaging, on the other hand, use a non-arbitrary scale.
For example, a T1map file contains T1 value estimates, in seconds.

### Non-parametric structural MR images

<!--
This block generates a filename templates.
The inputs for this macro can be found in the directory
  src/schema/rules/files/raw
and a guide for using macros can be found at
 https://github.com/bids-standard/bids-specification/blob/master/macros_doc.md
-->
{{ MACROS___make_filename_template("raw", datatypes=["anat"], suffixes=[
         "T1w",
         "T2w",
         "PDw",
         "T2starw",
         "FLAIR",
         "inplaneT1",
         "inplaneT2",
         "PDT2",
         "UNIT1",
         "angio",
      ])
}}

Currently supported non-parametric structural MR images include the following:

<!--
This block generates a suffix table.
The definitions of these fields can be found in
  src/schema/rules/files/raw
and a guide for using macros can be found at
 https://github.com/bids-standard/bids-specification/blob/master/macros_doc.md
-->
{{ MACROS___make_suffix_table(
      [
         "T1w",
         "T2w",
         "PDw",
         "T2starw",
         "FLAIR",
         "inplaneT1",
         "inplaneT2",
         "PDT2",
         "UNIT1",
         "angio",
      ]
   )
}}

The [`part-<label>`](../appendices/entities.md#part) entity is
used to indicate which component of the complex representation of the MRI
signal is represented in voxel data.
This entity is associated with the DICOM Tag `0008, 9208`.
Allowed label values for this entity are `phase`, `mag`, `real` and `imag`,
which are typically used in `part-mag`/`part-phase` or `part-real`/`part-imag`
pairs of files.
For example:

<!-- This block generates a file tree.
A guide for using macros can be found at
 https://github.com/bids-standard/bids-specification/blob/master/macros_doc.md
-->
{{ MACROS___make_filetree_example(
   {
   "sub-01": {
      "anat": {
         "sub-01_part-mag_T1w.nii.gz": "",
         "sub-01_part-mag_T1w.json": "",
         "sub-01_part-phase_T1w.nii.gz": "",
         "sub-01_part-phase_T1w.json": "",
         },
      }
   }
)
}}

Phase images MAY be in radians or in arbitrary units.
The sidecar JSON file MUST include the units of the `phase` image.
The possible options are `rad` or `arbitrary`.

For example, for `sub-01_part-phase_T1w.json`:

```Text
{
   "Units": "rad"
}
```

When there is only a magnitude image of a given type, the `part` entity MAY be omitted.

### Parametric structural MR images

Structural MR images whose intensity is represented in a non-arbitrary scale
constitute parametric maps.

<!--
This block generates a filename templates.
The inputs for this macro can be found in the directory
  src/schema/rules/files/raw
and a guide for using macros can be found at
 https://github.com/bids-standard/bids-specification/blob/master/macros_doc.md
-->
{{ MACROS___make_filename_template("raw", datatypes=["anat"], suffixes=[
         "T1map",
         "R1map",
         "T2map",
         "R2map",
         "T2starmap",
         "R2starmap",
         "PDmap",
         "MTRmap",
         "MTsat",
         "T1rho",
         "MWFmap",
         "MTVmap",
         "Chimap",
         "TB1map",
         "RB1map",
         "S0map",
         "M0map",
      ])
}}

Parametric images listed in the table below are typically generated by
processing a [file collection](../common-principles.md#entity-linked-file-collections).
Please visit the [file collections appendix](../appendices/file-collections.md) to see the
list of suffixes available for quantitative MRI (qMRI) applications associated
with these maps
(for example, [MPM](../glossary.md#mpm-suffixes),
[MP2RAGE](../glossary.md#mp2rage-suffixes),
and [MTR](../glossary.md#mtransfer-entities)).

Currently supported parametric maps include:

<!--
This block generates a suffix table.
The definitions of these fields can be found in
  src/schema/rules/files/raw
and a guide for using macros can be found at
 https://github.com/bids-standard/bids-specification/blob/master/macros_doc.md
-->
{{ MACROS___make_suffix_table(
      [
         "T1map",
         "R1map",
         "T2map",
         "R2map",
         "T2starmap",
         "R2starmap",
         "PDmap",
         "MTRmap",
         "MTsat",
         "T1rho",
         "MWFmap",
         "MTVmap",
         "Chimap",
         "TB1map",
         "RB1map",
         "S0map",
         "M0map",
      ]
   )
}}

For any other details on the organization of parametric maps, their
recommended metadata fields, and the application specific entity or
metadata requirement levels of [file collections](../appendices/file-collections.md) that can generate
them, visit the [qMRI appendix](../appendices/qmri.md).

### Defacing masks

If the structural images included in the dataset were defaced (to protect
identity of participants) one MAY provide the binary mask that was used to
remove facial features in the form of `_defacemask` files.
In such cases, the OPTIONAL [`mod-<label>`](../appendices/entities.md#mod)
entity corresponds to modality suffix,
such as `T1w` or `inplaneT1`, referenced by the defacemask image.
For example, `sub-01_mod-T1w_defacemask.nii.gz`.

<!--
This block generates a filename templates.
The inputs for this macro can be found in the directory
  src/schema/rules/files/raw
and a guide for using macros can be found at
 https://github.com/bids-standard/bids-specification/blob/master/macros_doc.md
-->
{{ MACROS___make_filename_template("raw", datatypes=["anat"], suffixes=[
         "defacemask",
      ])
}}

### Task metadata for anatomical scans

The OPTIONAL [`task-<label>`](../appendices/entities.md#task) entity can be used
in order to allow tasks during structural MR acquisitions,
for example pre-described motion paradigms such as nodding, to be described.

<!-- This block generates a metadata table.
The definitions of these fields can be found in
  src/schema/objects/metadata.yaml
and a guide for using macros can be found at
 https://github.com/bids-standard/bids-specification/blob/master/macros_doc.md
-->
{{ MACROS___make_sidecar_table("anat.TaskMetadata") }}

Some meta information about the acquisition MAY be provided in an additional
JSON file. See [Common metadata fields](#common-metadata-fields) for a
list of terms and their definitions. There are also some OPTIONAL JSON
fields specific to anatomical scans:

<!-- This block generates a metadata table.
These tables are defined in
  src/schema/rules/sidecars
The definitions of the fields specified in these tables may be found in
  src/schema/objects/metadata.yaml
A guide for using macros can be found at
 https://github.com/bids-standard/bids-specification/blob/master/macros_doc.md
-->
{{ MACROS___make_sidecar_table("anat.MRIAnatomyCommonMetadataFields") }}

### Deprecated suffixes

Some suffixes that were available in versions of the specification prior to
1.5.0 have been deprecated.
These suffixes are ambiguous and have been superseded by more precise conventions.
Therefore, they are not recommended for use in new datasets.
They are, however, still valid suffixes, to maintain backwards compatibility.

The following suffixes are valid, but SHOULD NOT be used for new BIDS compatible
datasets (created after version 1.5.0.):

<!--
This block generates a suffix table.
The definitions of these fields can be found in
  src/schema/rules/files/raw
and a guide for using macros can be found at
 https://github.com/bids-standard/bids-specification/blob/master/macros_doc.md
-->
{{ MACROS___make_suffix_table(
      [
         "T2star",
         "FLASH",
         "PD",
      ]
   )
}}

## Task (including resting state) imaging data

Currently supported image contrasts include:

<!--
This block generates a suffix table.
The definitions of these fields can be found in
  src/schema/rules/files/raw
and a guide for using macros can be found at
 https://github.com/bids-standard/bids-specification/blob/master/macros_doc.md
-->
{{ MACROS___make_suffix_table(
      [
         "bold",
         "cbv",
         "phase",
      ]
   )
}}

<!--
This block generates a filename templates.
The inputs for this macro can be found in the directory
  src/schema/rules/files/raw
and a guide for using macros can be found at
 https://github.com/bids-standard/bids-specification/blob/master/macros_doc.md
-->
{{ MACROS___make_filename_template("raw", datatypes=["func"]) }}

Functional imaging consists of techniques that support rapid temporal repetition.
This includes, but is not limited to, task based fMRI, as well as resting state fMRI, which is treated like any other task.
For task based fMRI, a corresponding task events file (see below) MUST be provided
(please note that this file is not necessary for resting state scans).
For multiband acquisitions, one MAY also save the single-band reference image with the `sbref` suffix
(for example, `sub-control01_task-nback_sbref.nii.gz`).

Multi-echo data MUST be split into one file per echo using the
[`echo-<index>`](../appendices/entities.md#echo) entity. For example:

<!-- This block generates a file tree.
A guide for using macros can be found at
 https://github.com/bids-standard/bids-specification/blob/master/macros_doc.md
-->
{{ MACROS___make_filetree_example(
   {
   "sub-01": {
      "func": {
         "sub-01_task-cuedSGT_run-1_echo-1_bold.nii.gz": "",
         "sub-01_task-cuedSGT_run-1_echo-1_bold.json": "",
         "sub-01_task-cuedSGT_run-1_echo-2_bold.nii.gz": "",
         "sub-01_task-cuedSGT_run-1_echo-2_bold.json": "",
         "sub-01_task-cuedSGT_run-1_echo-3_bold.nii.gz": "",
         "sub-01_task-cuedSGT_run-1_echo-3_bold.json": "",
         },
      }
   }
) }}

Please note that the `<index>` denotes the number/index (in the form of a
nonnegative integer) of the echo not the echo time value which needs to be stored in the
field EchoTime of the separate JSON file.

Complex-valued data MUST be split into one file for each data type.
For BOLD data, there are separate suffixes for magnitude (`_bold`) and phase
(`_phase`) data, but the `_phase` suffix is [deprecated](../common-principles.md#definitions).
Newly generated datasets SHOULD NOT use the `_phase` suffix, and the suffix will be removed
from the specification in the next major release.
For backwards compatibility, `_phase` is considered equivalent to `_part-phase_bold`.
When the `_phase` suffix is not used, each file shares the same
name with the exception of the `part-<mag|phase>` or `part-<real|imag>` entity.

For example:

<!-- This block generates a file tree.
A guide for using macros can be found at
 https://github.com/bids-standard/bids-specification/blob/master/macros_doc.md
-->
{{ MACROS___make_filetree_example(
   {
   "sub-01": {
      "func": {
         "sub-01_task-cuedSGT_part-mag_bold.nii.gz": "",
         "sub-01_task-cuedSGT_part-mag_bold.json": "",
         "sub-01_task-cuedSGT_part-phase_bold.nii.gz": "",
         "sub-01_task-cuedSGT_part-phase_bold.json": "",
         "sub-01_task-cuedSGT_part-mag_sbref.nii.gz": "",
         "sub-01_task-cuedSGT_part-mag_sbref.json": "",
         "sub-01_task-cuedSGT_part-phase_sbref.nii.gz": "",
         "sub-01_task-cuedSGT_part-phase_sbref.json": "",
         },
      },
   }
) }}

Some meta information about the acquisition MUST be provided in an additional JSON file.

### Required fields

<!-- This block generates a metadata table.
These tables are defined in
  src/schema/rules/sidecars
The definitions of the fields specified in these tables may be found in
  src/schema/objects/metadata.yaml
A guide for using macros can be found at
 https://github.com/bids-standard/bids-specification/blob/master/macros_doc.md
-->
{{ MACROS___make_sidecar_table([
       "func.MRIFuncRepetitionTime",
       "func.MRIFuncVolumeTiming",
       "func.MRIFuncRequired",
   ])
}}

For the fields described above and in the following section, the term "Volume"
refers to a reconstruction of the object being imaged (for example, brain or part of a
brain). In case of multiple channels in a coil, the term "Volume" refers to a
combined image rather than an image from each coil.

### Other RECOMMENDED metadata

#### Timing Parameters

<!-- This block generates a metadata table.
These tables are defined in
  src/schema/rules/sidecars
The definitions of the fields specified in these tables may be found in
  src/schema/objects/metadata.yaml
A guide for using macros can be found at
 https://github.com/bids-standard/bids-specification/blob/master/macros_doc.md
-->
{{ MACROS___make_sidecar_table("func.MRIFuncTimingParameters") }}

The following table recapitulates the different ways that specific fields have
to be populated for functional sequences. Note that all these options can be
used for non sparse sequences but that only options B, D and E are valid for
sparse sequences.

|          | **`RepetitionTime`** | **`SliceTiming`** | **`AcquisitionDuration`** | **`DelayTime`** | **`VolumeTiming`** |
| -------- | -------------------- | ----------------- | ------------------------- | --------------- | ------------------ |
| option A | \[ X ]               |                   | \[ ]                      |                 | \[ ]               |
| option B | \[ ]                 | \[ X ]            |                           | \[ ]            | \[ X ]             |
| option C | \[ ]                 |                   | \[ X ]                    | \[ ]            | \[ X ]             |
| option D | \[ X ]               | \[ X ]            | \[ ]                      |                 | \[ ]               |
| option E | \[ X ]               |                   | \[ ]                      | \[ X ]          | \[ ]               |

**Legend**

-   \[ X ] --> MUST be defined
-   \[  \] --> MUST NOT be defined
-   empty cell --> MAY be specified

#### fMRI task information

<!-- This block generates a metadata table.
These tables are defined in
  src/schema/rules/sidecars
The definitions of the fields specified in these tables may be found in
  src/schema/objects/metadata.yaml
A guide for using macros can be found at
 https://github.com/bids-standard/bids-specification/blob/master/macros_doc.md
-->
{{ MACROS___make_sidecar_table("func.MRIFuncTaskInformation") }}

See [Common metadata fields](#common-metadata-fields) for a list of
additional terms and their definitions.

Example:

<!-- This block generates a file tree.
A guide for using macros can be found at
 https://github.com/bids-standard/bids-specification/blob/master/macros_doc.md
-->
{{ MACROS___make_filetree_example(
   {
   "sub-01": {
      "func": {
         "sub-01_task-nback_bold.json": "",
         },
      }
   }
) }}

```JSON
{
   "TaskName": "N Back",
   "RepetitionTime": 0.8,
   "EchoTime": 0.03,
   "FlipAngle": 78,
   "SliceTiming": [0.0, 0.2, 0.4, 0.6, 0.0, 0.2, 0.4, 0.6, 0.0, 0.2, 0.4, 0.6, 0.0, 0.2, 0.4, 0.6],
   "MultibandAccelerationFactor": 4,
   "ParallelReductionFactorInPlane": 2,
   "PhaseEncodingDirection": "j",
   "InstitutionName": "Stanford University",
   "InstitutionAddress": "450 Serra Mall, Stanford, CA 94305-2004, USA",
   "DeviceSerialNumber": "11035",
   "B0FieldSource": ["phasediff_fmap0", "pepolar_fmap0"]
}
```

## Diffusion imaging data

!!! example "Example datasets"

    Several [example datasets](https://github.com/bids-standard/bids-examples)
    contain diffusion imaging data formatted using this specification
    and that can be used for practical guidance when curating a new dataset:

    -   [`genetics_ukbb`](https://github.com/bids-standard/bids-examples/tree/master/genetics_ukbb)
    -   [`eeg_rest_fmri`](https://github.com/bids-standard/bids-examples/tree/master/eeg_rest_fmri)
    -   [`ds114`](https://github.com/bids-standard/bids-examples/tree/master/ds114)
    -   [`ds000117`](https://github.com/bids-standard/bids-examples/tree/master/ds000117)

Diffusion-weighted imaging data acquired for a participant.
Currently supported image types include:

<!--
This block generates a suffix table.
The definitions of these fields can be found in
  src/schema/rules/files/raw
and a guide for using macros can be found at
 https://github.com/bids-standard/bids-specification/blob/master/macros_doc.md
-->
{{ MACROS___make_suffix_table(["dwi", "sbref"]) }}

Additionally, the following suffixes are used for scanner-generated images:

<!--
This block generates a suffix table.
The definitions of these fields can be found in
  src/schema/rules/files/raw
and a guide for using macros can be found at
 https://github.com/bids-standard/bids-specification/blob/master/macros_doc.md
-->
{{ MACROS___make_suffix_table(["ADC", "TRACE"]) }}

<!--
This block generates a filename templates.
The inputs for this macro can be found in the directory
  src/schema/rules/files/raw
and a guide for using macros can be found at
 https://github.com/bids-standard/bids-specification/blob/master/macros_doc.md
-->
{{ MACROS___make_filename_template("raw", datatypes=["dwi"]) }}

The [`run-<index>`](../appendices/entities.md#run) entity is RECOMMENDED
to encode the splits of multipart DWI scans
(see [below](#multipart-split-dwi-schemes) for more information on multipart DWI schemes).

**Combining multi- and single-band acquisitions**.
The single-band reference image MAY be stored with suffix `sbref` (for example,
`dwi/sub-control01_sbref.nii[.gz]`) as long as the image has no corresponding
[gradient information (`[*_]dwi.bval` and `[*_]dwi.bvec` sidecar files)](#required-gradient-orientation-information)
to be stored.

Otherwise, if some gradient information is associated to the single-band diffusion
image and a multi-band diffusion image also exists, the `acq-<label>` entity
MUST be used to distinguish both images.
In such a case, two files could have the following names:
`sub-01_acq-singleband_dwi.nii.gz` and `sub-01_acq-multiband_dwi.nii.gz`.
The user is free to choose any other label than `singleband` and
`multiband`, as long as they are consistent across subjects and sessions.

Scanner-generated TRACE and ADC volumes MAY be included using the
`TRACE` and `ADC` suffixes.
If TRACE or ADC volume filenames match a diffusion series with all applicable entities,
such volumes SHOULD be computed from that series.
Otherwise, some entity, such as [`acq-<label>`](../appendices/entities.md#acq),
SHOULD be used to indicate that the files are unrelated.

### REQUIRED gradient orientation information

The REQUIRED gradient orientation information corresponding to a DWI acquisition
MUST be stored using `[*_]dwi.bval` and `[*_]dwi.bvec` pairs of files.
The `[*_]dwi.bval` and `[*_]dwi.bvec` files MAY be saved on any level of the directory structure
and thus define those values for all sessions and/or subjects in one place (see
[the inheritance principle](../common-principles.md#the-inheritance-principle)).

As an exception to the [common principles](../common-principles.md#definitions)
that parameters are constant across runs, the gradient table information (stored
within the `[*_]dwi.bval` and `[*_]dwi.bvec` files) MAY change across DWI runs.

**Gradient orientation file formats**.
The `[*_]dwi.bval` and `[*_]dwi.bvec` files MUST follow the
<<<<<<< HEAD
[FSL format](https://fsl.fmrib.ox.ac.uk/fsl/fslwiki/FDT/UserGuide#DTIFIT).

The `[*_]dwi.bvec` file contains 3 rows with *N* space-delimited floating-point numbers,
corresponding to the *N* volumes in the corresponding NIfTI file.
Across these three rows,
each column encodes three elements of a 3-vector for the corresponding image volume;
each vector MUST be either of unit norm,
or optionally the vector `[0.0,0.0,0.0]`
for *non-diffusion-weighted* (also called *b*=0 or *low-b*) volumes.
These values are to be interpreted as cosine values with respect to the image axis orientations
as defined by the corresponding NIfTI image header transformation;
*unless* the image axes defined in the corresponding NIfTI image header
form a right-handed coordinate system
(that is, the 3x3 matrix of direction cosines has a positive determinant),
in which case the sign of the first element of each 3-vector must be inverted
for this interpretation to be valid.
Note that this definition of orientations with respect to the NIfTI image axes
is *not* equivalent to the DICOM convention,
where orientations are instead defined with respect to the scanner device's coordinate system
(see [Coordinate systems](../appendices/coordinate-systems.md)).

The `[*_]dwi.bval` file contains the *b*-values (in s/mm<sup>2</sup>)
corresponding to the volumes in the relevant NIfTI file,
with 0 designating *b*=0 volumes; space-delimited.

Examples of `[*_]dwi.bvec` and `[*_]dwi.bval` files,
corresponding to a NIfTI image with 6 volumes
with the first two volumes having no diffusion sensitization:

-   `[*_]dwi.bvec`:
    ```Text
    0 0 0.021828 -0.015425 -0.70918 -0.2465
    0 0 0.80242 0.22098 -0.00063106 0.1043
    0 0 -0.59636 0.97516 -0.70503 -0.96351
    ```

-   `[_]dwi.bval`:
    ```Text
    0 0 2000 2000 1000 1000
    ```
=======
[FSL format](https://fsl.fmrib.ox.ac.uk/fsl/docs/#/diffusion/index?id=diffusion-data-in-fsl):
The `[*_]dwi.bvec` file contains 3 rows with *N* space-delimited floating-point numbers
(corresponding to the *N* volumes in the corresponding NIfTI file.)
The first row contains the *x* elements, the second row contains the *y* elements and
the third row contains the *z* elements of a unit vector in the direction of the applied
diffusion gradient, where the *i*-th elements in each row correspond together to
the *i*-th volume, with `[0,0,0]` for *non-diffusion-weighted* (also called *b*=0 or *low-b*)
volumes.
Following the FSL format for the `[*_]dwi.bvec` specification, the coordinate system of
the *b* vectors MUST be defined with respect to the coordinate system defined by
the header of the corresponding `_dwi` NIfTI file and not the scanner's device
coordinate system (see [Coordinate systems](../appendices/coordinate-systems.md)).
The most relevant limitation imposed by this choice is that the gradient information cannot
be directly stored in this format if the scanner generates *b*-vectors in *scanner coordinates*.

Example of `[*_]dwi.bvec` file, with *N*=6, with two *b*=0 volumes in the beginning:

```Text
0 0 0.021828 -0.015425 -0.70918 -0.2465
0 0 0.80242 0.22098 -0.00063106 0.1043
0 0 -0.59636 0.97516 -0.70503 -0.96351
```

The `[*_]dwi.bval` file contains the *b*-values (in s/mm<sup>2</sup>) corresponding to the
volumes in the relevant NIfTI file), with 0 designating *b*=0 volumes, space-delimited.

Example of `[*_]dwi.bval` file, corresponding to the previous `[*_]dwi.bvec` example:

```Text
0 0 2000 2000 1000 1000
```
>>>>>>> 0de4c9c1

### Multipart (split) DWI schemes

Some MR schemes cannot be acquired directly by some scanner devices,
requiring to generate several DWI runs that were originally meant to belong
in a single one.
For instance, some GE scanners cannot collect more than &asymp;160 volumes
in a single run under fast-changing gradients, so acquiring *HCP-style*
diffusion images will require splitting the DWI scheme in several runs.
Because researchers will generally optimize the data splits, these will likely
not be able to be directly concatenated.
BIDS permits defining arbitrary groupings of these multipart scans with the
following metadata:

<!-- This block generates a metadata table.
These tables are defined in
  src/schema/rules/sidecars
The definitions of the fields specified in these tables may be found in
  src/schema/objects/metadata.yaml
A guide for using macros can be found at
 https://github.com/bids-standard/bids-specification/blob/master/macros_doc.md
-->
{{ MACROS___make_sidecar_table("dwi.MRIDiffusionMultipart") }}

JSON example:

```JSON
{
  "MultipartID": "dwi_1"
}
```

For instance, if there are two phase-encoding directions (`AP`, `PA`), and
two runs each, and the intent of the researcher is that all of them are
part of a unique multipart scan, then they will tag all four runs with the
same `MultipartID` (shown at the right-hand side of the file listing):

<!-- This block generates a file tree.
A guide for using macros can be found at
 https://github.com/bids-standard/bids-specification/blob/master/macros_doc.md
-->
{{ MACROS___make_filetree_example(
   {
   "sub-1": {
      "dwi                               # MultipartID": {
         "sub-1_dir-AP_run-1_dwi.nii.gz": " # dwi_1",
         "sub-1_dir-AP_run-2_dwi.nii.gz": " # dwi_1",
         "sub-1_dir-PA_run-1_dwi.nii.gz": " # dwi_1",
         "sub-1_dir-PA_run-2_dwi.nii.gz": " # dwi_1",
         }
      }
   }
) }}

If, conversely, the researcher wanted to store two multipart scans, one possibility
is to combine matching phase-encoding directions:

<!-- This block generates a file tree.
A guide for using macros can be found at
 https://github.com/bids-standard/bids-specification/blob/master/macros_doc.md
-->
{{ MACROS___make_filetree_example(
   {
   "sub-1": {
      "dwi                               # MultipartID":{
            "sub-1_dir-AP_run-1_dwi.nii.gz": " # dwi_1",
            "sub-1_dir-AP_run-2_dwi.nii.gz": " # dwi_1",
            "sub-1_dir-PA_run-1_dwi.nii.gz": " # dwi_2",
            "sub-1_dir-PA_run-2_dwi.nii.gz": " # dwi_2",
      },
      }
   }
) }}

Alternatively, the researcher's intent could be combining opposed phase-encoding
runs instead:

<!-- This block generates a file tree.
A guide for using macros can be found at
 https://github.com/bids-standard/bids-specification/blob/master/macros_doc.md
-->
{{ MACROS___make_filetree_example(
   {
   "sub-1": {
      "dwi                               # MultipartID":{
            "sub-1_dir-AP_run-1_dwi.nii.gz": " # dwi_1",
            "sub-1_dir-AP_run-2_dwi.nii.gz": " # dwi_2",
            "sub-1_dir-PA_run-1_dwi.nii.gz": " # dwi_1",
            "sub-1_dir-PA_run-2_dwi.nii.gz": " # dwi_2",
      },
      }
   }
) }}

The `MultipartID` metadata MAY be used with the
[`acq-<label>`](../appendices/entities.md#acq) entity, for example:

<!-- This block generates a file tree.
A guide for using macros can be found at
 https://github.com/bids-standard/bids-specification/blob/master/macros_doc.md
-->
{{ MACROS___make_filetree_example(
   {
   "sub-1": {
      "dwi                                   # MultipartID":{
         "sub-1_acq-shell1_run-1_dwi.nii.gz": " # dwi_1",
         "sub-1_acq-shell1_run-2_dwi.nii.gz": " # dwi_2",
         "sub-1_acq-shell2_run-1_dwi.nii.gz": " # dwi_1",
         "sub-1_acq-shell2_run-2_dwi.nii.gz": " # dwi_2",
         },
      }
   }
) }}

### Other RECOMMENDED metadata

The `PhaseEncodingDirection` and `TotalReadoutTime` metadata
fields are RECOMMENDED to enable the correction of geometrical distortions
with [fieldmap information](#fieldmap-data).
See [Common metadata fields](#common-metadata-fields) for a list of
additional terms that can be included in the corresponding JSON file.

JSON example:

```JSON
{
  "PhaseEncodingDirection": "j-",
  "TotalReadoutTime": 0.095,
  "B0FieldSource": ["phasediff_fmap0", "pepolar_fmap0"]
}
```

## Arterial Spin Labeling perfusion data

!!! example "Example datasets"

    Several [example ASL datasets](https://bids-standard.github.io/bids-examples/#asl)
    have been formatted using this specification
    and can be used for practical guidance when curating a new dataset.

<!--
This block generates a filename templates.
The inputs for this macro can be found in the directory
  src/schema/rules/files/raw
and a guide for using macros can be found at
 https://github.com/bids-standard/bids-specification/blob/master/macros_doc.md
-->
{{ MACROS___make_filename_template("raw", datatypes=["perf"]) }}

The complete ASL time series should be stored as a 4D NIfTI file in the original acquisition order,
accompanied by two ancillary files: `*_asl.json` and `*_aslcontext.tsv`.

### `*_aslcontext.tsv`

The `*_aslcontext.tsv` table consists of a single column of labels identifying the
`volume_type` of each volume in the corresponding `*_asl.nii[.gz]` file.
Volume types are defined in the following table, based on DICOM Tag 0018, 9257 `ASL Context`.
Note that the volume_types `control` and  `label` within BIDS only serve
to specify the magnetization state of the blood and thus the ASL subtraction order.
See the [ASL Appendix](../appendices/arterial-spin-labeling.md#which-image-is-control-and-which-is-label)
for more information on `control` and  `label`.

| **volume_type** | **Definition**                                                                                                                                                                         |
| --------------- | -------------------------------------------------------------------------------------------------------------------------------------------------------------------------------------- |
| control         | The control image is acquired in the exact same way as the label image, except that the magnetization of the blood flowing into the imaging region has not been inverted.              |
| label           | The label image is acquired in the exact same way as the control image, except that the blood magnetization flowing into the imaging region has been inverted.                         |
| m0scan          | The M0 image is a calibration image, used to estimate the equilibrium magnetization of blood.                                                                                          |
| deltam          | The deltaM image is a perfusion-weighted image, obtained by the subtraction of `control` - `label`.                                                                                    |
| cbf             | The cerebral blood flow (CBF) image is produced by dividing the deltaM by the M0, quantified into `mL/100g/min` (See also [doi:10.1002/mrm.25197](https://doi.org/10.1002/mrm.25197)). |

If the `control` and `label` images are not available,
their derivative `deltam` should be stored within the `*_asl.nii[.gz]`
and specified in the `*_aslcontext.tsv` instead.
If the `deltam` is not available,
`cbf` should be stored within the `*_asl.nii[.gz]` and specified in the `*_aslcontext.tsv`.
When `cbf` is stored within the `*_asl.nii[.gz]`,
its units need to be specified in the `*_asl.json` as well.
Note that the raw images, including the `m0scan`, may also be used for quality control.
See the [ASL Appendix](../appendices/arterial-spin-labeling.md#_aslcontexttsv-three-possible-cases)
for examples of the three possible cases, in order of decreasing preference.

### Scaling

The `*_asl.nii.gz` and `*_m0scan.nii.gz` should contain appropriately scaled data,
and no additional scaling factors are allowed other than the scale slope in the respective
NIfTI headers.

### `*_asllabeling.*`

A deidentified screenshot of the planning of the labeling slab/plane
with respect to the imaging slab or slices.
This screenshot is based on DICOM macro C.8.13.5.14.

See [`LabelingLocationDescription`](../glossary.md#labelinglocationdescription-metadata) for more details.

### M0

The `m0scan` can either be stored inside the 4D ASL time-series NIfTI file
or as a separate NIfTI file,
depending on whether it was acquired within the ASL time-series or as a separate scan.
These and other M0 options are specified in the REQUIRED `M0Type` field of the `*_asl.json` file.
It can also be stored under
`fmap/sub-<label>[_ses-<label>][_acq-<label>][_ce-<label>]_dir-<label>[_run-<index>]_m0scan.nii[.gz]`,
when the [pepolar approach](#case-4-multiple-phase-encoded-directions-pepolar) is used.

### `*_asl.json` file

Depending on the method used for ASL acquisition ((P)CASL or PASL)
different metadata fields are applicable.
Additionally, some common metadata fields are REQUIRED for the `*_asl.json`:
`MagneticFieldStrength`, `MRAcquisitionType`, `EchoTime`,
`SliceTiming` in case `MRAcquisitionType` is defined as 2D,
`RepetitionTimePreparation`, and `FlipAngle` in case `LookLocker` is `true`.
See the [ASL Appendix](../appendices/arterial-spin-labeling.md#summary-image-of-the-most-common-asl-sequences)
for more information on the most common ASL sequences.

#### Common metadata fields applicable to both (P)CASL and PASL

<!-- This block generates a metadata table.
These tables are defined in
  src/schema/rules/sidecars
The definitions of the fields specified in these tables may be found in
  src/schema/objects/metadata.yaml
A guide for using macros can be found at
 https://github.com/bids-standard/bids-specification/blob/master/macros_doc.md
-->
{{ MACROS___make_sidecar_table(["asl.MRIASLCommonMetadataFields", "asl.MRIASLCommonMetadataFieldsM0TypeRec", "asl.MRIASLCommonMetadataFieldsBackgroundSuppressionOpt", "asl.MRIASLCommonMetadataFieldsVascularCrushingOpt", ]) }}

#### (P)CASL-specific metadata fields

These fields can only be used when `ArterialSpinLabelingType` is `"CASL"` or `"PCASL"`. See the [ASL Appendix](../appendices/arterial-spin-labeling.md#pcasl-sequence) for more information on the (P)CASL sequence and the Labeling Pulse fields.

<!-- This block generates a metadata table.
These tables are defined in
  src/schema/rules/sidecars
The definitions of the fields specified in these tables may be found in
  src/schema/objects/metadata.yaml
A guide for using macros can be found at
 https://github.com/bids-standard/bids-specification/blob/master/macros_doc.md
-->
{{ MACROS___make_sidecar_table([
       "asl.MRIASLPcaslSpecific",
       "asl.MRIASLCaslSpecific",
       "asl.MRIASLCaslPcaslSpecific",
   ]) }}

#### PASL-specific metadata fields

These fields can only be used when `ArterialSpinLabelingType` is `PASL`.
See the [ASL Appendix](../appendices/arterial-spin-labeling.md#pasl-sequence)
for more information on the PASL sequence and the BolusCutOff fields.

<!-- This block generates a metadata table.
These tables are defined in
  src/schema/rules/sidecars
The definitions of the fields specified in these tables may be found in
  src/schema/objects/metadata.yaml
A guide for using macros can be found at
 https://github.com/bids-standard/bids-specification/blob/master/macros_doc.md
-->
{{ MACROS___make_sidecar_table(["asl.MRIASLPaslSpecific", "asl.MRIASLPASLSpecificBolusCutOffFlagFalse"]) }}

### `m0scan` metadata fields

Some common metadata fields are REQUIRED for the `*_m0scan.json`: `EchoTime`, `RepetitionTimePreparation`, and `FlipAngle` in case `LookLocker` is `true`.

<!-- This block generates a metadata table.
These tables are defined in
  src/schema/rules/sidecars
The definitions of the fields specified in these tables may be found in
  src/schema/objects/metadata.yaml
A guide for using macros can be found at
 https://github.com/bids-standard/bids-specification/blob/master/macros_doc.md
-->
{{ MACROS___make_sidecar_table("asl.MRIASLM0Scan") }}

The following table recapitulates the ASL field dependencies. If Source field (column 1) contains the Value specified in column 2, then the Requirements in column 4 are
imposed on the Dependent fields in column 3. See the [ASL Appendix](../appendices/arterial-spin-labeling.md#flowchart-based-on-dependency-table) for this information in the
form of flowcharts.

| **Source field**         | **Value**    | **Dependent field**  | **Requirements**                                 |
| ------------------------ | ------------ | -------------------- | ------------------------------------------------ |
| MRAcquisitionType        | 2D / 3D      | SliceTiming          | \[X\] / \[\]                                     |
| LookLocker               | true         | FlipAngle            | \[X\]                                            |
| ArterialSpinLabelingType | PCASL        | LabelingDuration     | \[X\]                                            |
| ArterialSpinLabelingType | PASL         | BolusCutOffFlag      | \[X\]                                            |
| BolusCutOffFlag          | true / false | BolusCutOffDelayTime | \[X\] / \[\]                                     |
| BolusCutOffFlag          | true / false | BolusCutOffTechnique | \[X\] / \[\]                                     |
| M0Type                   | Separate     | */perf/              | contains `*_m0scan.nii[.gz]` and `*_m0scan.json` |
| M0Type                   | Included     | *_aslcontext.tsv     | contains m0scan                                  |
| M0Type                   | Estimate     | M0Estimate           | \[X\]                                            |
| `*_aslcontext.tsv`       | cbf          | Units                | \[X\]                                            |

**Legend**

-   \[ X ] --> MUST be defined
-   \[   \] --> MUST NOT be defined

## Fieldmap data

Data acquired to correct for *B<sub>0</sub>* inhomogeneities can come in different forms.
The current version of this standard considers four different scenarios:

1.  [Phase-difference map](#case-1-phase-difference-map-and-at-least-one-magnitude-image)
1.  [Two phase maps](#case-2-two-phase-maps-and-two-magnitude-images)
1.  [Direct *field mapping*](#case-3-direct-field-mapping)
1.  ["*PEpolar*" fieldmaps](#case-4-multiple-phase-encoded-directions-pepolar)

These four different types of field mapping strategies can be encoded
using the following image types:

<!--
This block generates a suffix table.
The definitions of these fields can be found in
  src/schema/rules/files/raw
and a guide for using macros can be found at
 https://github.com/bids-standard/bids-specification/blob/master/macros_doc.md
-->
{{ MACROS___make_suffix_table(
      [
         "magnitude",
         "magnitude1",
         "magnitude2",
         "phase1",
         "phase2",
         "phasediff",
         "fieldmap",
         "epi",
      ]
   )
}}

### Expressing the MR protocol intent for fieldmaps

Fieldmaps are typically acquired with the purpose of correcting one or more EPI
scans under `dwi/`, `func/`, or `perf/` for distortions derived from *B<sub>0</sub>*
nonuniformity.

#### Using `B0FieldIdentifier` metadata

The general purpose [`B0FieldIdentifier` MRI metadata](#echo-planar-imaging-and-b0-mapping)
is RECOMMENDED for the prescription of the *B<sub>0</sub>* field estimation intent of the
original acquisition protocol.
`B0FieldIdentifier` and `B0FieldSource` duplicate the capabilities of
the original `IntendedFor` approach (see below), while permitting more
complex use cases.
It is RECOMMENDED to use both approaches to maintain compatibility with
tools that support older datasets.

#### Using `IntendedFor` metadata

Fieldmap data MAY be linked to the specific scan(s) it was acquired for by
filling the `IntendedFor` field in the corresponding JSON file.

<!-- This block generates a metadata table.
These tables are defined in
  src/schema/rules/sidecars
The definitions of the fields specified in these tables may be found in
  src/schema/objects/metadata.yaml
A guide for using macros can be found at
 https://github.com/bids-standard/bids-specification/blob/master/macros_doc.md
-->
{{ MACROS___make_sidecar_table("fmap.MRIFieldmapIntendedFor") }}

For example:

```JSON
{
   "IntendedFor": [
        "bids::sub-01/ses-pre/func/sub-01_ses-pre_task-motor_run-1_bold.nii.gz",
        "bids::sub-01/ses-pre/func/sub-01_ses-pre_task-motor_run-2_bold.nii.gz"
    ]
}
```

### Types of fieldmaps

#### Case 1: Phase-difference map and at least one magnitude image

!!! example "Example datasets"

    [Example datasets](https://bids-standard.github.io/bids-examples/#dataset-index)
    containing that type of fieldmap can be found here:

    -   [`7t_trt`](https://github.com/bids-standard/bids-examples/tree/master/7t_trt)
    -   [`genetics_ukbb`](https://github.com/bids-standard/bids-examples/tree/master/genetics_ukbb)
    -   [`ds000117`](https://github.com/bids-standard/bids-examples/tree/master/ds000117)

<!--
This block generates a filename templates.
The inputs for this macro can be found in the directory
  src/schema/rules/files/raw
and a guide for using macros can be found at
 https://github.com/bids-standard/bids-specification/blob/master/macros_doc.md
-->
{{ MACROS___make_filename_template("raw", datatypes=["fmap"], suffixes=["phasediff", "magnitude1", "magnitude2"]) }}

where
the REQUIRED `_phasediff` image corresponds to the phase-drift map between echo times,
the REQUIRED `_magnitude1` image corresponds to the shorter echo time, and
the OPTIONAL `_magnitude2` image to the longer echo time.

Required fields:

<!-- This block generates a metadata table.
These tables are defined in
  src/schema/rules/sidecars
The definitions of the fields specified in these tables may be found in
  src/schema/objects/metadata.yaml
A guide for using macros can be found at
 https://github.com/bids-standard/bids-specification/blob/master/macros_doc.md
-->
{{ MACROS___make_sidecar_table("fmap.MRIFieldmapPhaseDifferencePhasediff") }}

In this particular case, the sidecar JSON file
`sub-<label>[_ses-<label>][_acq-<label>][_run-<index>]_phasediff.json`
MUST define the time of two echos used to map the phase and finally calculate
the phase-difference map.
For example:

```JSON
{
   "EchoTime1": 0.00600,
   "EchoTime2": 0.00746,
   "B0FieldIdentifier": "phasediff_fmap0"
}
```

#### Case 2: Two phase maps and two magnitude images

Similar to case 1, but instead of a precomputed phase-difference map, two
separate phase images and two magnitude images corresponding to first and
second echos are available.

<!--
This block generates a filename templates.
The inputs for this macro can be found in the directory
  src/schema/rules/files/raw
and a guide for using macros can be found at
 https://github.com/bids-standard/bids-specification/blob/master/macros_doc.md
-->
{{ MACROS___make_filename_template("raw", datatypes=["fmap"], suffixes=["phase1", "phase2", "magnitude1", "magnitude2"]) }}

Required fields:

<!-- This block generates a metadata table.
These tables are defined in
  src/schema/rules/sidecars
The definitions of the fields specified in these tables may be found in
  src/schema/objects/metadata.yaml
A guide for using macros can be found at
 https://github.com/bids-standard/bids-specification/blob/master/macros_doc.md
-->
{{ MACROS___make_sidecar_table("fmap.MRIFieldmapTwoPhase") }}

Each phase map has a corresponding sidecar JSON file to specify its corresponding `EchoTime`.
For example, `sub-<label>[_ses-<label>][_acq-<label>][_run-<index>]_phase2.json` may read:

```JSON
{
   "EchoTime": 0.00746,
   "B0FieldIdentifier": "phases_fmap0"
}
```

#### Case 3: Direct *field mapping*

In some cases (for example GE), the scanner software will directly reconstruct a
*B<sub>0</sub>* field map along with a magnitude image used for anatomical reference.

<!--
This block generates a filename templates.
The inputs for this macro can be found in the directory
  src/schema/rules/files/raw
and a guide for using macros can be found at
 https://github.com/bids-standard/bids-specification/blob/master/macros_doc.md
-->
{{ MACROS___make_filename_template("raw", datatypes=["fmap"], suffixes=["fieldmap", "magnitude"]) }}

Required fields:

<!-- This block generates a metadata table.
These tables are defined in
  src/schema/rules/sidecars
The definitions of the fields specified in these tables may be found in
  src/schema/objects/metadata.yaml
A guide for using macros can be found at
 https://github.com/bids-standard/bids-specification/blob/master/macros_doc.md
-->
{{ MACROS___make_sidecar_table("fmap.MRIFieldmapDirectFieldMapping") }}

For example:

```JSON
{
   "Units": "rad/s",
   "IntendedFor": "bids::sub-01/func/sub-01_task-motor_bold.nii.gz",
   "B0FieldIdentifier": "b0map_fmap0"
}
```

See [Using `IntendedFor` metadata](#using-intendedfor-metadata)
for details on the `IntendedFor` field.

#### Case 4: Multiple phase encoded directions ("pepolar")

!!! example "Example datasets"

    An [example dataset](https://github.com/bids-standard/bids-examples)
    containing that type of fieldmap can be found here:

    -   [`ieeg_visual_multimodal`](https://github.com/bids-standard/bids-examples/tree/master/ieeg_visual_multimodal)

The phase-encoding polarity (PEpolar) technique combines two or more Spin Echo
EPI scans with different phase encoding directions to estimate the distortion
map corresponding to the nonuniformities of the *B<sub>0</sub>* field.
These `*_epi.nii[.gz]` - or `*_m0scan.nii[.gz]` for arterial spin labeling perfusion data - files can be 3D or 4D --
in the latter case, all timepoints share the same scanning parameters.
Some 4D scans intended for correcting DWIs may have accompanying `*_epi.bval` and `*_epi.bvec` files.
Examples of software tools using these kinds of images are FSL TOPUP and
AFNI `3dqwarp`.

<!--
This block generates a filename templates.
The inputs for this macro can be found in the directory
  src/schema/rules/files/raw
and a guide for using macros can be found at
 https://github.com/bids-standard/bids-specification/blob/master/macros_doc.md
-->
{{ MACROS___make_filename_template("raw", datatypes=["fmap"], suffixes=["epi"]) }}

The [`dir-<label>`](../appendices/entities.md#dir) entity is REQUIRED
for these files.
This entity MUST be used in addition to
the REQUIRED `PhaseEncodingDirection` metadata field
(see [Filename structure](../common-principles.md#filenames)).

Required fields:

<!-- This block generates a metadata table.
These tables are defined in
  src/schema/rules/sidecars
The definitions of the fields specified in these tables may be found in
  src/schema/objects/metadata.yaml
A guide for using macros can be found at
 https://github.com/bids-standard/bids-specification/blob/master/macros_doc.md
-->
{{ MACROS___make_sidecar_table("fmap.MRIFieldmapPepolar") }}

For example:

```JSON
{
   "PhaseEncodingDirection": "j-",
   "TotalReadoutTime": 0.095,
   "IntendedFor": "bids::sub-01/func/sub-01_task-motor_bold.nii.gz",
   "B0FieldIdentifier": "pepolar_fmap0"
}
```

See [Using `IntendedFor` metadata](#using-intendedfor-metadata)
for details on the `IntendedFor` field.

As for other EPI sequences, these field mapping sequences may have any of the
[in-plane spatial encoding](#in-plane-spatial-encoding) metadata keys.
However, please note that `PhaseEncodingDirection` and `TotalReadoutTime` keys
are REQUIRED for these field mapping sequences.<|MERGE_RESOLUTION|>--- conflicted
+++ resolved
@@ -721,8 +721,7 @@
 
 **Gradient orientation file formats**.
 The `[*_]dwi.bval` and `[*_]dwi.bvec` files MUST follow the
-<<<<<<< HEAD
-[FSL format](https://fsl.fmrib.ox.ac.uk/fsl/fslwiki/FDT/UserGuide#DTIFIT).
+[FSL format](https://fsl.fmrib.ox.ac.uk/fsl/docs/#/diffusion/index?id=diffusion-data-in-fsl).
 
 The `[*_]dwi.bvec` file contains 3 rows with *N* space-delimited floating-point numbers,
 corresponding to the *N* volumes in the corresponding NIfTI file.
@@ -762,39 +761,6 @@
     ```Text
     0 0 2000 2000 1000 1000
     ```
-=======
-[FSL format](https://fsl.fmrib.ox.ac.uk/fsl/docs/#/diffusion/index?id=diffusion-data-in-fsl):
-The `[*_]dwi.bvec` file contains 3 rows with *N* space-delimited floating-point numbers
-(corresponding to the *N* volumes in the corresponding NIfTI file.)
-The first row contains the *x* elements, the second row contains the *y* elements and
-the third row contains the *z* elements of a unit vector in the direction of the applied
-diffusion gradient, where the *i*-th elements in each row correspond together to
-the *i*-th volume, with `[0,0,0]` for *non-diffusion-weighted* (also called *b*=0 or *low-b*)
-volumes.
-Following the FSL format for the `[*_]dwi.bvec` specification, the coordinate system of
-the *b* vectors MUST be defined with respect to the coordinate system defined by
-the header of the corresponding `_dwi` NIfTI file and not the scanner's device
-coordinate system (see [Coordinate systems](../appendices/coordinate-systems.md)).
-The most relevant limitation imposed by this choice is that the gradient information cannot
-be directly stored in this format if the scanner generates *b*-vectors in *scanner coordinates*.
-
-Example of `[*_]dwi.bvec` file, with *N*=6, with two *b*=0 volumes in the beginning:
-
-```Text
-0 0 0.021828 -0.015425 -0.70918 -0.2465
-0 0 0.80242 0.22098 -0.00063106 0.1043
-0 0 -0.59636 0.97516 -0.70503 -0.96351
-```
-
-The `[*_]dwi.bval` file contains the *b*-values (in s/mm<sup>2</sup>) corresponding to the
-volumes in the relevant NIfTI file), with 0 designating *b*=0 volumes, space-delimited.
-
-Example of `[*_]dwi.bval` file, corresponding to the previous `[*_]dwi.bvec` example:
-
-```Text
-0 0 2000 2000 1000 1000
-```
->>>>>>> 0de4c9c1
 
 ### Multipart (split) DWI schemes
 
