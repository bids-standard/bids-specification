# Magnetoencephalography

Support for Magnetoencephalography (MEG) was developed as a
[BIDS Extension Proposal](../extensions.md#bids-extension-proposals).
Please see [Citing BIDS](../introduction.md#citing-bids)
on how to appropriately credit this extension when referring to it in the
context of the academic literature.

!!! example "Example datasets"

    The following example MEG datasets have been formatted using this specification
    and can be used for practical guidance when curating a new dataset.

    -   [`multimodal MEG and MRI`](https://github.com/bids-standard/bids-examples/tree/master/ds000117)

    Further datasets are available from
    the [BIDS examples repository](https://bids-standard.github.io/bids-examples/#meg).

## MEG recording data

<!--
This block generates a filename templates.
The inputs for this macro can be found in the directory
  src/schema/rules/files/raw
and a guide for using macros can be found at
 https://github.com/bids-standard/bids-specification/blob/master/macros_doc.md
-->
{{ MACROS___make_filename_template(
   "raw",
   datatypes=["meg"],
   suffixes=["meg", "markers", "events", "physio", "stim"])
}}

Unprocessed MEG data MUST be stored in the native file format of the MEG
instrument with which the data was collected.
With the MEG specification of BIDS, we wish to promote the adoption of good
practices in the management of scientific data.
Hence, the emphasis is not to impose a new, generic data format for the
modality, but rather to standardize the way data is stored in repositories.
Further, there is currently no widely accepted standard file format for MEG, but
major software applications, including free and open-source solutions for MEG
data analysis, provide readers of such raw files.

Some software readers may skip important metadata that is specific to MEG system
manufacturers. It is therefore RECOMMENDED that users provide additional meta
information extracted from the manufacturer raw data files in a sidecar JSON
file. This allows for easy searching and indexing of key metadata elements
without the need to parse files in proprietary data format. Other relevant files
MAY be included alongside the MEG data; examples are provided below.

This template is for MEG data of any kind, including but not limited to
task-based, resting-state, and noise recordings.
If multiple *Tasks* were performed within a single *Run*,
the task description can be set to `task-multitask`.
The `*_meg.json` file SHOULD contain details on the *Tasks*.

Some manufacturers' data storage conventions use directories which contain data
files of various nature: for example, CTF's `.ds` format, or BTi/4D's data directory.
Yet other manufacturers split their files once they exceed a certain size
limit.
For example Neuromag/Elekta/Megin, which can produce several files
for a single recording.
Both `some_file.fif` and `some_file-1.fif` would belong to a single recording.
In BIDS, the [`split`](../appendices/entities.md#split) entity is RECOMMENDED to deal
with split files.
If there are multiple parts of a recording and the optional `scans.tsv` is provided,
remember to list all files separately in `scans.tsv` and that the entries for the
`acq_time` column in `scans.tsv` MUST all be identical, as described in
<<<<<<< HEAD
[Scans file](../modality-agnostic-files/data-description.md#scans-file).
=======
[Scans file](../modality-agnostic-files/data-summary-files.md#scans-file).
>>>>>>> 0dd0d365

The Neuromag/Elekta/Megin system may also produce datasets that require a set of
`crosstalk` and `calibration` files to be used properly (see also filename templates above).
Please refer to
[Cross-talk and fine-calibration files](../appendices/meg-file-formats.md#cross-talk-and-fine-calibration-files)
for more information on this detail.

Another manufacturer-specific detail pertains to the KIT/Yokogawa/Ricoh system,
which saves the MEG sensor coil positions in a separate file with two possible filename extensions  (`.sqd`, `.mrk`).
For these files, the `markers` suffix MUST be used.
For example: `sub-01_task-nback_markers.sqd`

Please refer to the [MEG File Formats Appendix](../appendices/meg-file-formats.md)
for general information on how to deal with such manufacturer specifics and to see more examples.

The [`proc-<label>`](../appendices/entities.md#proc) entity is analogous to the
[`rec-<label>`](../appendices/entities.md#rec) entity for MRI,
and denotes a variant of a file that was a result of particular processing performed on the device.
This is useful for files produced in particular by Neuromag/Elekta/MEGIN's MaxFilter
(for example, sss, tsss, trans, quat, mc),
which some installations impose to be run on raw data prior to analysis.
Such processing steps are needed for example because of active shielding software corrections
that have to be performed to before the MEG data can actually be exploited.

### Recording (i)EEG simultaneously with MEG

Note that if (i)EEG is recorded with a separate amplifier,
it SHOULD be stored separately under a new `/eeg` data type
(see the [EEG](electroencephalography.md) and
[iEEG](intracranial-electroencephalography.md) specifications).

If however (i)EEG is recorded simultaneously **with the same MEG system**,
it MAY be stored under the `/meg` data type.
In that case, it SHOULD have the same sampling frequency as MEG (see `SamplingFrequency` field below).
Furthermore, (i)EEG sensor coordinates MAY be recorded in an
[`electrodes.tsv`](electroencephalography.md#electrodes-description-_electrodestsv)
file using MEG-specific coordinate systems
(see [Coordinate System JSON](#coordinate-system-json-_coordsystemjson) below and
the [Coordinate Systems Appendix](../appendices/coordinate-systems.md)).

### Sidecar JSON (`*_meg.json`)

For consistency between studies and institutions,
we encourage users to extract the values of metadata fields from the actual raw data.
Whenever possible, please avoid using ad hoc wording.

Those fields MUST be present:

<!-- This block generates a metadata table.
These tables are defined in
  src/schema/rules/sidecars
The definitions of the fields specified in these tables may be found in
  src/schema/objects/metadata.yaml
A guide for using macros can be found at
 https://github.com/bids-standard/bids-specification/blob/master/macros_doc.md
-->
{{ MACROS___make_sidecar_table("meg.MEGRequired") }}

Those fields SHOULD be present:

<!-- This block generates a metadata table.
These tables are defined in
  src/schema/rules/sidecars
The definitions of the fields specified in these tables may be found in
  src/schema/objects/metadata.yaml
A guide for using macros can be found at
 https://github.com/bids-standard/bids-specification/blob/master/macros_doc.md
-->
{{ MACROS___make_sidecar_table("meg.MEGRecommended") }}

These fields MAY be present:

<!-- This block generates a metadata table.
These tables are defined in
  src/schema/rules/sidecars
The definitions of the fields specified in these tables may be found in
  src/schema/objects/metadata.yaml
A guide for using macros can be found at
 https://github.com/bids-standard/bids-specification/blob/master/macros_doc.md
-->
{{ MACROS___make_sidecar_table("meg.MEGOptional") }}

#### Hardware information

<!-- This block generates a metadata table.
These tables are defined in
  src/schema/rules/sidecars
The definitions of the fields specified in these tables may be found in
  src/schema/objects/metadata.yaml
A guide for using macros can be found at
 https://github.com/bids-standard/bids-specification/blob/master/macros_doc.md
-->
{{ MACROS___make_sidecar_table("meg.MEGHardware") }}

#### Task information

<!-- This block generates a metadata table.
These tables are defined in
  src/schema/rules/sidecars
The definitions of the fields specified in these tables may be found in
  src/schema/objects/metadata.yaml
A guide for using macros can be found at
 https://github.com/bids-standard/bids-specification/blob/master/macros_doc.md
-->
{{ MACROS___make_sidecar_table("meg.MEGTaskInformation") }}

#### Institution information

<!-- This block generates a metadata table.
These tables are defined in
  src/schema/rules/sidecars
The definitions of the fields specified in these tables may be found in
  src/schema/objects/metadata.yaml
A guide for using macros can be found at
 https://github.com/bids-standard/bids-specification/blob/master/macros_doc.md
-->
{{ MACROS___make_sidecar_table("meg.MEGInstitutionInformation") }}

#### Specific EEG fields

If recorded with MEG, see [Recording EEG simultaneously with MEG](#recording-ieeg-simultaneously-with-meg)
SHOULD be present:

<!-- This block generates a metadata table.
These tables are defined in
  src/schema/rules/sidecars
The definitions of the fields specified in these tables may be found in
  src/schema/objects/metadata.yaml
A guide for using macros can be found at
 https://github.com/bids-standard/bids-specification/blob/master/macros_doc.md
-->
{{ MACROS___make_sidecar_table("meg.MEGwithEEG") }}

#### Example `*_meg.json`

```JSON
{
   "InstitutionName": "Stanford University",
   "InstitutionAddress": "450 Serra Mall, Stanford, CA 94305-2004, USA",
   "Manufacturer": "CTF",
   "ManufacturersModelName": "CTF-275",
   "DeviceSerialNumber": "11035",
   "SoftwareVersions": "Acq 5.4.2-linux-20070507",
   "PowerLineFrequency": 60,
   "SamplingFrequency": 2400,
   "MEGChannelCount": 270,
   "MEGREFChannelCount": 26,
   "EEGChannelCount": 0,
   "EOGChannelCount": 2,
   "ECGChannelCount": 1,
   "EMGChannelCount": 0,
     "DewarPosition": "upright",
   "SoftwareFilters": {
     "SpatialCompensation": {"GradientOrder": "3rd"}
   },
   "RecordingDuration": 600,
   "RecordingType": "continuous",
   "EpochLength": 0,
   "TaskName": "rest",
   "ContinuousHeadLocalization": true,
   "HeadCoilFrequency": [1470,1530,1590],
   "DigitizedLandmarks": true,
   "DigitizedHeadPoints": true
}
```

Note that the date and time information SHOULD be stored in the Study key file
<<<<<<< HEAD
(`scans.tsv`), see [Scans file](../modality-agnostic-files/data-description.md#scans-file).
=======
(`scans.tsv`), see [Scans file](../modality-agnostic-files/data-summary-files.md#scans-file).
>>>>>>> 0dd0d365
Date time information MUST be expressed as indicated in [Units](../common-principles.md#units)

## Channels description (`*_channels.tsv`)

<!--
This block generates a filename templates.
The inputs for this macro can be found in the directory
  src/schema/rules/files/raw
and a guide for using macros can be found at
 https://github.com/bids-standard/bids-specification/blob/master/macros_doc.md
-->
{{ MACROS___make_filename_template("raw", datatypes=["meg"], suffixes=["channels"]) }}

This file is RECOMMENDED as it provides easily searchable information across BIDS datasets.
For example for general curation, response to queries, or for batch analysis.
To avoid confusion, the channels SHOULD be listed in the order they appear in the MEG data file.
Any number of additional columns MAY be added to provide additional information about the channels.
Missing values MUST be indicated with `"n/a"`.

The columns of the channels description table stored in `*_channels.tsv` are:

<!-- This block generates a columns table.
The definitions of these fields can be found in
  src/schema/rules/tabular_data/*.yaml
and a guide for using macros can be found at
 https://github.com/bids-standard/bids-specification/blob/master/macros_doc.md
-->
{{ MACROS___make_columns_table("meg.MEGChannels") }}

Restricted keyword list for field `type`.
Note that upper-case is REQUIRED:

| **Keyword**      | **Description**                                              |
| ---------------- | ------------------------------------------------------------ |
| MEGMAG           | MEG magnetometer                                             |
| MEGGRADAXIAL     | MEG axial gradiometer                                        |
| MEGGRADPLANAR    | MEG planargradiometer                                        |
| MEGREFMAG        | MEG reference magnetometer                                   |
| MEGREFGRADAXIAL  | MEG reference axial gradiometer                              |
| MEGREFGRADPLANAR | MEG reference planar gradiometer                             |
| MEGOTHER         | Any other type of MEG sensor                                 |
| EEG              | Electrode channel                                            |
| ECOG             | Electrode channel                                            |
| SEEG             | Electrode channel                                            |
| DBS              | Electrode channel                                            |
| VEOG             | Vertical EOG (electrooculogram)                              |
| HEOG             | Horizontal EOG                                               |
| EOG              | Generic EOG channel                                          |
| ECG              | ElectroCardioGram (heart)                                    |
| EMG              | ElectroMyoGram (muscle)                                      |
| TRIG             | Analog (TTL in Volt) or digital (binary TTL) trigger channel |
| AUDIO            | Audio signal                                                 |
| PD               | Photodiode                                                   |
| EYEGAZE          | Eye Tracker gaze                                             |
| PUPIL            | Eye Tracker pupil diameter                                   |
| MISC             | Miscellaneous                                                |
| SYSCLOCK         | System time showing elapsed time since trial started         |
| ADC              | Analog to Digital input                                      |
| DAC              | Digital to Analog output                                     |
| HLU              | Measured position of head and head coils                     |
| FITERR           | Fit error signal from each head localization coil            |
| OTHER            | Any other type of channel                                    |

Examples of free text for field `description`:

-   stimulus
-   response
-   vertical EOG
-   horizontal EOG
-   skin conductance
-   sats
-   intracranial
-   eyetracker

### Example `*_channels.tsv`

```tsv
name	type	units	description
VEOG	VEOG	V	vertical EOG
FDI	EMG	V	left first dorsal interosseous
UDIO001	TRIG	V	analog trigger signal
UADC001	AUDIO	V	envelope of audio signal presented to participant
```

## Coordinate System JSON (`*_coordsystem.json`)

<!--
This block generates a filename templates.
The inputs for this macro can be found in the directory
  src/schema/rules/files/raw
and a guide for using macros can be found at
 https://github.com/bids-standard/bids-specification/blob/master/macros_doc.md
-->
{{ MACROS___make_filename_template("raw", datatypes=["meg"], suffixes=["coordsystem"]) }}

OPTIONAL. A JSON document specifying the coordinate system(s) used for the MEG,
EEG, head localization coils, and anatomical landmarks.

MEG and EEG sensors:

<!-- This block generates a metadata table.
These tables are defined in
  src/schema/rules/sidecars
The definitions of the fields specified in these tables may be found in
  src/schema/objects/metadata.yaml
A guide for using macros can be found at
 https://github.com/bids-standard/bids-specification/blob/master/macros_doc.md
-->
{{ MACROS___make_json_table("json.meg.MEGCoordsystemWithEEG") }}

Head localization coils:

<!-- This block generates a metadata table.
These tables are defined in
  src/schema/rules/sidecars
The definitions of the fields specified in these tables may be found in
  src/schema/objects/metadata.yaml
A guide for using macros can be found at
 https://github.com/bids-standard/bids-specification/blob/master/macros_doc.md
-->
{{ MACROS___make_json_table("json.meg.MEGCoordsystemHeadLocalizationCoils") }}

Digitized head points:

<!-- This block generates a metadata table.
These tables are defined in
  src/schema/rules/sidecars
The definitions of the fields specified in these tables may be found in
  src/schema/objects/metadata.yaml
A guide for using macros can be found at
 https://github.com/bids-standard/bids-specification/blob/master/macros_doc.md
-->
{{ MACROS___make_json_table("json.meg.MEGCoordsystemDigitizedHeadPoints") }}

Anatomical MRI:

<!-- This block generates a metadata table.
These tables are defined in
  src/schema/rules/sidecars
The definitions of the fields specified in these tables may be found in
  src/schema/objects/metadata.yaml
A guide for using macros can be found at
 https://github.com/bids-standard/bids-specification/blob/master/macros_doc.md
-->
{{ MACROS___make_json_table("json.meg.MEGCoordsystemAnatomicalMRI") }}

Anatomical landmarks:

<!-- This block generates a metadata table.
These tables are defined in
  src/schema/rules/sidecars
The definitions of the fields specified in these tables may be found in
  src/schema/objects/metadata.yaml
A guide for using macros can be found at
 https://github.com/bids-standard/bids-specification/blob/master/macros_doc.md
-->
{{ MACROS___make_json_table("json.meg.MEGCoordsystemAnatomicalLandmarks") }}

It is also RECOMMENDED that the MRI voxel coordinates of the actual anatomical
landmarks for co-registration of MEG with structural MRI are stored in the
`AnatomicalLandmarkCoordinates` field in the JSON sidecar of the corresponding
T1w MRI anatomical data of the subject seen in the MEG session
(see [Anatomy Imaging Data](magnetic-resonance-imaging-data.md#anatomy-imaging-data)).

For example: `"sub-01/ses-mri/anat/sub-01_ses-mri_acq-mprage_T1w.json"`

In principle, these locations are those of absolute anatomical markers. However,
the marking of NAS, LPA and RPA is more ambiguous than that of for example, AC and PC.
This may result in some variability in their 3-D digitization from session to
session, even for the same participant. The solution would be to use only one
T1w file and populate the `AnatomicalLandmarkCoordinates` field with
session-specific labels for example, "NAS-session1": `[127,213,139]`,"NAS-session2":
`[123,220,142]`.

Fiducials information:

<!-- This block generates a metadata table.
These tables are defined in
  src/schema/rules/sidecars
The definitions of the fields specified in these tables may be found in
  src/schema/objects/metadata.yaml
A guide for using macros can be found at
 https://github.com/bids-standard/bids-specification/blob/master/macros_doc.md
-->
{{ MACROS___make_json_table("json.meg.MEGCoordsystemFiducialsInformation") }}

For more information on the definition of anatomical landmarks, please visit:
    [How are the Left and Right Pre-Auricular (LPA and RPA) points defined? - FieldTrip Toolbox](https://www.fieldtriptoolbox.org/faq/how_are_the_lpa_and_rpa_points_defined/)

For more information on typical coordinate systems for MEG-MRI coregistration:
    [How are the different head and MRI coordinate systems defined? - FieldTrip Toolbox](https://www.fieldtriptoolbox.org/faq/coordsys/)
or:
[Coordinate Systems - Brainstorm toolbox](https://neuroimage.usc.edu/brainstorm/CoordinateSystems)

`*_coordsystem.json` files SHOULD NOT be duplicated for each data file,
for example, across multiple tasks.
The [inheritance principle](../common-principles.md#the-inheritance-principle) MUST
be used to find the appropriate coordinate system description for a given data file.

## Landmark photos (`*_photo.<extension>`)

Photos of the anatomical landmarks and/or head localization coils
(`*_photo.<extension>`)

<!--
This block generates a filename templates.
The inputs for this macro can be found in the directory
  src/schema/rules/files/raw
and a guide for using macros can be found at
 https://github.com/bids-standard/bids-specification/blob/master/macros_doc.md
-->
{{ MACROS___make_filename_template("raw", datatypes=["meg"], suffixes=["photo"]) }}

Photos of the anatomical landmarks and/or head localization coils on the
subject's head are RECOMMENDED. If the coils are not placed at the location of
actual anatomical landmarks, these latter may be marked with a piece of felt-tip
taped to the skin. Please note that the photos may need to be cropped or blurred
to conceal identifying features prior to sharing, depending on the terms of the
consent given by the participant.

The [`acq-<label>`](../appendices/entities.md#acq) entity can be used to indicate acquisition of different photos of
the same face (or other body part in different angles to show, for example, the
location of the nasion (NAS) as opposed to the right periauricular point (RPA)).

### Example `*_photo.<extension>`

Example of the NAS fiducial placed between the eyebrows, rather than at the
actual anatomical nasion: `sub-0001_ses-001_acq-NAS_photo.jpg`

![placement of NAS fiducial](images/sub-0001_ses-001_acq-NAS_photo.jpg "placement of NAS fiducial")

## Head shape and electrode description (`*_headshape.<extension>`)

<!--
This block generates a filename templates.
The inputs for this macro can be found in the directory
  src/schema/rules/files/raw
and a guide for using macros can be found at
 https://github.com/bids-standard/bids-specification/blob/master/macros_doc.md
-->
{{ MACROS___make_filename_template("raw", datatypes=["meg"], suffixes=["headshape"]) }}

This file is RECOMMENDED.

The 3-D locations of points that describe the head shape and/or EEG
electrode locations can be digitized and stored in separate files. The
[`acq-<label>`](../appendices/entities.md#acq) entity can be used when more than one type of digitization in done for
a session, for example when the head points are in a separate file from the EEG
locations. These files are stored in the specific format of the 3-D digitizer's
manufacturer (see the [MEG File Formats Appendix](../appendices/meg-file-formats.md)).

For example:

<!-- This block generates a file tree.
A guide for using macros can be found at
 https://github.com/bids-standard/bids-specification/blob/master/macros_doc.md
-->
{{ MACROS___make_filetree_example(
   {
   "sub-control01": {
      "ses-01":{
         "sub-control01_ses-01_acq-HEAD_headshape.pos": "",
         "sub-control01_ses-01_acq-EEG_headshape.pos": "",
         },
      }
   }
) }}

Note that the `*_headshape` file(s) is shared by all the runs and tasks in a
session. If the subject needs to be taken out of the scanner and the head-shape
has to be updated, then for MEG it could be considered to be a new session.

## Empty-room MEG recordings

Empty-room MEG recordings capture the environmental and recording system's noise.

It is RECOMMENDED to explicitly specify which empty-room recording should be used with which experimental run(s) or session(s).
This can be done via the [`AssociatedEmptyRoom`](../glossary.md#associatedemptyroom-metadata) field in the `*_meg.json` sidecar files.

Empty-room recordings may be collected once per day, where a single empty-room recording may be shared between multiple subjects and/or sessions (see [Example 1](#example-1)).
Empty-room recordings may also be collected for each individual experimental session (see [Example 2](#example-2)).
In either case, the label for the [`task-<label>`](../appendices/entities.md#task) entity in the empty-room recording SHOULD be set to `noise`.

### Example 1

One empty-room recording per day, applying to all subjects for that day.

In the case of empty-room recordings being associated with multiple subjects and/or sessions,
it is RECOMMENDED to store the empty-room recording inside a subject directory named `sub-emptyroom`.
If a [`session-<label>`](../appendices/entities.md#ses) entity is present, its label SHOULD be the date of the empty-room recording in the format `YYYYMMDD`, that is `ses-YYYYMMDD`.
The `scans.tsv` file containing the date and time of the acquisition SHOULD also be included.
The rationale is that this naming scheme will allow users to easily retrieve the empty-room recording that best matches a particular experimental session, based on date and time of the recording.
It should be possible to query empty-room recordings just like usual subject recordings, hence all metadata sidecar files (such as the `channels.tsv`) file SHOULD be present as well.

<!-- This block generates a file tree.
A guide for using macros can be found at
 https://github.com/bids-standard/bids-specification/blob/master/macros_doc.md
-->
{{ MACROS___make_filetree_example(
   {
   "sub-control01": {},
   "sub-control02": {},
   "sub-emptyroom": {
      "ses-20170801": {
         "sub-emptyroom_ses-20170801_scans.tsv": "",
         "meg": {
            "sub-emptyroom_ses-20170801_task-noise_meg.ds": "",
            "sub-emptyroom_ses-20170801_task-noise_meg.json": "",
            "sub-emptyroom_ses-20170801_task-noise_channels.tsv": "",
            }
         }
      },
   }
) }}

### Example 2

One empty-room recording per each participant's session, stored within the session directory.

In the case of empty-room recordings being collected for the individual experimental session,
it is RECOMMENDED to store the empty-room recording along with that subject and session.

<!-- This block generates a file tree.
A guide for using macros can be found at
 https://github.com/bids-standard/bids-specification/blob/master/macros_doc.md
-->
{{ MACROS___make_filetree_example(
   {
   "sub-control01": {
      "ses-01": {
         "sub-01_ses-01_scans.tsv": "",
         "meg": {
            "sub-control01_ses-01_task-rest_meg.ds": "",
            "sub-control01_ses-01_task-rest_meg.json": "",
            "sub-control01_ses-01_task-rest_channels.tsv": "",
            "sub-control01_ses-01_task-noise_meg.ds": "",
            "sub-control01_ses-01_task-noise_meg.json": "",
            "sub-control01_ses-01_task-noise_channels.tsv": "",
            }
         }
      },
   }
) }}<|MERGE_RESOLUTION|>--- conflicted
+++ resolved
@@ -66,11 +66,7 @@
 If there are multiple parts of a recording and the optional `scans.tsv` is provided,
 remember to list all files separately in `scans.tsv` and that the entries for the
 `acq_time` column in `scans.tsv` MUST all be identical, as described in
-<<<<<<< HEAD
-[Scans file](../modality-agnostic-files/data-description.md#scans-file).
-=======
 [Scans file](../modality-agnostic-files/data-summary-files.md#scans-file).
->>>>>>> 0dd0d365
 
 The Neuromag/Elekta/Megin system may also produce datasets that require a set of
 `crosstalk` and `calibration` files to be used properly (see also filename templates above).
@@ -238,11 +234,7 @@
 ```
 
 Note that the date and time information SHOULD be stored in the Study key file
-<<<<<<< HEAD
-(`scans.tsv`), see [Scans file](../modality-agnostic-files/data-description.md#scans-file).
-=======
 (`scans.tsv`), see [Scans file](../modality-agnostic-files/data-summary-files.md#scans-file).
->>>>>>> 0dd0d365
 Date time information MUST be expressed as indicated in [Units](../common-principles.md#units)
 
 ## Channels description (`*_channels.tsv`)
