# Microscopy

Support for Microscopy was developed as a
[BIDS Extension Proposal](../extensions.md#bids-extension-proposals).

Please see [Citing BIDS](../introduction.md#citing-bids)
on how to appropriately credit this extension when referring to it in the
context of the academic literature.

!!! example "Example datasets"

      Microscopy datasets formatted using this specification are available on the
      [BIDS examples repository](https://bids-standard.github.io/bids-examples/#microscopy)
      and can be used for practical guidance when curating a new dataset.

      Further Microscopy datasets are available:

      -   In PNG format:  [`data_axondeepseg_sem`](https://doi.org/10.5281/zenodo.5498378)
      -   In OME-TIFF format: [`Broca's Area Light-Sheet Microscopy`](https://doi.org/10.5281/zenodo.5517223)

## Microscopy imaging data

<!--
This block generates a filename templates.
The inputs for this macro can be found in the directory
  src/schema/rules/files/raw
and a guide for using macros can be found at
 https://github.com/bids-standard/bids-specification/blob/master/macros_doc.md
-->
{{ MACROS___make_filename_template("raw", datatypes=["micr"], suffixes=["TEM", "SEM", "uCT", "BF", "DF",
"PC", "DIC", "FLUO", "CONF", "PLI", "CARS", "2PE", "MPE", "SR", "NLO", "OCT", "SPIM", "XPCT"], n_dupes_to_combine=4) }}

Microscopy data MUST be stored in the `micr` directory.

### File formats
The Microscopy community uses a variety of formats for storing raw data, and there is no single
standard that all researchers agree on. However, a standardized file structure has been developed
by the [Open Microscopy Environment](https://www.openmicroscopy.org/) for whole-slide imaging with
the [OME-TIFF file specifications](https://docs.openmicroscopy.org/ome-model/6.1.2/ome-tiff/file-structure.html).
The OME-TIFF file allows for multi-page TIFF files to store multiple image planes and supports
multi-resolution pyramidal tiled images. An OME-XML data block is also embedded inside the
file's header. Further, OME-ZARR (sometimes referred to as OME-NGFF or NGFF) has been developed to provide improved
access and storage for large data via chunked and compressed N-dimensional arrays.

The BIDS standard accepts microscopy data in a number of file formats to accommodate datasets
stored in 2D image formats and whole-slide imaging formats, to accommodate lossless and lossy
compression, and to avoid unnecessary conversions of the original data from a non-tiled to a
tiled format, or vice-versa.

Microscopy raw data MUST be stored in one of the following formats:

-   [Portable Network Graphics](http://www.libpng.org/pub/png/) (`.png`)

-   [Tag Image File Format](https://en.wikipedia.org/wiki/TIFF) (`.tif`)

-   [OME-TIFF](https://docs.openmicroscopy.org/ome-model/6.1.2/ome-tiff/specification.html#)
    (`.ome.tif` for standard TIFF files or `.ome.btf` for
    [BigTIFF](https://web.archive.org/web/20240706160214/https://www.awaresystems.be/imaging/tiff/bigtiff.html) files)

-   [OME-ZARR/NGFF](https://ngff.openmicroscopy.org/latest/) (`.ome.zarr` directories)

### Modality suffixes
Microscopy data currently support the following imaging modalities:

<!--
This block generates a suffix table.
The definitions of these fields can be found in
  src/schema/rules/files/raw
and a guide for using macros can be found at
 https://github.com/bids-standard/bids-specification/blob/master/macros_doc.md
-->
{{ MACROS___make_suffix_table(
      [
         "TEM",
         "SEM",
         "uCT",
         "BF",
         "DF",
         "PC",
         "DIC",
         "FLUO",
         "CONF",
         "PLI",
         "CARS",
         "2PE",
         "MPE",
         "SR",
         "NLO",
         "OCT",
         "SPIM",
         "XPCT",
      ]
   )
}}

### Filename entities

In the context of Microscopy, a session ([`ses-<label>`](../appendices/entities.md#ses))
can refer to all the acquisitions between the start and the end of an imaging experiment
for ex vivo imaging, or a subject lab visit for biopsy procedure and/or in vivo imaging.
Consistent with other data types in BIDS, the session entity is optional.

The [`sample-<label>`](../appendices/entities.md#sample) entity is REQUIRED for
Microscopy data and is used to distinguish between different samples from the same subject.
The label MUST be unique per subject and is RECOMMENDED to be unique throughout the dataset.

For example: Three brain slices (`sample-01` to `sample-03`) extracted from subject `sub-01`,
imaged by scanning electron microscopy (SEM) in PNG format

<!-- This block generates a file tree.
A guide for using macros can be found at
 https://github.com/bids-standard/bids-specification/blob/master/macros_doc.md
-->
{{ MACROS___make_filetree_example(
   {
   "sub-01": {
      "micr": {
         "sub-01_sample-01_SEM.png": "",
         "sub-01_sample-02_SEM.png": "",
         "sub-01_sample-03_SEM.png": "",
         "sub-01_SEM.json": "",
         },
      }
   }
) }}

In this example, the JSON metadata is common for all samples of `sub-01`.
JSON metadata may be defined per subject or per sample as appropriate, as per the
[inheritance principle](../common-principles.md#the-inheritance-principle).

The [`acq-<label>`](../appendices/entities.md#acq) entity corresponds to a custom label that
MAY be used to distinguish a different set of parameters used for acquiring the same modality.
For example, two images of the same sample acquired by bright-field microscopy (BF) in PNG format at
different magnification of 40x and 60x.
In such case two files could have the following names: `sub-01_sample-01_acq-40x_BF.png` and
`sub-01_sample-01_acq-60x_BF.png`, however the user is free to choose any other label as long as
they are consistent across subjects and sessions.

The [`stain-<label>`](../appendices/entities.md#stain) entity MAY be used to distinguish
image files from the same sample using different stains or antibodies for contrast enhancement.

For example: One brain slice (`sample-01`) extracted from subject `sub-01` with three
stains (`stain-01`, `stain-02` and `stain-03`) in three separate files, imaged by selective plane
illumination microscopy (SPIM) in OME-TIFF format

<!-- This block generates a file tree.
A guide for using macros can be found at
 https://github.com/bids-standard/bids-specification/blob/master/macros_doc.md
-->
{{ MACROS___make_filetree_example(
   {
   "sub-01": {
      "micr": {
         "sub-01_sample-01_stain-01_SPIM.ome.tif": "",
         "sub-01_sample-01_stain-01_SPIM.json": "",
         "sub-01_sample-01_stain-02_SPIM.ome.tif": "",
         "sub-01_sample-01_stain-02_SPIM.json": "",
         "sub-01_sample-01_stain-03_SPIM.ome.tif": "",
         "sub-01_sample-01_stain-03_SPIM.json": "",
         },
      }
   }
) }}

In this example, the entity stain is used to distinguish images with different
stains in separate files from the same sample.
In the case where a single file contains different staining in each channel, the
`stain-<label>` is omitted.

Stains SHOULD be indicated in the `"SampleStaining"` key in the sidecar JSON file,
although the label may be different.
Description of antibodies SHOULD also be indicated in `"SamplePrimaryAntibodies"`
and/or `"SampleSecondaryAntobodies"` as appropriate.

If more than one run of the same sample, acquisition and stain are acquired during the same
session, the [`run-<index>`](../appendices/entities.md#run) entity MUST be used:
`_run-1`, `_run-2`, `_run-3`, and so on.
If only one run was acquired the `run-<index>` can be omitted.

The [`chunk-<index>`](../appendices/entities.md#chunk) entity is used when multiples
regions (2D images or 3D volumes files) of the same physical sample are imaged with different
fields of view, regardless if they overlap or not.

In some cases, the chunks can be "ordered" and, for example, correspond to the displacement of the
microscope stage.
In other cases, the chunks can be different images of the same sample with no explicit
spatial relation between them.

Examples of different chunks configurations can be seen in Figure 1.
![Figure 1](images/microscopy_chunks1.png "Examples of Microscopy chunks")

Figure 1: Examples of chunks configurations.

-   a) ordered 2D chunks without overlap,
-   b) ordered 2D chunks with overlap,
-   c) unordered 2D chunks with and without overlap,
-   d) and e) ordered 2D chunks on different 3D planes,
-   f) ordered 3D chunks.

For example: Four chunks (`chunk-01` to `chunk-04`) from the same brain sample (`sample-01`)
of subject `sub-01`, imaged by confocal microscopy (CONF) in OME-TIFF format

<!-- This block generates a file tree.
A guide for using macros can be found at
 https://github.com/bids-standard/bids-specification/blob/master/macros_doc.md
-->
{{ MACROS___make_filetree_example(
   {
   "sub-01": {
      "micr": {
         "sub-01_sample-01_chunk-01_CONF.ome.tif": "",
         "sub-01_sample-01_chunk-01_CONF.json": "",
         "sub-01_sample-01_chunk-02_CONF.ome.tif": "",
         "sub-01_sample-01_chunk-02_CONF.json": "",
         "sub-01_sample-01_chunk-03_CONF.ome.tif": "",
         "sub-01_sample-01_chunk-03_CONF.json": "",
         "sub-01_sample-01_chunk-04_CONF.ome.tif": "",
         "sub-01_sample-01_chunk-04_CONF.json": "",
         },
      }
   }
) }}

The index number can be assigned arbitrarily and, in the case of "ordered" chunks, the chunks'
relative positions (in terms of scaling and translation) SHOULD be defined by an affine
transformation matrix in the JSON sidecar file of each chunk, as described in
[Chunk Transformations](microscopy.md#chunk-transformations).

In this example, the JSON metadata is different for each chunk of `sub-01_sample-01`.
JSON metadata may be defined per sample or per chunk as appropriate, as per the
[inheritance principle](../common-principles.md#the-inheritance-principle).

In microscopy, many pyramidal file formats store multiple resolutions for the same acquisition.
In the case where a multiple resolutions file format is converted to single resolution file format,
only the higher resolution file is present in the raw data.
Lower resolutions files MUST be placed under the `derivatives` directory and use the
[`res-<label>`](../appendices/entities.md#res) entity.

For example:

<!-- This block generates a file tree.
A guide for using macros can be found at
 https://github.com/bids-standard/bids-specification/blob/master/macros_doc.md
-->
{{ MACROS___make_filetree_example(
   {
   "my_dataset": {
      "derivatives": {
         "downsampled": {
            "sub-01": {
               "micr": {
                  "sub-01_sample-01_res-4x_TEM.png": "",
                  "sub-01_sample-01_res-4x_TEM.json": "",
                  },
               }
            }
         },
      "sub-01": {
         "micr": {
            "sub-01_sample-01_TEM.png": "",
            "sub-01_sample-01_TEM.json": "",
            },
         }
      }
   }
) }}

See [Preprocessed, coregistered and/or resampled volumes](../derivatives/imaging.md#preprocessed-coregistered-andor-resampled-volumes)
for details.

### Microscopy metadata (Sidecar JSON)

Microscopy data MUST be described by metadata fields, stored in sidecar JSON files.

#### Image Acquisition

<!-- This block generates a metadata table.
These tables are defined in
  src/schema/rules/sidecars
The definitions of the fields specified in these tables may be found in
  src/schema/objects/metadata.yaml
A guide for using macros can be found at
 https://github.com/bids-standard/bids-specification/blob/master/macros_doc.md
-->
{{ MACROS___make_sidecar_table("micr.MicroscopyImageAcquisition") }}

#### Sample

<!-- This block generates a metadata table.
These tables are defined in
  src/schema/rules/sidecars
The definitions of the fields specified in these tables may be found in
  src/schema/objects/metadata.yaml
A guide for using macros can be found at
 https://github.com/bids-standard/bids-specification/blob/master/macros_doc.md
-->
{{ MACROS___make_sidecar_table("micr.MicroscopySample") }}

#### Chunk Transformations

Chunk transformations metadata describes the spatial relation between chunks
of the same sample in an implicit coordinate system.

-   The source frame of reference is the frame of reference of the associated image.

-   The target frame of reference is the implicit coordinate system of the transform.

-   The target frame of reference has the same units as the `PixelSizeUnits` metadata.

-   The chunk transformation is described by 2 metadata fields: an affine transformation matrix
    and a description of the axis of the matrix.

-   Other transformations should be described in derivatives.

<!-- This block generates a metadata table.
These tables are defined in
  src/schema/rules/sidecars
The definitions of the fields specified in these tables may be found in
  src/schema/objects/metadata.yaml
A guide for using macros can be found at
 https://github.com/bids-standard/bids-specification/blob/master/macros_doc.md
-->
{{ MACROS___make_sidecar_table([
	"micr.MicroscopyChunkTransformations",
	"micr.MicroscopyChunkTransformationsMatrixAxis",
   ]) }}

An example of chunk transformations JSON metadata for `chunk-01` and `chunk-05` of Figure 2
is shown below:

![Figure 2](images/microscopy_chunks2.png "Example figure for chunks transformations")

Figure 2: Example figure for chunks transformations.

In this example, there is no scaling and `chunk-01` is at the origin.
`chunk-05` is translated by 5 um along `X+` and by 3 um along `Y+`.

**`*_chunk-01_<suffix>.json`**:
```JSON
{
        "PixelSize": [1, 1],
        "PixelSizeUnits": "um",
        "ChunkTransformationMatrix": [[1, 0, 0],
                                      [0, 1, 0],
                                      [0, 0, 1]],
        "ChunkTransformationMatrixAxis": ["X", "Y"]
}
```

**`*_chunk-05_<suffix>.json`**:
```JSON
{
        "PixelSize": [1, 1],
        "PixelSizeUnits": "um",
        "ChunkTransformationMatrix": [[1, 0, 5],
                                      [0, 1, 3],
                                      [0, 0, 1]],
        "ChunkTransformationMatrixAxis": ["X", "Y"]
}
```

#### Hardware information

<!-- This block generates a metadata table.
These tables are defined in
  src/schema/rules/sidecars
The definitions of the fields specified in these tables may be found in
  src/schema/objects/metadata.yaml
A guide for using macros can be found at
 https://github.com/bids-standard/bids-specification/blob/master/macros_doc.md
-->
{{ MACROS___make_sidecar_table("micr.MicroscopyHardware") }}

#### Institution information

<!-- This block generates a metadata table.
These tables are defined in
  src/schema/rules/sidecars
The definitions of the fields specified in these tables may be found in
  src/schema/objects/metadata.yaml
A guide for using macros can be found at
 https://github.com/bids-standard/bids-specification/blob/master/macros_doc.md
-->

{{ MACROS___make_sidecar_table("micr.MicroscopyInstitutionInformation") }}

#### Example of sidecar JSON file (`*_<suffix>.json`)
```JSON
{
        "Manufacturer": "Hamamatsu",
        "ManufacturersModelName": "C9600-12",
        "PixelSize": [0.23, 0.23],
        "PixelSizeUnits": "um",
        "Magnification": 40,
        "BodyPart": "BRAIN",
        "BodyPartDetails": "corpus callosum",
        "SampleEnvironment": "ex vivo",
        "SampleFixation": "4% paraformaldehyde, 2% glutaraldehyde",
        "SampleStaining": "LFB",
        "SliceThickness": 5,
        "TissueDeformationScaling": 97
}
```

## Required Samples file

<<<<<<< HEAD
For Microscopy data, the [Samples file](../modality-agnostic-files/data-description.md#samples-file)
=======
For Microscopy data, the [Samples file](../modality-agnostic-files/data-summary-files.md#samples-file)
>>>>>>> 0dd0d365
`samples.tsv` is REQUIRED and its associated sidecar `samples.json` file is RECOMMENDED.

Additional optional columns MAY be used to describe other samples' attributes.

## Recommended Participants data

For Microscopy data, we RECOMMEND to make use of the columns `species`, `strain` and
<<<<<<< HEAD
`strain_rrid` in the [Participants file](../modality-agnostic-files/data-description.md#participants-file)
=======
`strain_rrid` in the [Participants file](../modality-agnostic-files/data-summary-files.md#participants-file)
>>>>>>> 0dd0d365
when applicable.

Additional optional columns MAY be used to describe other subjects' attributes.

`participants.tsv` example:
```tsv
participant_id	species	strain	strain_rrid
sub-01	mus	musculus	C57BL/6J	RRID:IMSR_JAX:000664
sub-02	mus	musculus	C57BL/6J	RRID:IMSR_JAX:000664
```

`participants.json` example:
```JSON
{
    "species": {
        "Description": "binomial species name from the NCBI Taxonomy (https://www.ncbi.nlm.nih.gov/Taxonomy/Browser/wwwtax.cgi)"
    },
    "strain": {
        "Description": "name of the strain of the species"
    },
    "strain_rrid": {
        "Description": "research resource identifier (RRID) of the strain (https://rrid.site/data/source/nlx_154697-1/search)"
    }
}
```

## Photos of the samples (`*_photo.<extension>`)
Photos of the tissue sample, overview microscopy scans or blockface images from cutting
MAY be included for visualization of large samples or to indicate the location of chunks
in a sample.

<!--
This block generates a filename templates.
The inputs for this macro can be found in the directory
  src/schema/rules/files/raw
and a guide for using macros can be found at
 https://github.com/bids-standard/bids-specification/blob/master/macros_doc.md
-->
{{ MACROS___make_filename_template("raw", datatypes=["micr"], suffixes=["photo"], n_dupes_to_combine=3) }}

The file `<extension>` for photos MUST be either `.jpg`, `.png` or `.tif`.

The [`acq-<label>`](../appendices/entities.md#acq) entity MAY be used to indicate
acquisition of different photos of the same sample.

For example:

<!-- This block generates a file tree.
A guide for using macros can be found at
 https://github.com/bids-standard/bids-specification/blob/master/macros_doc.md
-->
{{ MACROS___make_filetree_example(
   {
   "sub-01": {
      "ses-01": {
         "micr": {
            "sub-01_ses-01_sample-01_acq-1_photo.jpg": "",
            "sub-01_ses_01_sample-01_acq-2_photo.jpg": "",
            },
         },
      }
   }
) }}

Photo data MAY be accompanied by a JSON file containing the following fields.
The `IntendedFor` field is used to link the photo to specific image(s) it was acquired for.

<!-- This block generates a metadata table.
These tables are defined in
  src/schema/rules/sidecars
The definitions of the fields specified in these tables may be found in
  src/schema/objects/metadata.yaml
A guide for using macros can be found at
 https://github.com/bids-standard/bids-specification/blob/master/macros_doc.md
-->
{{ MACROS___make_sidecar_table("micr.Photo") }}

For example: `sub-01_ses-01_sample-01_acq-1_photo.json`

```JSON
{
   "PhotoDescription": "After clearing",
   "IntendedFor": [
        "ses-01/micr/sub-01_ses-01_sample-01_run-1_chunk-01_SPIM.ome.tif",
        "ses-01/micr/sub-01_ses-01_sample-01_run-1_chunk-02_SPIM.ome.tif",
        "ses-01/micr/sub-01_ses-01_sample-01_run-1_chunk-03_SPIM.ome.tif",
        "ses-01/micr/sub-01_ses-01_sample-01_run-1_chunk-04_SPIM.ome.tif"
    ]
}
```

Below is an example of a spinal cord SEM overview, modified from Zaimi et al., 2018.
[doi:10.1038/s41598-018-22181-4](https://doi.org/10.1038/s41598-018-22181-4).
```Text
    sub-01_sample-01_photo.jpg
```
![SEM overview](images/microscopy_sem_overview.jpg "SEM overview")

<!-- Link Definitions --><|MERGE_RESOLUTION|>--- conflicted
+++ resolved
@@ -404,11 +404,7 @@
 
 ## Required Samples file
 
-<<<<<<< HEAD
-For Microscopy data, the [Samples file](../modality-agnostic-files/data-description.md#samples-file)
-=======
 For Microscopy data, the [Samples file](../modality-agnostic-files/data-summary-files.md#samples-file)
->>>>>>> 0dd0d365
 `samples.tsv` is REQUIRED and its associated sidecar `samples.json` file is RECOMMENDED.
 
 Additional optional columns MAY be used to describe other samples' attributes.
@@ -416,11 +412,7 @@
 ## Recommended Participants data
 
 For Microscopy data, we RECOMMEND to make use of the columns `species`, `strain` and
-<<<<<<< HEAD
-`strain_rrid` in the [Participants file](../modality-agnostic-files/data-description.md#participants-file)
-=======
 `strain_rrid` in the [Participants file](../modality-agnostic-files/data-summary-files.md#participants-file)
->>>>>>> 0dd0d365
 when applicable.
 
 Additional optional columns MAY be used to describe other subjects' attributes.
