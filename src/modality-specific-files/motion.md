# Motion

For information on how to cite this extension when referencing it in the context of the academic literature, please read [Citing BIDS](../introduction.md#citing-bids).

!!! example "Example datasets"

    Motion datasets formatted using this specification are available on the
    [BIDS examples repository](https://bids-standard.github.io/bids-examples/#motion)
    and can be used as helpful guidance when curating new datasets.

## Motion recording data

{{ MACROS___make_filename_template(
"raw",
datatypes=["motion"],
suffixes=["motion", "events", "physio", "stim"])
}}

A wide variety of motion capture systems are used in human research, resulting in different proprietary data formats.

This BIDS extension deals with common outputs from motion capture systems such as positions, orientations, or their time derivatives.

The extension is not limited to motion data in physical space but also encompasses simulated movement in virtual space, as far as these are comparable to movements in physical space.
Other dynamic objects than human body parts whose motion is tracked may as well be included as tracked objects.
This specification does not include raw camera footages (from camera-based or optical motion capture recordings), but includes the positions or orientations computed using such data.

In this specification, positions (and their time derivatives) are represented as Cartesian coordinates along up to three spatial axes,
and orientations (and their time derivatives) are represented as Euler angles.
However, to cover recordings from computer graphics applications (for example, virtual 3D motion or immersive virtual reality recording in physical space),
orientations are also allowed to be represented as [quaternions](https://en.wikipedia.org/wiki/Quaternion).

In this case, the quaternion channels can be distinguished from channels containing Euler angles based on the entries in columns `component` and `units` in the `*_channels.tsv` file.
See subsection on `Channels description` for further details.

Motion data from one tracking system MUST be stored in a single `*_motion.tsv` file.
A tracking system is defined as a group of motion channels that share hardware properties (the recording device) and software properties (the recording duration and number of samples).
For example, if the position time series of multiple optical markers is processed via one recording unit, this MAY be defined as a single tracking system.
Note that it is not uncommon to have multiple tracking systems to record at the same time.

Each tracking system MUST have its own `*_tracksys-<label>_motion.tsv` file, where `<label>` is a user-defined keyword to be used to identify each file belonging to a tracking system.
This is especially helpful when more than one tracking system is used.
Data from different tracking systems MUST be stored in different `*_tracksys-<label>_motion.tsv` files,
each of which is accompanied by `*_tracksys-<label>_motion.json` and `*_tracksys-<label>_channels.tsv` files.
Between `tracksys-<label>` entity and `*_motion.tsv`, `*_motion.json`, or `*_channels.tsv` suffixes, optional [`acq-<label>`](../appendices/entities.md#acq) or [`run-<index>`](../appendices/entities.md#run) entity MAY be inserted.

One column in the `*_tracksys-<label>_motion.tsv` file represents one data channel.
Motion files MUST NOT have a header row;
the ordering of columns is given by the order of rows in the associated `*_channels.tsv` file.
The number of columns in `_motion.tsv` files MUST equal the number of rows
in the associated `_channels.tsv` file.
All relevant metadata about a tracking systems is stored in accompanying sidecar `*_tracksys-<label>_motion.json` file.

When multiple tracking systems are used to record motion or motion capture is used alongside the recording of other BIDS modalities and recordings should be interpreted together,
it is advised to provide a possibility to synchronize recordings.
The preferred way to do so is to use the acquisition time of the first data point of recordings and
<<<<<<< HEAD
to store this information in the `acq_time` column of the [`*_scans.tsv`](../modality-agnostic-files/data-description.md#scans-file) file.
=======
to store this information in the `acq_time` column of the [`*_scans.tsv`](../modality-agnostic-files/data-summary-files.md#scans-file) file.
>>>>>>> 0dd0d365
Note that the [BIDS date time format](../common-principles.md#units) allows optional fractional seconds, which SHOULD be used to maximize the precision of the synchronization.
Only if the precision of the synchronization is not high enough, the `*_events.tsv` file SHOULD be used to synchronize recordings.
In this file, the start- and stop time of the recording of a system are specified in relation to a system to synchronize with.
If more than two systems are to be synchronized, it is up to the user to identify the "main" system.

In case a tracking system provides time information with every recorded sample,
these time information MAY be stored in form of latencies to recording onset (first sample) in the `*_motion.tsv` file.
If a system has uneven sampling rate behavior, the `LATENCY` channel can be used to share these information.

To store events alongside motion data when there are multiple tracking systems simultaneously in use, it is RECOMMENDED to designate a tracking system to the events file.
Such an events filename SHOULD include the `tracksys` key and looks like
`sub-<label>[_ses-<label>]_task-<label>[_tracksys-<label>][_acq-<label>][_run-<index>]_events.tsv`.
Event latencies can then be related to motion samples of multiple tracking systems also by using `acq_time` column entries in the `*_scans.tsv`.
The same principle applies when the events file is saved alongside a simultaneously recorded non-motion data (for example EEG).

### Sidecar JSON (`*_motion.json`)

#### Task information

{{ MACROS___make_sidecar_table("motion.motionTaskInformation") }}

#### Hardware information

{{ MACROS___make_sidecar_table("motion.motionHardware") }}

#### Institution information

{{ MACROS___make_sidecar_table("motion.motionInstitutionInformation") }}

#### Motion specific fields

Motion specific fields MUST be present:

{{ MACROS___make_sidecar_table("motion.motionRequired") }}

Motion specific fields SHOULD be present:

{{ MACROS___make_sidecar_table("motion.motionRecommended") }}

#### Example `*_tracksys-<label>_motion.json`

```JSON
{
 "SamplingFrequency": 60,
 "SamplingFrequencyEffective": 60.00197437,
 "TaskName": "BIDS Motion fictive example",
 "TrackingSystemName": "IMU Right Hand",
 "TaskDescription": "walking and talking",
 "InstitutionAddress": "Fictive address",
 "InstitutionName": "Fictive Institution",
 "MotionChannelCount": 18,
 "RecordingDuration": 4667.641106,
 "SubjectArtefactDescription": "n/a",
 "TrackedPointsCount" : 2,
 "ACCELChannelCount": 6,
 "GYROChannelCount": 6,
 "MAGNChannelCount": 6,
 "Manufacturer": "BWSensing",
 "ManufacturersModelName": "BW-IMU600",
}
```

In this example, the `*_motion.json` contains data from one tracking system consisting of two
[inertial measurement units (imu)](https://en.wikipedia.org/wiki/Motion_capture#Inertial_systems).
If there are additional tracking systems (for example [optical motion capture](https://en.wikipedia.org/wiki/Motion_capture#Optical_systems)),
data from these MUST be stored as separate files like `*_tracksys-omcA_motion.tsv` and `*_tracksys-omcB_motion.tsv`.
All specified tracking systems MAY share `tracked_point` defined in `*_channels.tsv`, when tracking devices are placed on the same object or body part.

<<<<<<< HEAD
Note that the onsets of the recordings SHOULD be stored in the study key file [(`scans.tsv`)](../modality-agnostic-files/data-description.md#scans-file).
Here, date-time information MUST be expressed as indicated in [Units](../common-principles.md#units).
The [`scans.tsv`](../modality-agnostic-files/data-description.md#scans-file) file contains the filename and the acquisition time of a recording,
=======
Note that the onsets of the recordings SHOULD be stored in the study key file [(`scans.tsv`)](../modality-agnostic-files/data-summary-files.md#scans-file).
Here, date-time information MUST be expressed as indicated in [Units](../common-principles.md#units).
The [`scans.tsv`](../modality-agnostic-files/data-summary-files.md#scans-file) file contains the filename and the acquisition time of a recording,
>>>>>>> 0dd0d365
which MAY be used to synchronize multiple recordings.

## Channels description (`*_channels.tsv`)

{{ MACROS___make_filename_template(
"raw",
datatypes=["motion"],
suffixes=["channels"])
}}

This file is REQUIRED as it makes it easy to browse or query over larger collections of datasets.
The REQUIRED columns are channel `name`, `component`, `type`, `tracked_point` and `units`.
Any number of additional columns MAY be added to provide additional information about the channels.
The `*_tracksys-<label>_channels.tsv` file SHOULD give additional information about individual recorded channel,
some of which my not be found summarized in `*_motion.json`.
To store information about reference frames for a channel, the `reference_frame` column SHOULD
be used
(see [Reference frame description (`*_channels.json`)](#reference-frame-description-_channelsjson)).

The columns of the channels description table stored in `*_channels.tsv` are:

{{ MACROS___make_columns_table("motion.motionChannels") }}

### Restricted keyword list for channel component

Restricted keyword list for column `component`.
When using quaternions to represent orientations,
the axial components that corresponds to the three spatial axes MUST be specified as "quat_x", "quat_y", "quat_z", and the non-axial component as "quat_w".

| **Keyword** | **Description**                                                                                                                                             |
| ----------- | ----------------------------------------------------------------------------------------------------------------------------------------------------------- |
| x           | Position along the X-axis, or rotation about the X-axis among the Euler angles that represent the orientation, or magnetic field strength along the X-axis. |
| y           | Position along the Y-axis or rotation about the Y-axis among the Euler angles that represent the orientation, or magnetic field strength along the Y-axis.  |
| z           | Position along the Z-axis or rotation about the Z-axis among the Euler angles that represent the orientation, or magnetic field strength along the Z-axis.  |
| quat_x      | Quaternion component associated with the X-axis.                                                                                                            |
| quat_y      | Quaternion component associated with the Y-axis.                                                                                                            |
| quat_z      | Quaternion component associated with the Z-axis.                                                                                                            |
| quat_w      | Non-axial quaternion component.                                                                                                                             |
| n/a         | Channels that have no corresponding spatial axis.                                                                                                           |

### Restricted keyword list for channel type

Restricted keyword list for column `type` in alphabetic order.
Note that upper-case is REQUIRED:

| **Keyword** | **Description**                                                                                                                                                                                                                          |
| ----------- | ---------------------------------------------------------------------------------------------------------------------------------------------------------------------------------------------------------------------------------------- |
| ACCEL       | Accelerometer channel, one channel for each spatial axis. Column component for the axis MUST be added to the `*_channels.tsv` file (x, y, or z).                                                                                         |
| ANGACCEL    | Angular acceleration channel, one channel for each spatial axis. Column component for the axis MUST be added to the `*_channels.tsv` file (x, y, or z).                                                                                  |
| GYRO        | Gyrometer channel, one channel for each spatial axis. Column component for the axis MUST be added to the `*_channels.tsv` file (x, y, or z).                                                                                             |
| JNTANG      | Joint angle channel between two fixed axis belonging to two bodyparts. Angle SHOULD be defined between proximal and distal bodypart in deg.                                                                                              |
| LATENCY     | Latency of samples in seconds from recording onset (see `acq_time` column of the respective `*_scans.tsv` file). MUST be in form of `s[.000000]`, where `s` reflects whole seconds, and `.000000` reflects OPTIONAL fractional seconds.  |
| MAGN        | Magnetic field strength, one channel for each spatial axis. Column component for the axis MUST be added to the `*_channels.tsv` file (x, y or z).                                                                                        |
| MISC        | Miscellaneous channels.                                                                                                                                                                                                                  |
| ORNT        | Orientation channel, one channel for each spatial axis or quaternion component. Column component for the axis or quaternion label MUST be added to the `*_channels.tsv` file (`x`, `y`, `z`, `quat_x`, `quat_y`, `quat_z`, or `quat_w`). |
| POS         | Position in space, one channel for each spatial axis. Column component for the axis MUST be added to the `*_channels.tsv` file (x, y or z).                                                                                              |
| VEL         | Velocity, one channel for each spatial axis. Column component for the axis MUST be added to the `*_channels.tsv` file (x, y or z).                                                                                                       |

### Example `*_channels.tsv`

```tsv
name	component	type	tracked_point	units	reference_frame
t1_acc_x	x	ACCEL	LeftFoot	m/s^2	global
t1_acc_y	y	ACCEL	LeftFoot	m/s^2	global
t1_acc_z	z	ACCEL	LeftFoot	m/s^2	global
t1_gyro_x	x	GYRO	LeftFoot	rad/s	global
t1_gyro_y	y	GYRO	LeftFoot	rad/s	global
t1_gyro_z	z	GYRO	LeftFoot	rad/s	global
…
t2_acc_x	x	ACCEL	RightWrist	m/s^2	global
t2_acc_y	y	ACCEL	RightWrist	m/s^2	global
t2_acc_z	z	ACCEL	RightWrist	m/s^2	global
t2_gyro_x	x	GYRO	RightWrist	rad/s	global
t2_gyro_y	y	GYRO	RightWrist	rad/s	global
t2_gyro_z	z	GYRO	RightWrist	rad/s	global
```

## Reference frame description (`*_channels.json`)

A reference frame specifies the origin and orientation of the spatial axes with respect to which motion data is to be interpreted.
In case the information is available, sharing this can immensely boost the usability of shared data.
The description of the `reference_frame` column SHOULD use the `"Levels"`
field to describe the named field using [objects][object] with following fields.

| Key name      | Requirement Level                                      | Data type  | Description                                                                                                                                                                                                                                                                                                                                                                                                                                                        |
| ------------- | ------------------------------------------------------ | ---------- | ------------------------------------------------------------------------------------------------------------------------------------------------------------------------------------------------------------------------------------------------------------------------------------------------------------------------------------------------------------------------------------------------------------------------------------------------------------------ |
| RotationOrder | RECOMMENDED                                            | [string][] | The sequence in which the extrinsic rotations are applied around the three axes. One of `"XYZ"`, `"XZY"`, `"YXZ"`, `"YZX"`, `"ZXY"`, or `"ZYX"`.                                                                                                                                                                                                                                                                                                                   |
| RotationRule  | RECOMMENDED                                            | [string][] | The direction of rotation around each axis. One of `"left-hand"` or `"right-hand"`.                                                                                                                                                                                                                                                                                                                                                                                |
| SpatialAxes   | RECOMMENDED                                            | [string][] | The coordinate system in which the motion data are to be interpreted. A sequence of characters from the set `{'A', 'P', 'L', 'R', 'S', 'I', '_'}` indicating the direction of each axis. For example `"ARS"` indicates positive values in the X, Y, Z axes are respectively anterior, right, and superior of the origin, while `"PLI"` indicates positive values are posterior, left, and inferior of the origin. The `"_"` character may be used for unused axes. |
| Description   | OPTIONAL, but RECOMMENDED if no other keys are present | [string][] | A description of the `reference_frame`                                                                                                                                                                                                                                                                                                                                                                                                                             |

### Example of `*_channels.json`

```json
{
  "reference_frame": {
    "Levels": {
      "global": {
        "SpatialAxes": "ALS",
        "RotationOrder": "ZXY",
        "RotationRule": "right-hand"
      },
      "local": {
        "Description": "Joint angles are described following [...]"
      }
    }
  }
}
```

<!-- Link Definitions -->

[object]: https://www.json.org/json-en.html

[string]: https://www.w3schools.com/js/js_json_datatypes.asp<|MERGE_RESOLUTION|>--- conflicted
+++ resolved
@@ -53,11 +53,7 @@
 When multiple tracking systems are used to record motion or motion capture is used alongside the recording of other BIDS modalities and recordings should be interpreted together,
 it is advised to provide a possibility to synchronize recordings.
 The preferred way to do so is to use the acquisition time of the first data point of recordings and
-<<<<<<< HEAD
-to store this information in the `acq_time` column of the [`*_scans.tsv`](../modality-agnostic-files/data-description.md#scans-file) file.
-=======
 to store this information in the `acq_time` column of the [`*_scans.tsv`](../modality-agnostic-files/data-summary-files.md#scans-file) file.
->>>>>>> 0dd0d365
 Note that the [BIDS date time format](../common-principles.md#units) allows optional fractional seconds, which SHOULD be used to maximize the precision of the synchronization.
 Only if the precision of the synchronization is not high enough, the `*_events.tsv` file SHOULD be used to synchronize recordings.
 In this file, the start- and stop time of the recording of a system are specified in relation to a system to synchronize with.
@@ -126,15 +122,9 @@
 data from these MUST be stored as separate files like `*_tracksys-omcA_motion.tsv` and `*_tracksys-omcB_motion.tsv`.
 All specified tracking systems MAY share `tracked_point` defined in `*_channels.tsv`, when tracking devices are placed on the same object or body part.
 
-<<<<<<< HEAD
-Note that the onsets of the recordings SHOULD be stored in the study key file [(`scans.tsv`)](../modality-agnostic-files/data-description.md#scans-file).
-Here, date-time information MUST be expressed as indicated in [Units](../common-principles.md#units).
-The [`scans.tsv`](../modality-agnostic-files/data-description.md#scans-file) file contains the filename and the acquisition time of a recording,
-=======
 Note that the onsets of the recordings SHOULD be stored in the study key file [(`scans.tsv`)](../modality-agnostic-files/data-summary-files.md#scans-file).
 Here, date-time information MUST be expressed as indicated in [Units](../common-principles.md#units).
 The [`scans.tsv`](../modality-agnostic-files/data-summary-files.md#scans-file) file contains the filename and the acquisition time of a recording,
->>>>>>> 0dd0d365
 which MAY be used to synchronize multiple recordings.
 
 ## Channels description (`*_channels.tsv`)
