--- conflicted
+++ resolved
@@ -42,7 +42,22 @@
 -->
 {{ MACROS___make_columns_table("task.TaskEvents") }}
 
-<<<<<<< HEAD
+The content of  `events.tsv` files SHOULD be sorted by values in the `onset` column.
+
+An arbitrary number of additional columns can be added.
+Those allow describing other properties of events that could be later referenced in modeling and
+hypothesis extensions of BIDS.
+Note that the `trial_type` and any additional columns in a TSV file
+SHOULD be documented in an accompanying JSON sidecar file.
+
+!!! note "Regarding the precision of numeric metadata"
+
+    For the precision of numeric metadata,
+    it is RECOMMENDENDED that dataset curators specify numeric metadata like `onset` and
+    `duration` with as much decimal precision as is reasonable in the context of the experiment.
+    For example in an EEG experiment with devices operating at 1000 Hz sampling frequency,
+    dataset curators SHOULD specify **at least** 3 figures after the decimal point.
+
 !!! note "For fMRI data"
 
     For fMRI data
@@ -52,40 +67,6 @@
     begins before the scanning sequence has started events from this sequence should
     have negative onset time counting down to the beginning of the acquisition of
     the first volume.
-
-!!! note "Regarding the precision of numeric metadata"
-
-    For the precision of numeric metadata,
-    it is RECOMMENDENDED that dataset curators specify numeric metadata like `onset` and
-    `duration` with as much decimal precision as is reasonable in the context of the experiment.
-    For example in an EEG experiment with devices operating at 1000 Hz sampling frequency,
-    dataset curators SHOULD specify **at least** 3 figures after the decimal point.
-
-An arbitrary number of additional columns can be added.
-Those allow describing other properties of events that could be later referenced in modeling and
-=======
-The content of  `events.tsv` files SHOULD be sorted by values in the `onset` column.
-
-Note for MRI data:
-If any acquired scans have been discarded before forming the imaging data file,
-ensure that an `onset` of 0 corresponds to the time the first image was stored.
-For example in case there is an in scanner training phase that
-begins before the scanning sequence has started events from this sequence should
-have negative onset time counting down to the beginning of the acquisition of
-the first volume.
-
-Note regarding the precision of numeric metadata:
-It is RECOMMENDENDED that dataset curators specify numeric metadata like `onset` and
-`duration` with as much decimal precision as is reasonable in the context of the experiment.
-For example in an EEG experiment with devices operating at 1000 Hz sampling frequency,
-dataset curators SHOULD specify **at least** 3 figures after the decimal point.
-
-An arbitrary number of additional columns can be added. Those allow describing
-other properties of events that could be later referenced in modeling and
->>>>>>> 943c20e6
-hypothesis extensions of BIDS.
-Note that the `trial_type` and any additional columns in a TSV file
-SHOULD be documented in an accompanying JSON sidecar file.
 
 Example:
 
@@ -146,16 +127,8 @@
 
     In the example above:
 
-<<<<<<< HEAD
     1.  Only a subset of columns are described for the sake of brevity.
         In a real dataset, all other columns SHOULD also be described.
-=======
-1.  The `channel` column contains a list of values that are separated
-    by a delimiter (`|`), as is declared in the `Delimiter` metadata
-    field of the `events.json` file.
-    Thus, the channels related to the event in the third row of the example
-    are called `F,1`, `F,2`, and `Cz`.
->>>>>>> 943c20e6
 
     1.  The `channel` column contains a list of values that are separated
         by a delimiter (`|`), as is declared in the `Delimiter` metadata
