# Near-Infrared Spectroscopy

Support for Near-Infrared Spectroscopy (NIRS) was developed as a
[BIDS Extension Proposal](../extensions.md#bids-extension-proposals).
Please see [Citing BIDS](../introduction.md#citing-bids)
on how to appropriately credit this extension when referring to it in the
context of the academic literature.

Several [example NIRS datasets](https://bids-standard.github.io/bids-examples/#nirs)
have been formatted using this specification and can be used for practical guidance when curating a new dataset.

## NIRS recording data

<!--
This block generates a filename templates.
The inputs for this macro can be found in the directory
  src/schema/rules/files/raw
and a guide for using macros can be found at
 https://github.com/bids-standard/bids-specification/blob/master/macros_doc.md
-->

{{ MACROS___make_filename_template(
   "raw",
   datatypes=["nirs"],
<<<<<<< HEAD
   suffixes=["nirs", "events", "physio", "stim", "eyetrack"])
=======
   suffixes=["nirs", "events", "channels", "optodes", "coordsystem", "physio", "stim"])
>>>>>>> 05f64ed7
}}

Only the *Shared Near Infrared Spectroscopy Format* ([SNIRF](https://github.com/fNIRS/snirf))
file specification is supported in BIDS. The SNIRF
specification supports one or more NIRS datasets to be stored in a single
`.snirf` file. However, to be BIDS compatible, each SNIRF file MUST contain
only a single run. A limited set of fields from the SNIRF specification are
replicated  in the BIDS specification. This redundancy allows the data to be
easily parsed by humans and machines that do not have a SNIRF reader at hand,
which improves findability and tooling development.

Raw NIRS data in the native format, if different from SNIRF, can also
be stored in the [`/sourcedata`](../common-principles.md#source-vs-raw-vs-derived-data)
directory along with code to convert the data to
SNIRF in the [`/code`](../common-principles.md#storage-of-derived-datasets) directory.
The unprocessed raw data should be stored in
the manufacturer's format before any additional processing or conversion is applied.
Retaining the native file format is especially valuable in a case when conversion elicits the
loss of crucial metadata unique to specific manufacturers and NIRS systems.

### Terminology

For proper documentation of NIRS recording metadata, it is important
to understand the difference between a Source, Detector, and Channel as these
are defined differently to other modalities, such as EEG. The following definitions
apply in this document:

-   Source - A light emitting device, sometimes called a transmitter.

-   Detector - A photoelectric transducer, sometimes called a receiver.

-   Optode - Refers to either a source or detector.

-   Channel - A paired coupling of a source and a detector with one specific wavelength of light.
    It is common for a single Source-Detector pair to result in two or more channels
    with different wavelengths.

### Sidecar JSON (`*_nirs.json`)

It is common within the NIRS community for researchers to build their own caps
and optode holders to position their sources and detectors, or for optodes to
be directly attached to the scalp with adhesive. To facilitate description of
the wide variety of possible configurations, several fields are RECOMMENDED within
the `*_nirs.json` file.
Additionally, in certain situations, reserved keywords MUST be used.
When custom modifications are made to a commercially available cap or a custom cap is used,
then the reserved keyword `custom` MUST be used for the `CapManufacturersModelName` field.
When a custom-made cap is used, that is, no (modified) commercially available cap,
the reserved keyword `custom` MUST be used in the `CapManufacturer` field.
If no cap is used, the reserved keyword `none` MUST be used in the `CapManufacturer`
and `CapManufacturersModelName` field.
The use of `NIRSPlacementScheme` is RECOMMENDED when no cap or a customized cap is used,
and describes the positioning of the optodes.
This field may also contain a reference to a file providing a graphical depiction of the cap,
for example a PDF file, a photo, or a bitmap drawing.
If the referred file is not specified in BIDS, it MAY be placed in the
[`/sourcedata`](../common-principles.md#source-vs-raw-vs-derived-data) directory.
To clarify the usage and interaction of these fields, the following examples are provided:

-   If a commercial cap such as EasyCap actiCAP 64 Ch Standard-2 was used:
    ```JSON
    "CapManufacturer": "EasyCap",
    "CapManufacturersModelName": "actiCAP 64 Ch Standard-2",
    "NIRSPlacementScheme": "10-20"
    ```

-   If an Artinis Medical Systems cap with custom positions,
as may be done by cutting custom holes in the cap,
was used:
    ```JSON
    "CapManufacturer": "Artinis Medical Systems",
    "CapManufacturersModelName": "headcap with print, size L, it was modified by adding holes for the optodes according to the NIRSPlacementScheme and optode_layout.pdf",
    "NIRSPlacementScheme": "see optode_layout.pdf: 2 groups over the left and right dlPFC, 2 groups over the left and right PPC, 1 group over the left M1 and PMC"
    ```

-   If a completely custom cap was knitted:
    ```JSON
    "CapManufacturer": "custom",
    "CapManufacturersModelName": "custom knitted cap with holes for optodes according to the NIRSPlacementScheme and optode_knitted_layout.jpg",
    "NIRSPlacementScheme": "see optode_knitted_layout.jpg: 2 groups over the left and right dlPFC, 2 groups over the left and right PPC."
    ```

-   If no cap was used and optodes were taped to the scalp
    at positions Cz, C1 and C2:
    ```JSON
    "CapManufacturer": "none",
    "CapManufacturersModelName": "none",
    "NIRSPlacementScheme": ["Cz", "C1", "C2"],
    ```
    In these cases additional information regarding channels and optodes SHOULD be placed in `*_channels.tsv` and `*_optodes.tsv` files.

Closely spaced or short-separation source-detector pairs are often included in NIRS measurements to
obtain a measure of systemic, rather than neural, activity. These source-detector
pairs are referred to as *short channels*. There is variation in how manufacturers
implement these short channels, some use specialized sources or detectors,
and the placement mechanisms vary.
It is beyond the scope of the BIDS specification to define what constitutes a short channel,
and detailed characteristics of channels may be stored within the SNIRF file
(for example, in the `sourcePower` field).
However, to improve searchability and ease of access for users, it is useful to
know if short channels were included in the NIRS measurements; the presence of short channels is
is stored in the field `ShortChannelCount`.
If the field `ShortChannelCount` is populated, then the optional column `short_channel`
may be used in `*_channels.tsv` to describe which channels were specified as short.

For consistency between studies and institutions, we encourage users to extract
the values of these fields from the actual raw data. Whenever possible, please
avoid using ad hoc wording.

Specific NIRS fields that are REQUIRED or may be REQUIRED depending on other
metadata values:

<!-- This block generates a metadata table.
These tables are defined in
  src/schema/rules/sidecars
The definitions of the fields specified in these tables may be found in
  src/schema/objects/metadata.yaml
A guide for using macros can be found at
 https://github.com/bids-standard/bids-specification/blob/master/macros_doc.md
-->
{{ MACROS___make_sidecar_table("nirs.NirsRequired") }}

Specific NIRS fields that SHOULD be present:

<!-- This block generates a metadata table.
These tables are defined in
  src/schema/rules/sidecars
The definitions of the fields specified in these tables may be found in
  src/schema/objects/metadata.yaml
A guide for using macros can be found at
 https://github.com/bids-standard/bids-specification/blob/master/macros_doc.md
-->
{{ MACROS___make_sidecar_table("nirs.NirsRecommend") }}

#### Generic information

<!-- This block generates a metadata table.
These tables are defined in
  src/schema/rules/sidecars
The definitions of the fields specified in these tables may be found in
  src/schema/objects/metadata.yaml
A guide for using macros can be found at
 https://github.com/bids-standard/bids-specification/blob/master/macros_doc.md
-->
{{ MACROS___make_sidecar_table("nirs.NirsBase") }}

#### Hardware information

<!-- This block generates a metadata table.
These tables are defined in
  src/schema/rules/sidecars
The definitions of the fields specified in these tables may be found in
  src/schema/objects/metadata.yaml
A guide for using macros can be found at
 https://github.com/bids-standard/bids-specification/blob/master/macros_doc.md
-->
{{ MACROS___make_sidecar_table("nirs.NirsHardware") }}

#### Institution information

<!-- This block generates a metadata table.
These tables are defined in
  src/schema/rules/sidecars
The definitions of the fields specified in these tables may be found in
  src/schema/objects/metadata.yaml
A guide for using macros can be found at
 https://github.com/bids-standard/bids-specification/blob/master/macros_doc.md
-->
{{ MACROS___make_sidecar_table("nirs.NirsInstitutionInformation") }}

#### Task information

<!-- This block generates a metadata table.
These tables are defined in
  src/schema/rules/sidecars
The definitions of the fields specified in these tables may be found in
  src/schema/objects/metadata.yaml
A guide for using macros can be found at
 https://github.com/bids-standard/bids-specification/blob/master/macros_doc.md
-->
{{ MACROS___make_sidecar_table("nirs.NirsTaskInformation") }}

#### Example `*_nirs.json`

```JSON
{
  "TaskName": "visual",
  "InstitutionName": "Macquarie University. Australian Hearing Hub",
  "InstitutionAddress": "6 University Ave, Macquarie University NSW 2109 Australia",
  "Manufacturer": "NIRx",
  "ManufacturersModelName": "NIRScout",
  "TaskDescription": "visual gratings and noise patterns",
  "Instructions": "look at the dot in the center of the screen and press the button when it changes color",
  "SamplingFrequency": 3.7,
  "NIRSChannelCount": 56,
  "NIRSSourceOptodeCount": 16,
  "NIRSDetectorOptodeCount": 16,
  "ACCELChannelCount": 0,
  "SoftwareFilters": "n/a",
  "RecordingDuration": 233.639,
  "HardwareFilters": {"Highpass RC filter": {"Half amplitude cutoff (Hz)": 0.0159, "Roll-off": "6dBOctave"}},
  "CapManafacturer": "NIRx",
  "CapManufacturersModelName": "Headband with print (S-M)",
  "NIRSPlacementScheme": "n/a",
}
```

## Channels description (`*_channels.tsv`)

<!--
This block generates a filename templates.
The inputs for this macro can be found in the directory
  src/schema/rules/files/raw
and a guide for using macros can be found at
 https://github.com/bids-standard/bids-specification/blob/master/macros_doc.md
-->

{{ MACROS___make_filename_template(
   "raw",
   datatypes=["nirs"],
   suffixes=["channels"])
}}

This file is RECOMMENDED as it provides easily searchable information across BIDS datasets.
Channels are a pairing of source and detector optodes with a specific wavelength of light.
Unlike in other modalities, not all pairings of optodes correspond to meaningful data
and not all pairs have to be recorded or represented in the data.  Note that the source
and detector names used in the channel specifications are specified in the `*_optodes.tsv`
file below. If a `*_channels.tsv` file is specified, an `*_optodes.tsv` file MUST be specified as well.
The required columns in the `*_channels.tsv` file MUST be ordered as listed below.

The BIDS specification supports several types of NIRS devices which output raw data in
different forms. The type of measurement is specified in the `type` column. For example,
when measurements are taken with a continuous wave (CW) device that saves the data
as optical density, the `type` should be `NIRSCWOPTICALDENSITY` and the `units` should be `unitless`,
this is equivalent to SNIRF data type `dOD`.

The columns of the channels description table stored in `*_channels.tsv` are:

<!-- This block generates a columns table.
The definitions of these fields can be found in
  src/schema/rules/tabular_data/*.yaml
and a guide for using macros can be found at
 https://github.com/bids-standard/bids-specification/blob/master/macros_doc.md
-->

{{ MACROS___make_columns_table("nirs.nirsChannels") }}

### Restricted keyword list for the channel types

All NIRS channels types MUST correspond to a [valid SNIRF data type](https://github.com/fNIRS/snirf/blob/master/snirf_specification.md#appendix).
Additional channels that are recorded simultaneously with the NIRS
device and stored in the same data file SHOULD be included as well.
However, additional channels that are simultaneously recorded with a different device
SHOULD be stored according to their appropriate modality specification.
For example, motion data that was simultaneously recorded with a different device should be specified
according to the [Motion](../modality-specific-files/motion.md) and not according to the NIRS data type.
Whereas, if the motion data was acquired in with the NIRS device itself, it should be included here with the NIRS data.
Any of the channel types defined in other BIDS specification MAY be used here as well such as `ACCEL` or `MAGN`.
As several of these data types are commonly acquired using NIRS devices they are included as an example at the base of the table.
Note that upper-case is REQUIRED.

| **Keyword**                 | **Description**                                                                                                                                            |
| --------------------------- | -----------------------------------------------------------------------------------------------------------------------------------------------------------|
| NIRSCWAMPLITUDE             | Continuous wave amplitude measurements. Equivalent to dataType 001 in SNIRF.                                                                               |
| NIRSCWFLUORESCENSEAMPLITUDE | Continuous wave fluorescence amplitude measurements. Equivalent to dataType 051 in SNIRF.                                                                  |
| NIRSCWOPTICALDENSITY        | Continuous wave change in optical density measurements. Equivalent to dataTypeLabel dOD in SNIRF.                                                          |
| NIRSCWHBO                   | Continuous wave oxygenated hemoglobin (oxyhemoglobin) concentration measurements. Equivalent to dataTypeLabel HbO in SNIRF.                                |
| NIRSCWHBR                   | Continuous wave deoxygenated hemoglobin (deoxyhemoglobin) concentration measurements. Equivalent to dataTypeLabel HbR in SNIRF.                            |
| NIRSCWMUA                   | Continuous wave optical absorption  measurements. Equivalent to dataTypeLabel mua in SNIRF.                                                                |
| ACCEL                       | Accelerometer channel, one channel for each spatial axis. An extra column `component` for the axis MUST be added to the `*_channels.tsv` file (x, y or z). |
| GYRO                        | Gyrometer channel, one channel for each spatial axis. An extra column `component` for the axis MUST be added to the `*_channels.tsv` file (x, y or z).     |
| MAGN                        | Magnetomenter channel, one channel for each spatial axis. An extra column `component` for the axis MUST be added to the `*_channels.tsv` file (x, y or z). |
| MISC                        | Miscellaneous                                                                                                                                              |

### Example `*_channels.tsv`

```Text
Name         type                   source      detector      wavelength_nominal   units
S1-D1        NIRSCWAMPLITUDE        A1          Fz            760                  V
S1-D1        NIRSCWAMPLITUDE        A1          Fz            850                  V
S1-D2        NIRSCWAMPLITUDE        A1          Cz            760                  V
S2-D1        NIRSCWAMPLITUDE        A2          Fz            760                  V
S3-D4        NIRSCWAMPLITUDE        VisS2       VisD4         760                  V
```

## Optode description (`*_optodes.tsv`)

<!--
This block generates a filename templates.
The inputs for this macro can be found in the directory
  src/schema/rules/files/raw
and a guide for using macros can be found at
 https://github.com/bids-standard/bids-specification/blob/master/macros_doc.md
-->

{{ MACROS___make_filename_template(
   "raw",
   datatypes=["nirs"],
   suffixes=["optodes"])
}}

File that provides the location and type of optodes. Note that coordinates MUST be
expressed  in Cartesian coordinates according to the NIRSCoordinateSystem and
NIRSCoordinateSystemUnits fields in `*_coordsystem.json`. If an `*_optodes.tsv`
file is specified, a `*_coordsystem.json` file MUST be specified as well.
The order of the required columns in the `*_optodes.tsv` file MUST be as listed below.

The x, y, and z positions are for measured locations, for example, with a polhemus
digitizer. If you also have idealized positions, where you wish the optodes to be
placed, these can be listed in the template values
(for example for "template positions" computed on a sphere).
SNIRF contains arrays for both
the 3D and 2D locations of data. In BIDS the `*_optodes.tsv` file MUST contain the 3D locations. Only in case 3D positions are unavailable the 2D locations should be used, setting the z field to an `n/a` value.

The columns of the optodes description table stored in `*_optodes.tsv` are:

{{ MACROS___make_columns_table("nirs.nirsOptodes") }}

### Example `*_optodes.tsv`

```Text
name    type         x          y         z          template_x    template_y   template_z
A1      source       -0.0707    0.0000    -0.0707    -0.07         0.00         0.07
Fz      detector     0.0000     0.0714    0.0699     0.0           0.07         0.07
S1      source       -0.2707    0.0200    -0.1707    -0.03         0.02         -0.2
D2      detector     0.0022     0.1214    0.0299     0.0           0.12         0.03
VisS2   source       -0.1707    0.1200    -0.3707    -0.1          0.1          -0.4
VisD4   detector     0.0322     0.2214    0.2299     0.02          0.22         0.23
```

## Coordinate System JSON (`*_coordsystem.json`)

<!--
This block generates a filename templates.
The inputs for this macro can be found in the directory
  src/schema/rules/files/raw
and a guide for using macros can be found at
 https://github.com/bids-standard/bids-specification/blob/master/macros_doc.md
-->

{{ MACROS___make_filename_template(
   "raw",
   datatypes=["nirs"],
   suffixes=["coordsystem"])
}}

A `*_coordsystem.json` file is used to specify the fiducials, the location of anatomical landmarks,
and the coordinate system and units in which the position of optodes and landmarks is expressed.
Fiducials are objects with a well-defined location used to facilitate the localization of sensors
and co-registration, anatomical landmarks are locations on a research subject such as the nasion
(for a detailed definition see [coordinate system appendix](../appendices/coordinate-systems.md)).
The `*_coordsystem.json` is REQUIRED if the optional `*_optodes.tsv` is present. If a corresponding
anatomical MRI is available, the locations of anatomical landmarks in that scan should also be stored
in the `*_T1w.json` file which goes alongside the NIRS data.

Not all NIRS systems provide 3D coordinate information or digitization capabilities.
In this case, only x and y are specified and z is `"n/a"`.

General fields:

<!-- This block generates a metadata table.
These tables are defined in
  src/schema/rules/sidecars
The definitions of the fields specified in these tables may be found in
  src/schema/objects/metadata.yaml
A guide for using macros can be found at
 https://github.com/bids-standard/bids-specification/blob/master/macros_doc.md
-->

{{ MACROS___make_sidecar_table("nirs.CoordsystemGeneral") }}

Fields relating to the NIRS optode positions:

<!-- This block generates a metadata table.
These tables are defined in
  src/schema/rules/sidecars
The definitions of the fields specified in these tables may be found in
  src/schema/objects/metadata.yaml
A guide for using macros can be found at
 https://github.com/bids-standard/bids-specification/blob/master/macros_doc.md
-->

{{ MACROS___make_sidecar_table(["nirs.CoordinateSystem", "nirs.CoordinateSystemDescriptionRec"]) }}

Fields relating to the position of fiducials measured during an NIRS session/run:

<!-- This block generates a metadata table.
These tables are defined in
  src/schema/rules/sidecars
The definitions of the fields specified in these tables may be found in
  src/schema/objects/metadata.yaml
A guide for using macros can be found at
 https://github.com/bids-standard/bids-specification/blob/master/macros_doc.md
-->

{{ MACROS___make_sidecar_table(["nirs.Fiducials", "nirs.FiducialsCoordinateSystemDescriptionRec"]) }}

Fields relating to the position of anatomical landmarks measured during an NIRS session/run:

<!-- This block generates a metadata table.
These tables are defined in
  src/schema/rules/sidecars
The definitions of the fields specified in these tables may be found in
  src/schema/objects/metadata.yaml
A guide for using macros can be found at
 https://github.com/bids-standard/bids-specification/blob/master/macros_doc.md
-->

{{ MACROS___make_sidecar_table(["nirs.AnatomicalLandmark", "nirs.AnatomicalLandmarkCoordinateSystemDescriptionRec"]) }}

### Example `*_coordsystem.json`

```json
{
  "NIRSCoordinateSystem": "Other",
  "NIRSCoordinateUnits": "mm",
  "NIRSCoordinateSystemDescription": "RAS orientation: Origin halfway between LPA and RPA, positive x-axis towards RPA, positive y-axis orthogonal to x-axis through Nasion, z-axis orthogonal to xy-plane, pointing in superior direction.",
  "FiducialsDescription": "Optodes and fiducials were digitized with Polhemus, fiducials were recorded as the center of vitamin E capsules sticked on the left/right pre-auricular and on the nasion, these are also visible on the T1w MRI"
}
```<|MERGE_RESOLUTION|>--- conflicted
+++ resolved
@@ -22,11 +22,7 @@
 {{ MACROS___make_filename_template(
    "raw",
    datatypes=["nirs"],
-<<<<<<< HEAD
-   suffixes=["nirs", "events", "physio", "stim", "eyetrack"])
-=======
-   suffixes=["nirs", "events", "channels", "optodes", "coordsystem", "physio", "stim"])
->>>>>>> 05f64ed7
+   suffixes=["nirs", "events", "channels", "optodes", "coordsystem", "physio", "stim", "eyetrack"])
 }}
 
 Only the *Shared Near Infrared Spectroscopy Format* ([SNIRF](https://github.com/fNIRS/snirf))
