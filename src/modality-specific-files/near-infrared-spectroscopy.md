# Near-Infrared Spectroscopy

Support for Near-Infrared Spectroscopy (NIRS) was developed as a
[BIDS Extension Proposal](../extensions.md#bids-extension-proposals).
Please see [Citing BIDS](../introduction.md#citing-bids)
on how to appropriately credit this extension when referring to it in the
context of the academic literature.

Several [example NIRS datasets](https://github.com/bids-standard/bids-examples#nirs-datasets)
have been formatted using this specification and can be used for practical guidance when curating a new dataset.

## NIRS recording data

<!--
This block generates a filename templates.
The inputs for this macro can be found in the directory
  src/schema/rules/files/raw
and a guide for using macros can be found at
 https://github.com/bids-standard/bids-specification/blob/master/macros_doc.md
-->

{{ MACROS___make_filename_template(
   "raw",
   datatypes=["nirs"],
<<<<<<< HEAD
   suffixes=["nirs", "events", "channels", "optodes", "coordsystem", "physio", "stim", "eyetrack"])
=======
   suffixes=["nirs", "events", "physio", "stim"])
>>>>>>> 8c2cb849
}}

Only the *Shared Near Infrared Spectroscopy Format* ([SNIRF](https://github.com/fNIRS/snirf))
file specification is supported in BIDS. The SNIRF
specification supports one or more NIRS datasets to be stored in a single
`.snirf` file. However, to be BIDS compatible, each SNIRF file MUST contain
only a single run. A limited set of fields from the SNIRF specification are
replicated  in the BIDS specification. This redundancy allows the data to be
easily parsed by humans and machines that do not have a SNIRF reader at hand,
which improves findability and tooling development.

Raw NIRS data in the native format, if different from SNIRF, can also
be stored in the [`/sourcedata`](../common-principles.md#source-vs-raw-vs-derived-data)
directory along with code to convert the data to
SNIRF in the [`/code`](../common-principles.md#storage-of-derived-datasets) directory.
The unprocessed raw data should be stored in
the manufacturer's format before any additional processing or conversion is applied.
Retaining the native file format is especially valuable in a case when conversion elicits the
loss of crucial metadata unique to specific manufacturers and NIRS systems.

### Terminology

For proper documentation of NIRS recording metadata, it is important
to understand the difference between a Source, Detector, and Channel as these
are defined differently to other modalities, such as EEG. The following definitions
apply in this document:

-   Source - A light emitting device, sometimes called a transmitter.

-   Detector - A photoelectric transducer, sometimes called a receiver.

-   Optode - Refers to either a source or detector.

-   Channel - A paired coupling of a source and a detector with one specific wavelength of light.
    It is common for a single Source-Detector pair to result in two or more channels
    with different wavelengths.

### Sidecar JSON (`*_nirs.json`)

It is common within the NIRS community for researchers to build their own caps
and optode holders to position their sources and detectors, or for optodes to
be directly attached to the scalp with adhesive. To facilitate description of
the wide variety of possible configurations, several fields are RECOMMENDED within
the `*_nirs.json` file.
Additionally, in certain situations, reserved keywords MUST be used.
When custom modifications are made to a commercially available cap or a custom cap is used,
then the reserved keyword `custom` MUST be used for the `CapManufacturersModelName` field.
When a custom-made cap is used, that is, no (modified) commercially available cap,
the reserved keyword `custom` MUST be used in the `CapManufacturer` field.
If no cap is used, the reserved keyword `none` MUST be used in the `CapManufacturer`
and `CapManufacturersModelName` field.
The use of `NIRSPlacementScheme` is RECOMMENDED when no cap or a customized cap is used,
and describes the positioning of the optodes.
This field may also contain a reference to a file providing a graphical depiction of the cap,
for example a PDF file, a photo, or a bitmap drawing.
If the referred file is not specified in BIDS, it MAY be placed in the
[`/sourcedata`](../common-principles.md#source-vs-raw-vs-derived-data) directory.
To clarify the usage and interaction of these fields, the following examples are provided:

-   If a commercial cap such as EasyCap actiCAP 64 Ch Standard-2 was used:
    ```JSON
    "CapManufacturer": "EasyCap",
    "CapManufacturersModelName": "actiCAP 64 Ch Standard-2",
    "NIRSPlacementScheme": "10-20"
    ```

-   If an Artinis Medical Systems cap with custom positions,
as may be done by cutting custom holes in the cap,
was used:
    ```JSON
    "CapManufacturer": "Artinis Medical Systems",
    "CapManufacturersModelName": "headcap with print, size L, it was modified by adding holes for the optodes according to the NIRSPlacementScheme and optode_layout.pdf",
    "NIRSPlacementScheme": "see optode_layout.pdf: 2 groups over the left and right dlPFC, 2 groups over the left and right PPC, 1 group over the left M1 and PMC"
    ```

-   If a completely custom cap was knitted:
    ```JSON
    "CapManufacturer": "custom",
    "CapManufacturersModelName": "custom knitted cap with holes for optodes according to the NIRSPlacementScheme and optode_knitted_layout.jpg",
    "NIRSPlacementScheme": "see optode_knitted_layout.jpg: 2 groups over the left and right dlPFC, 2 groups over the left and right PPC."
    ```

-   If no cap was used and optodes were taped to the scalp
    at positions Cz, C1 and C2:
    ```JSON
    "CapManufacturer": "none",
    "CapManufacturersModelName": "none",
    "NIRSPlacementScheme": ["Cz", "C1", "C2"],
    ```
    In these cases additional information regarding channels and optodes SHOULD be placed in `*_channels.tsv` and `*_optodes.tsv` files.

Closely spaced or short-separation source-detector pairs are often included in NIRS measurements to
obtain a measure of systemic, rather than neural, activity. These source-detector
pairs are referred to as *short channels*. There is variation in how manufacturers
implement these short channels, some use specialized sources or detectors,
and the placement mechanisms vary.
It is beyond the scope of the BIDS specification to define what constitutes a short channel,
and detailed characteristics of channels may be stored within the SNIRF file
(for example, in the `sourcePower` field).
However, to improve searchability and ease of access for users, it is useful to
know if short channels were included in the NIRS measurements; the presence of short channels is
is stored in the field `ShortChannelCount`.
If the field `ShortChannelCount` is populated, then the optional column `short_channel`
may be used in `*_channels.tsv` to describe which channels were specified as short.

For consistency between studies and institutions, we encourage users to extract
the values of these fields from the actual raw data. Whenever possible, please
avoid using ad hoc wording.

Specific NIRS fields that are REQUIRED or may be REQUIRED depending on other
metadata values:

<!-- This block generates a metadata table.
These tables are defined in
  src/schema/rules/sidecars
The definitions of the fields specified in these tables may be found in
  src/schema/objects/metadata.yaml
A guide for using macros can be found at
 https://github.com/bids-standard/bids-specification/blob/master/macros_doc.md
-->
{{ MACROS___make_sidecar_table("nirs.NirsRequired") }}

Specific NIRS fields that SHOULD be present:

<!-- This block generates a metadata table.
These tables are defined in
  src/schema/rules/sidecars
The definitions of the fields specified in these tables may be found in
  src/schema/objects/metadata.yaml
A guide for using macros can be found at
 https://github.com/bids-standard/bids-specification/blob/master/macros_doc.md
-->
{{ MACROS___make_sidecar_table("nirs.NirsRecommend") }}

#### Generic information

<!-- This block generates a metadata table.
These tables are defined in
  src/schema/rules/sidecars
The definitions of the fields specified in these tables may be found in
  src/schema/objects/metadata.yaml
A guide for using macros can be found at
 https://github.com/bids-standard/bids-specification/blob/master/macros_doc.md
-->
{{ MACROS___make_sidecar_table("nirs.NirsBase") }}

#### Hardware information

<!-- This block generates a metadata table.
These tables are defined in
  src/schema/rules/sidecars
The definitions of the fields specified in these tables may be found in
  src/schema/objects/metadata.yaml
A guide for using macros can be found at
 https://github.com/bids-standard/bids-specification/blob/master/macros_doc.md
-->
{{ MACROS___make_sidecar_table("nirs.NirsHardware") }}

#### Institution information

<!-- This block generates a metadata table.
These tables are defined in
  src/schema/rules/sidecars
The definitions of the fields specified in these tables may be found in
  src/schema/objects/metadata.yaml
A guide for using macros can be found at
 https://github.com/bids-standard/bids-specification/blob/master/macros_doc.md
-->
{{ MACROS___make_sidecar_table("nirs.NirsInstitutionInformation") }}

#### Task information

<!-- This block generates a metadata table.
These tables are defined in
  src/schema/rules/sidecars
The definitions of the fields specified in these tables may be found in
  src/schema/objects/metadata.yaml
A guide for using macros can be found at
 https://github.com/bids-standard/bids-specification/blob/master/macros_doc.md
-->
{{ MACROS___make_sidecar_table("nirs.NirsTaskInformation") }}

#### Example `*_nirs.json`

```JSON
{
  "TaskName": "visual",
  "InstitutionName": "Macquarie University. Australian Hearing Hub",
  "InstitutionAddress": "6 University Ave, Macquarie University NSW 2109 Australia",
  "Manufacturer": "NIRx",
  "ManufacturersModelName": "NIRScout",
  "TaskDescription": "visual gratings and noise patterns",
  "Instructions": "look at the dot in the center of the screen and press the button when it changes color",
  "SamplingFrequency": 3.7,
  "NIRSChannelCount": 56,
  "NIRSSourceOptodeCount": 16,
  "NIRSDetectorOptodeCount": 16,
  "ACCELChannelCount": 0,
  "SoftwareFilters": "n/a",
  "RecordingDuration": 233.639,
  "HardwareFilters": {"Highpass RC filter": {"Half amplitude cutoff (Hz)": 0.0159, "Roll-off": "6dBOctave"}},
  "CapManafacturer": "NIRx",
  "CapManufacturersModelName": "Headband with print (S-M)",
  "NIRSPlacementScheme": "n/a",
}
```

## Channels description (`*_channels.tsv`)

<!--
This block generates a filename templates.
The inputs for this macro can be found in the directory
  src/schema/rules/files/raw
and a guide for using macros can be found at
 https://github.com/bids-standard/bids-specification/blob/master/macros_doc.md
-->

{{ MACROS___make_filename_template(
   "raw",
   datatypes=["nirs"],
   suffixes=["channels"])
}}

This file is RECOMMENDED as it provides easily searchable information across BIDS datasets.
Channels are a pairing of source and detector optodes with a specific wavelength of light.
Unlike in other modalities, not all pairings of optodes correspond to meaningful data
and not all pairs have to be recorded or represented in the data.  Note that the source
and detector names used in the channel specifications are specified in the `*_optodes.tsv`
file below. If a `*_channels.tsv` file is specified, an `*_optodes.tsv` file MUST be specified as well.
The required columns in the `*_channels.tsv` file MUST be ordered as listed below.

The BIDS specification supports several types of NIRS devices which output raw data in
different forms. The type of measurement is specified in the `type` column. For example,
when measurements are taken with a continuous wave (CW) device that saves the data
as optical density, the `type` should be `NIRSCWOPTICALDENSITY` and the `units` should be `unitless`,
this is equivalent to SNIRF data type `dOD`.

The columns of the channels description table stored in `*_channels.tsv` are:

<!-- This block generates a columns table.
The definitions of these fields can be found in
  src/schema/rules/tabular_data/*.yaml
and a guide for using macros can be found at
 https://github.com/bids-standard/bids-specification/blob/master/macros_doc.md
-->

{{ MACROS___make_columns_table("nirs.nirsChannels") }}

### Restricted keyword list for the channel types

All NIRS channels types MUST correspond to a [valid SNIRF data type](https://github.com/fNIRS/snirf/blob/master/snirf_specification.md#appendix).
Additional channels that are recorded simultaneously with the NIRS
device and stored in the same data file SHOULD be included as well.
However, additional channels that are simultaneously recorded with a different device
SHOULD be stored according to their appropriate modality specification.
For example, motion data that was simultaneously recorded with a different device should be specified
according to the [Motion](../modality-specific-files/motion.md) and not according to the NIRS data type.
Whereas, if the motion data was acquired in with the NIRS device itself, it should be included here with the NIRS data.
Any of the channel types defined in other BIDS specification MAY be used here as well such as `ACCEL` or `MAGN`.
As several of these data types are commonly acquired using NIRS devices they are included as an example at the base of the table.
Note that upper-case is REQUIRED.

| **Keyword**                 | **Description**                                                                                                                                            |
| --------------------------- | -----------------------------------------------------------------------------------------------------------------------------------------------------------|
| NIRSCWAMPLITUDE             | Continuous wave amplitude measurements. Equivalent to dataType 001 in SNIRF.                                                                               |
| NIRSCWFLUORESCENSEAMPLITUDE | Continuous wave fluorescence amplitude measurements. Equivalent to dataType 051 in SNIRF.                                                                  |
| NIRSCWOPTICALDENSITY        | Continuous wave change in optical density measurements. Equivalent to dataTypeLabel dOD in SNIRF.                                                          |
| NIRSCWHBO                   | Continuous wave oxygenated hemoglobin (oxyhemoglobin) concentration measurements. Equivalent to dataTypeLabel HbO in SNIRF.                                |
| NIRSCWHBR                   | Continuous wave deoxygenated hemoglobin (deoxyhemoglobin) concentration measurements. Equivalent to dataTypeLabel HbR in SNIRF.                            |
| NIRSCWMUA                   | Continuous wave optical absorption  measurements. Equivalent to dataTypeLabel mua in SNIRF.                                                                |
| ACCEL                       | Accelerometer channel, one channel for each spatial axis. An extra column `component` for the axis MUST be added to the `*_channels.tsv` file (x, y or z). |
| GYRO                        | Gyrometer channel, one channel for each spatial axis. An extra column `component` for the axis MUST be added to the `*_channels.tsv` file (x, y or z).     |
| MAGN                        | Magnetomenter channel, one channel for each spatial axis. An extra column `component` for the axis MUST be added to the `*_channels.tsv` file (x, y or z). |
| MISC                        | Miscellaneous                                                                                                                                              |

### Example `*_channels.tsv`

```Text
Name         type                   source      detector      wavelength_nominal   units
S1-D1        NIRSCWAMPLITUDE        A1          Fz            760                  V
S1-D1        NIRSCWAMPLITUDE        A1          Fz            850                  V
S1-D2        NIRSCWAMPLITUDE        A1          Cz            760                  V
S2-D1        NIRSCWAMPLITUDE        A2          Fz            760                  V
S3-D4        NIRSCWAMPLITUDE        VisS2       VisD4         760                  V
```

## Optode description (`*_optodes.tsv`)

<!--
This block generates a filename templates.
The inputs for this macro can be found in the directory
  src/schema/rules/files/raw
and a guide for using macros can be found at
 https://github.com/bids-standard/bids-specification/blob/master/macros_doc.md
-->

{{ MACROS___make_filename_template(
   "raw",
   datatypes=["nirs"],
   suffixes=["optodes"])
}}

File that provides the location and type of optodes. Note that coordinates MUST be
expressed  in Cartesian coordinates according to the NIRSCoordinateSystem and
NIRSCoordinateSystemUnits fields in `*_coordsystem.json`. If an `*_optodes.tsv`
file is specified, a `*_coordsystem.json` file MUST be specified as well.
The order of the required columns in the `*_optodes.tsv` file MUST be as listed below.

The x, y, and z positions are for measured locations, for example, with a polhemus
digitizer. If you also have idealized positions, where you wish the optodes to be
placed, these can be listed in the template values
(for example for "template positions" computed on a sphere).
SNIRF contains arrays for both
the 3D and 2D locations of data. In BIDS the `*_optodes.tsv` file MUST contain the 3D locations. Only in case 3D positions are unavailable the 2D locations should be used, setting the z field to an `n/a` value.

The columns of the optodes description table stored in `*_optodes.tsv` are:

{{ MACROS___make_columns_table("nirs.nirsOptodes") }}

### Example `*_optodes.tsv`

```Text
name    type         x          y         z          template_x    template_y   template_z
A1      source       -0.0707    0.0000    -0.0707    -0.07         0.00         0.07
Fz      detector     0.0000     0.0714    0.0699     0.0           0.07         0.07
S1      source       -0.2707    0.0200    -0.1707    -0.03         0.02         -0.2
D2      detector     0.0022     0.1214    0.0299     0.0           0.12         0.03
VisS2   source       -0.1707    0.1200    -0.3707    -0.1          0.1          -0.4
VisD4   detector     0.0322     0.2214    0.2299     0.02          0.22         0.23
```

## Coordinate System JSON (`*_coordsystem.json`)

<!--
This block generates a filename templates.
The inputs for this macro can be found in the directory
  src/schema/rules/files/raw
and a guide for using macros can be found at
 https://github.com/bids-standard/bids-specification/blob/master/macros_doc.md
-->

{{ MACROS___make_filename_template(
   "raw",
   datatypes=["nirs"],
   suffixes=["coordsystem"])
}}

A `*_coordsystem.json` file is used to specify the fiducials, the location of anatomical landmarks,
and the coordinate system and units in which the position of optodes and landmarks is expressed.
Fiducials are objects with a well-defined location used to facilitate the localization of sensors
and co-registration, anatomical landmarks are locations on a research subject such as the nasion
(for a detailed definition see [coordinate system appendix](../appendices/coordinate-systems.md)).
The `*_coordsystem.json` is REQUIRED if the optional `*_optodes.tsv` is present. If a corresponding
anatomical MRI is available, the locations of anatomical landmarks in that scan should also be stored
in the `*_T1w.json` file which goes alongside the NIRS data.

Not all NIRS systems provide 3D coordinate information or digitization capabilities.
In this case, only x and y are specified and z is `"n/a"`.

General fields:

<!-- This block generates a metadata table.
These tables are defined in
  src/schema/rules/sidecars
The definitions of the fields specified in these tables may be found in
  src/schema/objects/metadata.yaml
A guide for using macros can be found at
 https://github.com/bids-standard/bids-specification/blob/master/macros_doc.md
-->

{{ MACROS___make_sidecar_table("nirs.CoordsystemGeneral") }}

Fields relating to the NIRS optode positions:

<!-- This block generates a metadata table.
These tables are defined in
  src/schema/rules/sidecars
The definitions of the fields specified in these tables may be found in
  src/schema/objects/metadata.yaml
A guide for using macros can be found at
 https://github.com/bids-standard/bids-specification/blob/master/macros_doc.md
-->

{{ MACROS___make_sidecar_table(["nirs.CoordinateSystem", "nirs.CoordinateSystemDescriptionRec"]) }}

Fields relating to the position of fiducials measured during an NIRS session/run:

<!-- This block generates a metadata table.
These tables are defined in
  src/schema/rules/sidecars
The definitions of the fields specified in these tables may be found in
  src/schema/objects/metadata.yaml
A guide for using macros can be found at
 https://github.com/bids-standard/bids-specification/blob/master/macros_doc.md
-->

{{ MACROS___make_sidecar_table(["nirs.Fiducials", "nirs.FiducialsCoordinateSystemDescriptionRec"]) }}

Fields relating to the position of anatomical landmarks measured during an NIRS session/run:

<!-- This block generates a metadata table.
These tables are defined in
  src/schema/rules/sidecars
The definitions of the fields specified in these tables may be found in
  src/schema/objects/metadata.yaml
A guide for using macros can be found at
 https://github.com/bids-standard/bids-specification/blob/master/macros_doc.md
-->

{{ MACROS___make_sidecar_table(["nirs.AnatomicalLandmark", "nirs.AnatomicalLandmarkCoordinateSystemDescriptionRec"]) }}

### Example `*_coordsystem.json`

```json
{
  "NIRSCoordinateSystem": "Other",
  "NIRSCoordinateUnits": "mm",
  "NIRSCoordinateSystemDescription": "RAS orientation: Origin halfway between LPA and RPA, positive x-axis towards RPA, positive y-axis orthogonal to x-axis through Nasion, z-axis orthogonal to xy-plane, pointing in superior direction.",
  "FiducialsDescription": "Optodes and fiducials were digitized with Polhemus, fiducials were recorded as the center of vitamin E capsules sticked on the left/right pre-auricular and on the nasion, these are also visible on the T1w MRI"
}
```<|MERGE_RESOLUTION|>--- conflicted
+++ resolved
@@ -22,11 +22,7 @@
 {{ MACROS___make_filename_template(
    "raw",
    datatypes=["nirs"],
-<<<<<<< HEAD
    suffixes=["nirs", "events", "channels", "optodes", "coordsystem", "physio", "stim", "eyetrack"])
-=======
-   suffixes=["nirs", "events", "physio", "stim"])
->>>>>>> 8c2cb849
 }}
 
 Only the *Shared Near Infrared Spectroscopy Format* ([SNIRF](https://github.com/fNIRS/snirf))
