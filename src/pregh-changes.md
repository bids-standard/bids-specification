## [1.1.1](https://doi.org/10.5281/zenodo.3759805) (2018-06-06)

-   Improved the MEG landmark coordinates description.
-   Replaced `ManufacturersCapModelName` in `meg.json` with `CapManufacturer` and `CapManufacturersModelName`.
-   Remove `EEGSamplingFrequency` and `ManufacturersAmplifierModelName` from the `meg.json.`
-   Improved the behavioral data description.

## [1.1.0](https://doi.org/10.5281/zenodo.3759802) (2018-04-19)

-   Added support for MEG data (merged BEP008).
-   Added `SequenceName` field.
-   Added support for describing events with Hierarchical Event Descriptors: [4.3 Task events](modality-specific-files/task-events.md).
-   Added `VolumeTiming` and `AcquisitionDuration` fields: [4.1 Task (including resting state) imaging data](modality-specific-files/magnetic-resonance-imaging-data.md#task-including-resting-state-imaging-data).
-   Added `DwellTime` field.

## [1.0.2](https://doi.org/10.5281/zenodo.3759801) (2017-07-18)

-   Added support for high resolution (anatomical) T2star images: [4.1 Anatomy imaging data](modality-specific-files/magnetic-resonance-imaging-data.md#anatomy-imaging-data).
-   Added support for multiple defacing masks: [4.1 Anatomy imaging data](modality-specific-files/magnetic-resonance-imaging-data.md#anatomy-imaging-data).
-   Added optional key and metadata field for contrast enhanced structural scans: [4.1 Anatomy imaging data](modality-specific-files/magnetic-resonance-imaging-data.md#anatomy-imaging-data).
-   Added `DelayTime` field: [4.1 Task (including resting state) imaging data](modality-specific-files/magnetic-resonance-imaging-data.md#task-including-resting-state-imaging-data).
-   Added support for multi echo BOLD data: [4.1 Task (including resting state) imaging data](modality-specific-files/magnetic-resonance-imaging-data.md#task-including-resting-state-imaging-data).

## [1.0.1](https://doi.org/10.5281/zenodo.3759788) (2017-03-13)

-   Added `InstitutionName` field: [4.1 Task (including resting state) imaging data](modality-specific-files/magnetic-resonance-imaging-data.md#task-including-resting-state-imaging-data).
-   Added `InstitutionAddress` field: [4.1 Task (including resting state) imaging data](modality-specific-files/magnetic-resonance-imaging-data.md#task-including-resting-state-imaging-data).
-   Added `DeviceSerialNumber` field: [4.1 Task (including resting state) imaging data](modality-specific-files/magnetic-resonance-imaging-data.md#task-including-resting-state-imaging-data).
-   Added `NumberOfVolumesDiscardedByUser` and `NumberOfVolumesDiscardedByScanner` field: [4.1 Task (including resting state) imaging data](modality-specific-files/magnetic-resonance-imaging-data.md#task-including-resting-state-imaging-data).
-   Added `TotalReadoutTime to` functional images metadata list: [4.1 Task (including resting state) imaging data](modality-specific-files/magnetic-resonance-imaging-data.md#task-including-resting-state-imaging-data).

## 1.0.1-rc1

-   Added T1 Rho maps: [4.1 Anatomy imaging data](modality-specific-files/magnetic-resonance-imaging-data.md#anatomy-imaging-data).
<<<<<<< HEAD
-   Added support for phenotypic information split into multiple files: 3.2 Participant key file.
=======
-   Added support for phenotypic information split into multiple files: [3.2 Participant key file](modality-agnostic-files/data-summary-files.md#participants-file).
>>>>>>> 0dd0d365
-   Added recommendations for multi site datasets.
-   Added `SoftwareVersions`.
-   Added `run-<run_index>` to the phase encoding maps. Improved the description.
-   Added `InversionTime` metadata key.
-   Clarification on the source vs raw language.
-   Added `trial_type` column to the event files.
-   Added missing `sub-<participant_label>` in behavioral data filenames.
-   Added ability to store stimuli files.
-   Clarified the language describing allowed subject labels.
-   Added quantitative proton density maps.

## [1.0.0](https://doi.org/10.5281/zenodo.3686062) (2016-06-23)

-   Added ability to specify fieldmaps acquired with multiple parameter sets.
-   Added ability to have multiple runs of the same fieldmap.
-   Added FLASH anatomical images.

## 1.0.0-rc4

-   Replaced links to neurolex with explicit DICOM Tags.
-   Added sourcedata.
-   Added data dictionaries.
-   Be more explicit about contents of JSON files for structural (anatomical) scans.

## 1.0.0-rc3

-   Renamed `PhaseEncodingDirection` values from "x", "y", "z" to "i", "j", "k" to avoid confusion with FSL parameters.
-   Renamed `SliceEncodingDirection` values from "x", "y", "z" to "i", "j", "k".

## 1.0.0-rc2

-   Removed the requirement that TSV files cannot include more than two consecutive spaces.
-   Refactor of the definitions sections (copied from the manuscript).
-   Make support for uncompressed `.nii` files more explicit.
-   Added `BIDSVersion` to `dataset.json`.
-   Remove the statement that `SliceEncodingDirection` is necessary for slice time correction.
-   Change dicom converter recommendation from dcmstack to dcm2nii and dicm2nii following interactions with the community (see [https://github.com/moloney/dcmstack/issues/39](https://github.com/moloney/dcmstack/issues/39) and [https://github.com/neurolabusc/dcm2niix/issues/4](https://github.com/neurolabusc/dcm2niix/issues/4)).
-   Added section on behavioral experiments with no accompanying MRI acquisition.
-   Add `_magnitude.nii[.gz]` image for GE type fieldmaps.
-   Replaced EchoTimeDifference with EchoTime1 and EchoTime2 (SPM toolbox requires this input).
-   Added support for single band reference image for DWI.
-   Added DatasetDOI field in the dataset description.
-   Added description of more metadata fields relevant to DWI fieldmap correction.
-   PhaseEncodingDirection is now expressed in "x", "y" etc. instead of "PA" "RL" for DWI scans (so it's the same as BOLD scans).
-   Added `rec-<label>` flag to BOLD files to distinguish between different reconstruction algorithms (analogous to anatomical scans).
-   Added recommendation to use `_physio` suffix for continuous recordings of motion parameters obtained by the scanner side reconstruction algorithms.

## 1.0.0-rc1

-   Initial release<|MERGE_RESOLUTION|>--- conflicted
+++ resolved
@@ -32,11 +32,7 @@
 ## 1.0.1-rc1
 
 -   Added T1 Rho maps: [4.1 Anatomy imaging data](modality-specific-files/magnetic-resonance-imaging-data.md#anatomy-imaging-data).
-<<<<<<< HEAD
--   Added support for phenotypic information split into multiple files: 3.2 Participant key file.
-=======
 -   Added support for phenotypic information split into multiple files: [3.2 Participant key file](modality-agnostic-files/data-summary-files.md#participants-file).
->>>>>>> 0dd0d365
 -   Added recommendations for multi site datasets.
 -   Added `SoftwareVersions`.
 -   Added `run-<run_index>` to the phase encoding maps. Improved the description.
