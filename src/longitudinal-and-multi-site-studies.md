# Longitudinal and multi-site studies

Multiple sessions (visits) are encoded by adding an extra layer of directories
and [filenames](common-principles.md#filenames)
in the form of a session (for example `ses-<label>`) and
<<<<<<< HEAD
with a [`*_sessions.tsv` file](modality-agnostic-files/data-description.md#sessions-file).
=======
with a [`*_sessions.tsv` file](modality-agnostic-files/data-summary-files.md#sessions-file).
>>>>>>> 0dd0d365

<!-- This block generates a file tree.
A guide for using macros can be found at
 https://github.com/bids-standard/bids-specification/blob/master/macros_doc.md
-->
{{ MACROS___make_filetree_example(
    {
    "sub-control01": {
        "ses-predrug": {
            "anat": {
                "sub-control01_ses-predrug_T1w.nii.gz": "",
                "sub-control01_ses-predrug_T1w.json": "",
                "sub-control01_ses-predrug_T2w.nii.gz": "",
                "sub-control01_ses-predrug_T2w.json": "",
                },
            "func": {
                "sub-control01_ses-predrug_task-nback_bold.nii.gz": "",
                "sub-control01_ses-predrug_task-nback_bold.json": "",
                "sub-control01_ses-predrug_task-nback_events.tsv": "",
                "sub-control01_ses-predrug_task-nback_physio.tsv.gz": "",
                "sub-control01_ses-predrug_task-nback_physio.json": "",
                "sub-control01_ses-predrug_task-nback_sbref.nii.gz": "",
                },
            "dwi": {
                "sub-control01_ses-predrug_dwi.nii.gz": "",
                "sub-control01_ses-predrug_dwi.bval": "",
                "sub-control01_ses-predrug_dwi.bvec": "",
                },
            "fmap": {
                "sub-control01_ses-predrug_phasediff.nii.gz": "",
                "sub-control01_ses-predrug_phasediff.json": "",
                "sub-control01_ses-predrug_magnitude1.nii.gz": "",
                },
            "sub-control01_ses-predrug_scans.tsv": "",
            },
        "ses-postdrug": {
            "func": {
                "sub-control01_ses-postdrug_task-nback_bold.nii.gz": "",
                "sub-control01_ses-postdrug_task-nback_bold.json": "",
                "sub-control01_ses-postdrug_task-nback_events.tsv": "",
                "sub-control01_ses-postdrug_task-nback_physio.tsv.gz": "",
                "sub-control01_ses-postdrug_task-nback_physio.json": "",
                "sub-control01_ses-postdrug_task-nback_sbref.nii.gz": "",
                },
            "fmap": {
                "sub-control01_ses-postdrug_phasediff.nii.gz": "",
                "sub-control01_ses-postdrug_phasediff.json": "",
                "sub-control01_ses-postdrug_magnitude1.nii.gz": "",
                }
            },
        "sub-control01_sessions.tsv": "",
        },
    "participants.tsv": "",
    "dataset_description.json": "",
    "README": "",
    "CHANGES": "",
    }
) }}

`sub-control01_sessions.tsv` content:

```tsv
session_id	acq_time	systolic_blood_pressure
ses-predrug	2009-06-15T13:45:30	120
ses-postdrug	2009-06-16T13:45:30	100
```

See this [example dataset](https://github.com/bids-standard/bids-examples/tree/master/7t_trt)
that has been formatted
using this specification and can be used
for practical guidance when curating a new longitudinal dataset.

## Multi-site or multi-center studies

This version of the BIDS specification does not explicitly cover studies with
data coming from multiple sites or multiple centers (such extension is planned
in [BIDS `2.0`](https://github.com/bids-standard/bids-2-devel/issues/11)).
There are however ways to model your data without any loss in terms of metadata.

### Option 1: Treat each site/center as a separate dataset

The simplest way of dealing with multiple sites is to treat data from each site
as a separate and independent BIDS dataset with a separate participants.tsv and
other metadata files. This way you can feed each dataset individually to BIDS
Apps and everything should just work.

### Option 2: Combining sites/centers into one dataset

Alternatively you can combine data from all sites into one dataset.
This can be done in two ways:

#### Option 2.a: Collate sites at subject level

To identify which site each subjects comes from you can add a `site` column in the
`participants.tsv` file indicating the source site. This solution allows you to
analyze all subjects together in one dataset. One caveat is that subjects
from all sites will have to have unique labels. To enforce that and improve
readability you can use a subject label prefix identifying the site. For example
`sub-NUY001`, `sub-MIT002`, `sub-MPG002` and so on. Remember that hyphens and
underscores are not allowed in subject labels.

#### Option 2.b: Use different sessions for different sites

In case of studies such as "Traveling Human Phantom" it is possible to incorporate site within session label.
For example `sub-human1/ses-NUY`, `sub-human1/ses-MIT`, `sub-phantom1/ses-NUY`, `sub-phantom1/ses-MIT` and so on.<|MERGE_RESOLUTION|>--- conflicted
+++ resolved
@@ -3,11 +3,7 @@
 Multiple sessions (visits) are encoded by adding an extra layer of directories
 and [filenames](common-principles.md#filenames)
 in the form of a session (for example `ses-<label>`) and
-<<<<<<< HEAD
-with a [`*_sessions.tsv` file](modality-agnostic-files/data-description.md#sessions-file).
-=======
 with a [`*_sessions.tsv` file](modality-agnostic-files/data-summary-files.md#sessions-file).
->>>>>>> 0dd0d365
 
 <!-- This block generates a file tree.
 A guide for using macros can be found at
