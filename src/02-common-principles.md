# Common principles

## Definitions

The keywords "MUST", "MUST NOT", "REQUIRED", "SHALL", "SHALL NOT", "SHOULD",
"SHOULD NOT", "RECOMMENDED", "MAY", and "OPTIONAL" in this document are to be
interpreted as described in [[RFC2119](https://www.ietf.org/rfc/rfc2119.txt)].

Throughout this specification we use a list of terms. To avoid
misunderstanding we clarify them here.

1.  Dataset - a set of neuroimaging and behavioral data acquired for a purpose
    of a particular study. A dataset consists of data acquired from one or more
    subjects, possibly from multiple sessions.

1.  Subject - a person or animal participating in the study.

1.  Session - a logical grouping of neuroimaging and behavioral data consistent
    across subjects. Session can (but doesn't have to) be synonymous to a visit
    in a longitudinal study. In general, subjects will stay in the scanner
    during one session. However, for example, if a subject has to leave the
    scanner room and then be re-positioned on the scanner bed, the set of MRI
    acquisitions will still be considered as a session and match sessions
    acquired in other subjects. Similarly, in situations where different data
    types are obtained over several visits (for example fMRI on one day followed
    by DWI the day after) those can be grouped in one session. Defining multiple
    sessions is appropriate when several identical or similar data acquisitions
    are planned and performed on all -or most- subjects, often in the case of
    some intervention between sessions (e.g., training).

1.  Data acquisition - a continuous uninterrupted block of time during which a
    brain scanning instrument was acquiring data according to particular
    scanning sequence/protocol.

1.  Data type - a functional group of different types of data. In BIDS we define
    eight data types: func (task based and resting state functional MRI), dwi
    (diffusion weighted imaging), fmap (field inhomogeneity mapping data such as
    field maps), anat (structural imaging such as T1, T2, etc.), meg
    (magnetoencephalography), eeg (electroencephalography), ieeg (intracranial
    electroencephalography), beh (behavioral).

1.  Task - a set of structured activities performed by the participant. Tasks
    are usually accompanied by stimuli and responses, and can greatly vary in
    complexity. For the purpose of this specification we consider the so-called
    "resting state" a task. In the context of brain scanning, a task is always
    tied to one data acquisition. Therefore, even if during one acquisition the
    subject performed multiple conceptually different behaviors (with different
    sets of instructions) they will be considered one (combined) task.

1.  Event - a stimulus or subject response recorded during a task. Each event
    has an onset time and duration. Note that not all tasks will have recorded
    events (e.g., resting state).

1.  Run - an uninterrupted repetition of data acquisition that has the same
    acquisition parameters and task (however events can change from run to run
    due to different subject response or randomized nature of the stimuli). Run
    is a synonym of a data acquisition.

## Compulsory, optional, and additional data and metadata

The following standard describes a way of arranging data and writing down
metadata for a subset of neuroimaging experiments. Some aspects of the standard
are compulsory. For example a particular file name format is required when
storing structural scans. Some aspects are regulated but optional. For example a
T2 volume does not need to be included, but when it is available it should be
saved under a particular file name specified in the standard. This standard
aspires to describe a majority of datasets, but acknowledges that there will be
cases that do not fit. In such cases one can include additional files and
subfolders to the existing folder structure following common sense. For example
one may want to include eye tracking data in a vendor specific format that is
not covered by this standard. The most sensible place to put it is next to the
continuous recording file with the same naming scheme but different extensions.
The solutions will change from case to case and publicly available datasets will
be reviewed to include common data types in the future releases of the BIDS
specification.

## File name structure

A file name consists of a chain of *entities*, or key-value pairs, a *suffix* and an
*extension*.
Two prominent examples of entities are `subject` and `session`.

For a data file that was collected in a given `session` from a given
`subject`, the file name will begin with the string `sub-<label>_ses-<label>`.

Note that `sub-<label>` corresponds to the `subject` entity because it has
the `sub-` "key" and`<label>` "value", where `<label>` would in a real data file
correspond to a unique identifier of that subject, such as `01`.
The same holds for the `session` entity with its `ses-` key and its `<label>`
value.

A chain of entities, followed by a suffix, connected by underscores (`_`)
produces a human readable file name, such as `sub-01_task-rest_eeg.edf`.
It is evident from the file name alone that the file contains resting state
data from subject `01`.
The suffix `eeg` and the extension `.edf` depend on the imaging modality and
the data format and indicate further details of the file's contents.

A summary of all entities in BIDS and the order in which they MUST be
specified is available in the [entity table](./99-appendices/04-entity-table.md)
in the appendix.

## Source vs. raw vs. derived data

BIDS originally was designed to harmonize and describe raw (unprocessed
or minimally processed due to file format conversion) data. During analysis such
data will be transformed and partial as well as final results will be saved.
Derivatives of the raw data (other than products of DICOM to NIfTI conversion)
MUST be kept separate from the raw data. This way one can protect the raw data
from accidental changes by file permissions. In addition it is easy to
distinguish partial results from the raw data and share the latter. You can read
more about organizing derivatives [here](05-derivatives/01-introduction.md).

Similar rules apply to source data which is defined as data before 
harmonization and/or file format conversion (for example E-Prime event logs or 
DICOM files). This specification currently does not go into details of 
recommending a particular naming scheme for including different types of 
source data (raw event logs, parameter files, etc. before conversion to BIDS). 
However, in the case that these data are to be included:

1.  These data MUST be kept in separate `sourcedata` folder with a similar 
    folder structure as presented below for the BIDS-managed data. For example:
    `sourcedata/sub-01/ses-pre/func/sub-01_ses-pre_task-rest_bold.dicom.tgz` or
    `sourcedata/sub-01/ses-pre/func/MyEvent.sce`.

1.  A README file SHOULD be found at the root of the `sourcedata` folder or the
    `derivatives` folder, or both.
    This file should describe the nature of the raw data or the derived data.
    We RECOMMEND including the PDF print-out with  the actual sequence
    parameters generated by the scanner in the `sourcedata`  folder.

Alternatively one can organize their data in the following way

```Text
my_dataset/
  sourcedata/
    ...
  rawdata/
    dataset_description.json
    participants.tsv
    sub-01/
    sub-02/
    ...
  derivatives/
    pipeline_1/
    pipeline_2/
    ...
```

<<<<<<< HEAD
In this example, where `sourcedata` and `derivatives` are not nested inside
`rawdata`, **only the `rawdata` subfolder** needs to be a BIDS-compliant
dataset.
The subfolders of `derivatives` MAY be BIDS-compliant derivatives datasets
(see [Non-compliant datasets][non-compliant-datasets] for further discussion).
This specification does not prescribe anything about the contents of `sourcedata`
folders in the above example - nor does it prescribe the `sourcedata`,
`derivatives`, or `rawdata` folder names.
The above example is just a convention that can be useful for organizing raw, 
source, and derived data while maintaining BIDS compliancy of the raw data 
folder. When using this convention it is RECOMMENDED to set the `SourceDatasets`
field in `dataset_description.json` of each subfolder of `derivatives` to:

```JSON
{
  "SourceDatasets": [ {"URL": "file://../../rawdata/"} ]
}
```

See [Derived dataset and pipeline description](05-derivatives/01-introduction.md#derived-dataset-and-pipeline-description)
for more information.
=======
In this example **only the `rawdata` subfolder needs to be a BIDS compliant
dataset**. This specification does not prescribe anything about the contents of
`sourcedata` and `derivatives` folders in the above example - nor does it
prescribe the `sourcedata`, `derivatives`, or `rawdata` folder names. The above
example is just a convention that can be useful for organizing raw, source, and
derived data while maintaining BIDS compliancy of the raw data folder.
>>>>>>> 1e735aa0

## The Inheritance Principle

Any metadata file (`.json`, `.bvec`, `.tsv`, etc.) may be defined at any
directory level, but no more than one applicable file may be defined at a given
level (Example 1). The values from the top level are inherited by all lower
levels unless they are overridden by a file at the lower level. For example,
`sub-*_task-rest_bold.json` may be specified at the participant level, setting
TR to a specific value. If one of the runs has a different TR than the one
specified in that file, another `sub-*_task-rest_bold.json` file can be placed
within that specific series directory specifying the TR for that specific run.
There is no notion of "unsetting" a key/value pair. For example if there is a
JSON file corresponding to particular participant/run defining a key/value and
there is a JSON file on the root level of the dataset that does not define this
key/value it will not be "unset" for all subjects/runs. Files for a particular
participant can exist only at participant level directory, i.e
`/dataset/sub-*[/ses-*]/sub-*_T1w.json`. Similarly, any file that is not
specific to a participant is to be declared only at top level of dataset for eg:
`task-sist_bold.json` must be placed under `/dataset/task-sist_bold.json`

Example 1: Two JSON files that are erroneously at the same level

```Text
sub-01/
    ses-test/
        sub-01_ses-test_task-overtverbgeneration_bold.json
        sub-01_ses-test_task-overtverbgeneration_run-2_bold.json
        anat/
            sub-01_ses-test_T1w.nii.gz
        func/
            sub-01_ses-test_task-overtverbgeneration_run-1_bold.nii.gz
            sub-01_ses-test_task-overtverbgeneration_run-2_bold.nii.gz
```

In the above example, two JSON files are listed under `sub-01/ses-test/`, which
are each applicable to
`sub-01_ses-test_task-overtverbgeneration_run-2_bold.nii.gz`, violating the
constraint that no more than one file may be defined at a given level of the
directory structure. Instead `sub-01_ses-test_task-overtverbgeneration_run-2_bold.json`
should have been under `sub-01/ses-test/func/`.

Example 2: Multiple `run`s and `rec`s with same acquisition (`acq`) parameters

```Text
sub-01/
    anat/
    func/
        sub-01_task-xyz_acq-test1_run-1_bold.nii.gz
        sub-01_task-xyz_acq-test1_run-2_bold.nii.gz
        sub-01_task-xyz_acq-test1_rec-recon1_bold.nii.gz
        sub-01_task-xyz_acq-test1_rec-recon2_bold.nii.gz
        sub-01_task-xyz_acq-test1_bold.json
```

For the above example, all NIfTI files are acquired with same scanning
parameters (`acq-test1`). Hence a JSON file describing the acq parameters will
apply to different runs and rec files. Also if the JSON file
(`task-xyz_acq-test1_bold.json`) is defined at dataset top level directory, it
will be applicable to all task runs with `test1` acquisition parameter.

Example 3: Multiple JSON files at different levels for same task and acquisition parameters

```Text
task-xyz_acq-test1_bold.json
sub-01/
    anat/
    func/
        sub-01_task-xyz_acq-test1_run-1_bold.nii.gz
        sub-01_task-xyz_acq-test1_rec-recon1_bold.nii.gz
        sub-01_task-xyz_acq-test1_rec-recon2_bold.nii.gz
        sub-01_task-xyz_acq-test1_bold.json
```

In the above example, the fields from the `task-xyz_acq-test1_bold.json` file
at the top directory will apply to all bold runs. However, if there is a key
with different value in the
`sub-01/func/sub-01_task-xyz_acq-test1_bold.json` file defined at a
deeper level, that value will be applicable for that particular run/task NIfTI
file/s. In other words, the `.json` file at the deeper level overrides values
that are potentially also defined in the `.json` at a more shallow level. If the
`.json` file at the more shallow level contains key-value-pairs that are not
present in the `.json` file at the deeper level, these key-value-pairs are
inherited by the `.json` file at the deeper level (but NOT vice versa!).

### Good practice recommendations

**Try to avoid excessive amount of overrides.**  Do not specify a field
value in the upper levels if lower levels have more or less even
distribution of multiple possible values. E.g., if a field `X` has one
value for all `ses-01/` and another for all `ses-02/` it better not to be
defined at all in the `.json` at the upper level.

## File Formation specification

### Imaging files

All imaging data MUST be stored using the NIfTI file format. We RECOMMEND using
compressed NIfTI files (.nii.gz), either version 1.0 or 2.0. Imaging data SHOULD
be converted to the NIfTI format using a tool that provides as much of the NIfTI
header information (such as orientation and slice timing information) as
possible. Since the NIfTI standard offers limited support for the various image
acquisition parameters available in DICOM files, we RECOMMEND that users provide
additional meta information extracted from DICOM files in a sidecar JSON file
(with the same filename as the `.nii[.gz]` file, but with a `.json` extension).
Extraction of BIDS compatible metadata can be performed using [dcm2niix](https://github.com/rordenlab/dcm2niix)
and [dicm2nii](http://www.mathworks.com/matlabcentral/fileexchange/42997-dicom-to-nifti-converter/content/dicm2nii.m)
DICOM to NIfTI converters. A provided
[validator](https://github.com/bids-standard/bids-validator)
will check for conflicts between the JSON file and the data recorded in the
NIfTI header.

### Tabular files

Tabular data MUST be saved as tab delimited values (`.tsv`) files, i.e., CSV
files where commas are replaced by tabs. Tabs MUST be true tab characters and
MUST NOT be a series of space characters. Each TSV file MUST start with a header
line listing the names of all columns (with the exception of physiological and
other continuous acquisition data - see below for details). Names MUST be
separated with tabs. String values containing tabs MUST be escaped using double
quotes. Missing and non-applicable values MUST be coded as `n/a`. Numerical
values MUST employ the dot (`.`) as decimal separator and MAY be specified
in scientific notation, using `e` or `E` to separate the significand from the
exponent. TSV files MUST be in UTF-8 encoding.

Example:

```Text
onset duration  response_time correct stop_trial  go_trial
200 200 0 n/a n/a n/a
```

Tabular files MAY be optionally accompanied by a simple data dictionary in a
JSON format (see below). The data dictionaries MUST have the same name as their
corresponding tabular files but with `.json` extensions. If a JSON file
is provided, it MAY contain one or more fields describing the columns found in
the TSV file (in addition to any other metadata one wishes to include that
describe the file as a whole). Note that if a field name included in the JSON
sidecar matches a column name in the TSV file, then that field MUST contain a
description of the corresponding column, using an object containing the following
fields:

| Field name  | Definition                                                                                                             |
| :---------- | :--------------------------------------------------------------------------------------------------------------------- |
| LongName    | Long (unabbreviated) name of the column.                                                                               |
| Description | Description of the column.                                                                                             |
| Levels      | For categorical variables: a dictionary of possible values (keys) and their descriptions (values).                     |
| Units       | Measurement units. `[<prefix symbol>] <unit symbol>` format following the SI standard is RECOMMENDED (see Appendix V). |
| TermURL     | URL pointing to a formal definition of this type of data in an ontology available on the web.                          |

Example:

```JSON
{
  "test": {
    "LongName": "Education level",
    "Description": "Education level, self-rated by participant",
    "Levels": {
      "1": "Finished primary school",
      "2": "Finished secondary school",
      "3": "Student at university",
      "4": "Has degree from university"
    }
  },
  "bmi": {
    "LongName": "Body mass index",
    "Units": "kilograms per squared meters",
    "TermURL": "http://purl.bioontology.org/ontology/SNOMEDCT/60621009"
  }
}
```

### Key/value files (dictionaries)

JavaScript Object Notation (JSON) files MUST be used for storing key/value
pairs. JSON files MUST be in UTF-8 encoding. Extensive documentation of the
format can be found here: [http://json.org/](http://json.org/). Several editors
have built-in support for JSON syntax highlighting that aids manual creation of
such files. An online editor for JSON with built-in validation is available at:
[http://jsoneditoronline.org](http://jsoneditoronline.org). 

Example:

```JSON
{
  "RepetitionTime": 3,
  "Instruction": "Lie still and keep your eyes open"
}
```

## Participant names and other labels

BIDS uses custom user-defined labels in several situations (naming of
participants, sessions, acquisition schemes, etc.) Labels are strings and MUST
only consist of letters (lower or upper case) and/or numbers. If numbers are
used we RECOMMEND zero padding (e.g., `01` instead of `1` if you have more than
nine subjects) to make alphabetical sorting more intuitive.

Please note that a given label is distinct from the "prefix" it refers to. For
example `sub-01` refers to the `sub` entity (a subject) with the label `01`.
The `sub-` prefix is not part of the subject label, but must be included in file
names (similarly to other key names). In contrast to other labels, `run` and
`echo` labels MUST be integers. Those labels MAY include zero padding, but this
is NOT RECOMMENDED to maintain their uniqueness.

## Units

All units SHOULD be specified as per International System of Units (abbreviated
as SI, from the French Système international (d'unités)) and can be SI units or
SI derived units. In case there are valid reasons to deviate from SI units or SI
derived units, the units MUST be specified in the sidecar JSON file. In case
data is expressed in SI units or SI derived units, the units MAY be specified in
the sidecar JSON file. In case prefixes are added to SI or non-SI units (e.g.,
mm), the prefixed units MUST be specified in the JSON file (see [Appendix V](99-appendices/05-units.md):
Units). In particular:

-   Elapsed time SHOULD be expressed in seconds. Please note that some DICOM
    parameters have been traditionally expressed in milliseconds. Those need to
    be converted to seconds.

-   Frequency SHOULD be expressed in Hertz.

Describing dates and timestamps:

-   Date time information MUST be expressed in the following format
    `YYYY-MM-DDThh:mm:ss` (one of the
    [ISO8601](https://en.wikipedia.org/wiki/ISO_8601) date-time formats). For
    example: `2009-06-15T13:45:30`

-   Time stamp information MUST be expressed in the following format: `13:45:30`

-   Dates can be shifted by a random number of days for privacy protection
    reasons. To distinguish real dates from shifted dates always use year 1925
    or earlier when including shifted years. For longitudinal studies please
    remember to shift dates within one subject by the same number of days to
    maintain the interval information. Example: `1867-06-15T13:45:30`

-   Age SHOULD be given as the number of years since birth at the time of
    scanning (or first scan in case of multi session datasets). Using higher
    accuracy (weeks) should in general be avoided due to privacy protection,
    unless when appropriate given the study goals, e.g., when scanning babies.

## Directory structure

### Single session example

This is an example of the folder and file structure. Because there is only one
session, the session level is not required by the format. For details on
individual files see descriptions in the next section:

```Text
sub-control01/
    anat/
        sub-control01_T1w.nii.gz
        sub-control01_T1w.json
        sub-control01_T2w.nii.gz
        sub-control01_T2w.json
    func/
        sub-control01_task-nback_bold.nii.gz
        sub-control01_task-nback_bold.json
        sub-control01_task-nback_events.tsv
        sub-control01_task-nback_physio.tsv.gz
        sub-control01_task-nback_physio.json
        sub-control01_task-nback_sbref.nii.gz
    dwi/
        sub-control01_dwi.nii.gz
        sub-control01_dwi.bval
        sub-control01_dwi.bvec
    fmap/
        sub-control01_phasediff.nii.gz
        sub-control01_phasediff.json
        sub-control01_magnitude1.nii.gz
        sub-control01_scans.tsv
code/
    deface.py
derivatives/
README
participants.tsv
dataset_description.json
CHANGES
```

## Unspecified data

Additional files and folders containing raw data MAY be added as needed for
special cases.
All non-standard file entities SHOULD conform to BIDS-style naming conventions, including
alphabetic entities and suffixes and alphanumeric labels/indices.
Non-standard suffixes SHOULD reflect the nature of the data, and existing
entities SHOULD be used when appropriate.
For example, an ASSET calibration scan might be named
`sub-01_acq-ASSET_calibration.nii.gz`.

Non-standard files and directories should be named with care.
Future BIDS efforts may standardize new entities and suffixes, changing the
meaning of file names and setting requirements on their contents or metadata.
Validation and parsing tools MAY treat the presence of non-standard files and
directories as an error, so consult the details of these tools for mechanisms
to suppress warnings or provide interpretations of your file names.

[non-compliant-datasets]: 05-derivatives/01-introduction.md#non-compliant-datasets<|MERGE_RESOLUTION|>--- conflicted
+++ resolved
@@ -147,7 +147,6 @@
     ...
 ```
 
-<<<<<<< HEAD
 In this example, where `sourcedata` and `derivatives` are not nested inside
 `rawdata`, **only the `rawdata` subfolder** needs to be a BIDS-compliant
 dataset.
@@ -169,14 +168,6 @@
 
 See [Derived dataset and pipeline description](05-derivatives/01-introduction.md#derived-dataset-and-pipeline-description)
 for more information.
-=======
-In this example **only the `rawdata` subfolder needs to be a BIDS compliant
-dataset**. This specification does not prescribe anything about the contents of
-`sourcedata` and `derivatives` folders in the above example - nor does it
-prescribe the `sourcedata`, `derivatives`, or `rawdata` folder names. The above
-example is just a convention that can be useful for organizing raw, source, and
-derived data while maintaining BIDS compliancy of the raw data folder.
->>>>>>> 1e735aa0
 
 ## The Inheritance Principle
 
