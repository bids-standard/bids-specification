--- conflicted
+++ resolved
@@ -625,17 +625,10 @@
 entity "`acq-longtr`" that is absent from the image path (rule 2.c). When reading image
 `sub-01/func/sub-01_task-rest_acq-longtr_bold.nii.gz`, metadata file
 `task-rest_bold.json` at the top level is read first, followed by file
-<<<<<<< HEAD
-`sub-01/func/sub-01_task-rest_acq-longtr_bold.json` at the bottom level (rule 5.2);
-the value for field "`RepetitionTime`" is therefore overridden to the value 3000.0.
-The value for field "`EchoTime`" remains applicable to that image, and is not unset by its
-absence in the metadata file at the lower level (rule 5.2; corollary 3).
-=======
-`sub-01/func/sub-01_task-rest_acq-longtr_bold.json` at the bottom level (rule 5.b.i);
+`sub-01/func/sub-01_task-rest_acq-longtr_bold.json` at the bottom level (rule 5.b);
 the value for field "`RepetitionTime`" is therefore overridden to the value `3000.0`.
 The value for field "`EchoTime`" remains applicable to that image, and is not unset by its
-absence in the metadata file at the lower level (rule 5.b.ii).
->>>>>>> 7bc7ad5a
+absence in the metadata file at the lower level (rule 5.b; corollary 3).
 
 Example 2: Impermissible use of multiple metadata files at one directory level (rule 4)
 
