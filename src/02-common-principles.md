--- conflicted
+++ resolved
@@ -449,15 +449,6 @@
 CHANGES
 ```
 
-<<<<<<< HEAD
-Additional files and folders containing raw data may be added as needed for
-special cases. They should be named using all lowercase with a name that
-reflects the nature of the scan (e.g., `calibration`). Naming of files within
-the directory should follow the same scheme as above (e.g.,
-`sub-control01_calibration_Xcalibration.nii.gz`)
-
-[non-compliant-datasets]: 05-derivatives/01-introduction.md#non-compliant-datasets
-=======
 ## Unspecified data
 
 Additional files and folders containing raw data MAY be added as needed for
@@ -475,4 +466,5 @@
 Validation and parsing tools MAY treat the presence of non-standard files and
 directories as an error, so consult the details of these tools for mechanisms
 to suppress warnings or provide interpretations of your file names.
->>>>>>> 72917e19
+
+[non-compliant-datasets]: 05-derivatives/01-introduction.md#non-compliant-datasets