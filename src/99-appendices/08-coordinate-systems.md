--- conflicted
+++ resolved
@@ -49,15 +49,9 @@
 information for a coordinate system (origin and orientation) are specified in
 `<CoordSysType>CoordinateSystem`.
 The third piece of information for a coordinate system (units) are specified in
-<<<<<<< HEAD
-`<datatype>CoordinateUnits`.
-Here, `<datatype>` can be one of the following, depending on the data that
-is supposed to be documented:
-=======
 `<CoordSysType>CoordinateUnits`.
 Here, `<CoordSysType>` can be one of of the following,
 depending on the data that is supposed to be documented:
->>>>>>> 3b612fb2
 
 -   `MEG`
 -   `EEG`
@@ -67,17 +61,6 @@
 -   `HeadCoil`
 -   `DigitizedHeadPoints`
 
-<<<<<<< HEAD
-Allowed values for the `<datatype>CoordinateSystem` field come from a list of
-restricted keywords, as listed in the sections below.
-
-Note that `Fiducials`, `AnatomicalLandmark`, `HeadCoil`, and `DigitizedHeadPoints`
-datatypes share the restricted keywords with the data modality they are shared with.
-For example, if a `AnatomicalLandmark` field is shared as part of an EEG dataset,
-the EEG specific coordinate systems apply.
-However, if it is shared as part of an MEG dataset,
-the EEG specific coordinate systems apply.
-=======
 Allowed values for the `<CoordSysType>CoordinateSystem` field come from a list of
 restricted keywords, as listed in the sections below.
 
@@ -87,24 +70,17 @@
 the EEG-specific coordinate systems apply.
 However, if it is shared as part of an MEG dataset,
 the MEG-specific coordinate systems apply.
->>>>>>> 3b612fb2
 
 If no value from the list of restricted keywords fits, there is always the
 option to specify the value as follows:
-
-<<<<<<< HEAD
--   `Other`: Use this value for other coordinate systems and specify all
-    required details in the `<datatype>CoordinateSystemDescription` field
 
 -   `Image`: Use this value in conjunction with the `IntendedFor` field.
     For example, if all coordinates you supply are to be interpreted with
     respect to a specific anatomical T1w image, specify `<datatype>CoordinateSystem`
     as `Image`, and `IndendedFor` with the path to that image in the
     BIDS dataset.
-=======
 -   `Other`: Use this for other coordinate systems and specify all
     required details in the `<CoordSysType>CoordinateSystemDescription` field
->>>>>>> 3b612fb2
 
 **If you believe a specific coordinate system should be added to the list
 of restricted keywords for MEG, EEG, or iEEG, please open a new issue on the
@@ -121,7 +97,6 @@
 -   `KitYokogawa`: ALS orientation and the origin between the ears
 -   `ChietiItab`: RAS orientation and the origin between the ears
 -   Any keyword from the list of [Standard template identifiers](#standard-template-identifiers)
-<<<<<<< HEAD
 
 In the case that MEG was recorded simultaneously with EEG,
 the restricted keywords for
@@ -129,8 +104,6 @@
 can also be applied to MEG:
 
 -   `CapTrak`: RAS orientation and the origin between the ears
-=======
->>>>>>> 3b612fb2
 
 Note that the short descriptions above do not capture all details, There are
 detailed extensive descriptions of these coordinate systems on the
