# Appendix VIII: Preferred Names of Coordinate Systems

<<<<<<< HEAD
## Definitions

### Coordinate System

A coordinate system specifies the information necessary to interpret the
coordinates associated with the data. A coordinate system can be described by
its topology (cartesian, spherical, polar, etc.,.), dimensionality, and units of
measurement along each dimension. Every device that makes spatial measurements
or has sensors described in a space has a coordinate system (e.g., an MR
scanner, an MEG scanner, an EEG cap, Polhemus digitizer). The data output by
most of these devices describe the number of dimensions, the units along each
dimension, and in some cases the details of origin (for example, time).

### Space, atlas and map

A space/atlas/map is embedded in a coordinate system to ascribe meaning to the
coordinates. For instance, Scanner, Talairach88, MNI, FS are different
coordinate systems, while the Talairach atlas, MNI152, and fsaverage ascribe
meaning to the coordinates in terms of brain anatomy. As an example to
distinguish coordinate systems and spaces/atlas/maps, a 4D fMRI timeseries
acquired without motion correction has individual time points all in the same
coordinate system, but the atlas/map is different (due to motion) in different
time points.

### Landmarks

Landmarks are properties of the object being measured and can exist in any
coordinate system in which the object is placed/measured. They can be relevant
points of the imaged object's structure (i.e. anatomical landmarks) such as the
anterior commissure in a brain. They can also be fiducials that generate a
localizable signal that are placed in the intended position before scanning
(i.e. markers). Positions of landmarks are identified via manual or automated
algorithms that detect these fiducials in (e.g., MR) or from (e.g., MEG) the
acquired data or via explicit encoding of position (e.g., EEG sensors,
headshape/coil digitization).

These landmarks can be coordinates in a file or voxel/pixel intensity relations
in image files.This information (coordinates or intensity relations)
representing landmarks of the same or similar object (e.g., a template brain) in
different coordinate systems can be used to transform the object between
coordinate systems.

=======
>>>>>>> 900a2b0d
## Introduction

To interpret a coordinate (x, y, z), it is required that you know relative to
which origin the coordinates are expressed, you have to know the interpretation
of the three axes, and you have to know the units in which the numbers are
expressed. This information is sometimes called the coordinate system.

These letters help describe the coordinate system definition:

-   A/P means anterior/posterior
-   L/R means left/right
-   S/I means superior/inferior

For example: `RAS` means that the first dimension (X) points towards the right
hand side of the head, the second dimension (Y) points towards the Anterior
aspect of the head, and the third dimension (Z) points towards the top of the
head.

Besides coordinate systems, defined by their origin and direction of the axes,
BIDS defines "spaces" as an artificial frame of reference, created to describe
different anatomies in a unifying manner (see e.g.,
[https://doi.org/10.1016/j.neuroimage.2012.01.024](https://www.sciencedirect.com/science/article/pii/S1053811912000419?via%3Dihub)).
The "space" and all coordinates expressed in this space are by design a
transformation of the real world geometry, and nearly always different from the
individual subject space that it stems from. An example is the
Talairach-Tournoux space, which is constructed by piecewise linear scaling of an
individual's brain to that of the Talairach-Tournoux 1988 atlas. In the
Talairach-Tournoux space, the origin of the coordinate system is at the AC and
units are expressed in mm.

The coordinate systems below all relate to neuroscience and therefore to the
head or brain coordinates. Please be aware that all data acquisition starts with
"device coordinates" (scanner), which does not have to be identical to the
initial "file format coordinates" (DICOM), which are again different from the
"head" coordinates (e.g., NIFTI). Not only do device coordinate vary between
hardware manufacturers, but also the head coordinates differ, mostly due to
different conventions used in specific software packages developed by different
(commercial or academic) groups.

## Coordinate Systems applicable to MEG, EEG, and iEEG

Generally, across the MEG, EEG, and iEEG modalities, the first two pieces of
information (origin, orientation) are specified in `XXXCoordinateSystem`, and
the units are specified in `XXXCoordinateSystemUnits`.

Allowed values for the `XXXCoordinateSystem` field come from a list of
restricted keywords, as listed in the sections below. If no value from the list
of restricted keywords fits, there is always the option to specify the value as
follows:

-   `Other`: Use this for other coordinate systems and specify further details
    in the `XXXCoordinateSystemDescription` field

## MEG Specific Coordinate Systems

Restricted keywords for the `XXXCoordinateSystem` field in the
`coordinatesystem.json` file for MEG datasets:

-   `CTF`: ALS orientation and the origin between the ears
-   `ElektaNeuromag`: RAS orientation and the origin between the ears
-   `4DBti`: ALS orientation and the origin between the ears
-   `KitYokogawa`: ALS orientation and the origin between the ears
-   `ChietiItab`: RAS orientation and the origin between the ears

Note that the short descriptions above do not capture all details, There are
detailed extensive descriptions of these EEG coordinate systems on the
[FieldTrip toolbox web page](http://www.fieldtriptoolbox.org/faq/how_are_the_different_head_and_mri_coordinate_systems_defined)

## EEG Specific Coordinate Systems

Restricted keywords for the `XXXCoordinateSystem` field in the
`coordsystem.json` file for EEG datasets:

-   `BESA`: Although natively this is a spherical coordinate system, the
    electrode positions should be expressed in Cartesian coordinates, with a RAS
    orientation. The X axis is the T8-T7 line, positive at T8. The Y axis is the
    Oz-Fpz line, positive at Fpz. The origin of the sphere fitted to the
    electrodes is approximately 4 cm above the point between the ears.

-   `Captrak`: RAS orientation and the origin between the ears

Note that the short descriptions above do not capture all details, There are
detailed extensive descriptions of these EEG coordinate systems on the
[FieldTrip toolbox web page](http://www.fieldtriptoolbox.org/faq/how_are_the_different_head_and_mri_coordinate_systems_defined)
and on the
[BESA wiki](http://wiki.besa.de/index.php?title=Electrodes_and_Surface_Locations#Coordinate_systems).

## iEEG Specific Coordinate Systems

Restricted keywords for the `XXXCoordinateSystem` field in the
`coordsystem.json` file for iEEG datasets:

-   `Pixels`: If electrodes are localized in 2D space (only x and y are
    specified and z is n/a), then the positions in this file must correspond to
    the locations expressed in pixels on the photo/drawing/rendering of the
    electrodes on the brain. In this case, coordinates must be (row,column)
    pairs, with (0,0) corresponding to the upper left pixel and (N,0)
    corresponding to the lower left pixel.

-   `ACPC`: The origin of the coordinate system is at the Anterior Commissure
    and the negative y-axis is passing through the Posterior Commissure. The
    positive z-axis is passing through a mid-hemispheric point in the superior
    direction. The anatomical landmarks are determined in the individual's
    anatomical scan and no scaling or deformations have been applied to the
    individual's anatomical scan. For more information, see the
    [ACPC site](http://www.fieldtriptoolbox.org/faq/acpc/) on the FieldTrip
    toolbox wiki.

## Template Based Coordinate Systems

The transformation of the real world geometry to an artificial frame of
reference is described in `XXXCoordinateSystem`. Unless otherwise specified
below, the origin is at the AC and the orientation of the axes is RAS. Unless
specified explicitly in the sidecar file in the `XXCoordinateSystemUnits` field,
the units are assumed to be mm.

### Volume

| Coordinate System                                   | Description                                                                                                                                                                                                                                                                                                                                                      |
| --------------------------------------------------- | ---------------------------------------------------------------------------------------------------------------------------------------------------------------------------------------------------------------------------------------------------------------------------------------------------------------------------------------------------------------- |
<<<<<<< HEAD
| anat                                                | Participant specific anatomical space (for example derived from T1w and/or T2w images). This coordinate system require specifying an additional participant specific file to be fully defined.                                                                                                                                                                   |
=======
>>>>>>> 900a2b0d
| FS305                                               | FreeSurfer variant of the MNI305 space                                                                                                                                                                                                                                                                                                                           |
| MNI152Lin                                           | Also known as ICBM (version with linear coregistration) [http://www.bic.mni.mcgill.ca/ServicesAtlases/ICBM152Lin](http://www.bic.mni.mcgill.ca/ServicesAtlases/ICBM152Lin)                                                                                                                                                                                       |
| MNI152NLin6\[Sym&#124;Asym\]                        | Also known as ICBM 6th generation (non-linear coregistration). Used by SPM99 - SPM8 and FSL (MNI152NLin6Sym). [http://www.bic.mni.mcgill.ca/ServicesAtlases/ICBM152NLin6](http://www.bic.mni.mcgill.ca/ServicesAtlases/ICBM152NLin6)                                                                                                                             |
| MNI152NLin6AsymConte69                              | Template based on MNI152NLin6Asym using Conte69 data. Built by Human Connectome Project. [https://github.com/Washington-University/HCPpipelines/tree/master/global/templates](https://github.com/Washington-University/HCPpipelines/tree/master/global/templates)                                                                                                |
| MNI152NLin2009\[a-c\]\[Sym&#124;Asym\]              | Also known as ICBM (non-linear coregistration with 40 iterations, released in 2009). It comes in either three different flavours each in symmetric or asymmetric version. [http://www.bic.mni.mcgill.ca/ServicesAtlases/ICBM152NLin2009](http://www.bic.mni.mcgill.ca/ServicesAtlases/ICBM152NLin2009)                                                           |
| MNIColin27                                          | Average of 27 T1 scans of a single subject [http://www.bic.mni.mcgill.ca/ServicesAtlases/Colin27Highres](http://www.bic.mni.mcgill.ca/ServicesAtlases/Colin27Highres)                                                                                                                                                                                            |
| MNI305                                              | Also known as avg305.                                                                                                                                                                                                                                                                                                                                            |
| NIHPD                                               | Pediatric templates generated from the NIHPD sample. Available for different age groups (4.5–18.5 y.o., 4.5–8.5 y.o., 7–11 y.o., 7.5–13.5 y.o., 10–14 y.o., 13–18.5 y.o. This template also comes in either -symmetric or -asymmetric flavor. [http://www.bic.mni.mcgill.ca/ServicesAtlases/NIHPD-obj1](http://www.bic.mni.mcgill.ca/ServicesAtlases/NIHPD-obj1) |
| Talairach                                           | Piecewise linear scaling of the brain is implemented as described in TT88. [http://www.talairach.org/](http://www.talairach.org/)                                                                                                                                                                                                                                |
| OASIS30AntsOASISAnts                                | [https://figshare.com/articles/ANTs_ANTsR_Brain_Templates/915436](https://figshare.com/articles/ANTs_ANTsR_Brain_Templates/915436)                                                                                                                                                                                                                               |
| OASIS30Atropos                                      | [http://www.mindboggle.info/data.html](http://www.mindboggle.info/data.html)                                                                                                                                                                                                                                                                                     |
| ICBM452AirSpace                                     | Reference space defined by the "average of 452 T1-weighted MRIs of normal young adult brains" with "linear transforms of the subjects into the atlas space using a 12-parameter affine transformation" [http://www.loni.usc.edu/ICBM/Downloads/Downloads_452T1.shtml](http://www.loni.usc.edu/ICBM/Downloads/Downloads_452T1.shtml)                              |
| ICBM452Warp5Space                                   | Reference space defined by the "average of 452 T1-weighted MRIs of normal young adult brains" "based on a 5th order polynomial transformation into the atlas space" [http://www.loni.usc.edu/ICBM/Downloads/Downloads_452T1.shtml](http://www.loni.usc.edu/ICBM/Downloads/Downloads_452T1.shtml)                                                                 |
| IXI549Space                                         | Reference space defined by the average of the "549 (...) subjects from the IXI dataset" linearly transformed to ICBM MNI 452.Used by SPM12. [http://www.brain-development.org/](http://www.brain-development.org/)                                                                                                                                               |
| UNCInfant\[0&#124;1&#124;2\]V\[21&#124;22&#124;23\] | Infant Brain Atlases from Neonates to 1- and 2-year-olds. [https://www.nitrc.org/projects/pediatricatlas](https://www.nitrc.org/projects/pediatricatlas)                                                                                                                                                                                                         |

### Surface

| Coordinate System                            | Description                                                                                                                                                                                                                                                                                                                 |
| -------------------------------------------- | --------------------------------------------------------------------------------------------------------------------------------------------------------------------------------------------------------------------------------------------------------------------------------------------------------------------------- |
<<<<<<< HEAD
| fsnative                                     | Images were sampled to the FreeSurfer surface reconstructed from the subject’s T1w image. This coordinate system require specifying additional participant specific files to be fully defined.                                                                                                                              |
=======
| fsnative                                     | Images were sampled to the FreeSurfer surface reconstructed from the subject’s T1w image                                                                                                                                                                                                                                    |
>>>>>>> 900a2b0d
| fsaverage\[3&#124;4&#124;5&#124;6&#124;sym\] | Images were sampled to the FreeSurfer surface reconstructed from the subject’s T1w image, and registered to an fsaverage template                                                                                                                                                                                           |
| fsLR\[164k&#124;59k&#124;32k&#124;4k\]       | Images were sampled to the 164k (used by HCP pipelines for 3T and 7T anatomical analysis), 59k (used by HCP pipelines for 7T MRI bold and DWI analysis), 32k (used by HCP pipelines for 3T MRI bold and DWI analysis), or 4k (used by HCP pipelines for MEG analysis) fsaverage_LR surface reconstructed from the T1w image |

### Hybrid (Volume/Surface) aliases

Hybrid spaces combining surface and volume data used with CIFTI files.

| Coordinate System | Description                                                                                                                                                                                                                                                                                                                                                                                                           |
| ----------------- | --------------------------------------------------------------------------------------------------------------------------------------------------------------------------------------------------------------------------------------------------------------------------------------------------------------------------------------------------------------------------------------------------------------------- |
| HCPMNIfsLR32k     | Combination of `MNI152NLin6AsymConte69` subcortical volumetric space (with 2mm grid) and `fsLR32k` surface space resulting in 91282 data points per timepoint. Used in Human Connectom Project. [https://github.com/Washington-University/HCPpipelines/tree/master/global/templates/91282_Greyordinates](https://github.com/Washington-University/HCPpipelines/tree/master/global/templates/91282_Greyordinates)      |
| HCPMNIfsLR59k     | Combination of `MNI152NLin6AsymConte69` subcortical volumetric space (with 1.6mm grid) and `fsLR59k` surface space resulting in 170494 data points per timepoint. Used in Human Connectom Project. [https://github.com/Washington-University/HCPpipelines/tree/master/global/templates/170494_Greyordinates](https://github.com/Washington-University/HCPpipelines/tree/master/global/templates/170494_Greyordinates) |

---<|MERGE_RESOLUTION|>--- conflicted
+++ resolved
@@ -1,50 +1,5 @@
 # Appendix VIII: Preferred Names of Coordinate Systems
 
-<<<<<<< HEAD
-## Definitions
-
-### Coordinate System
-
-A coordinate system specifies the information necessary to interpret the
-coordinates associated with the data. A coordinate system can be described by
-its topology (cartesian, spherical, polar, etc.,.), dimensionality, and units of
-measurement along each dimension. Every device that makes spatial measurements
-or has sensors described in a space has a coordinate system (e.g., an MR
-scanner, an MEG scanner, an EEG cap, Polhemus digitizer). The data output by
-most of these devices describe the number of dimensions, the units along each
-dimension, and in some cases the details of origin (for example, time).
-
-### Space, atlas and map
-
-A space/atlas/map is embedded in a coordinate system to ascribe meaning to the
-coordinates. For instance, Scanner, Talairach88, MNI, FS are different
-coordinate systems, while the Talairach atlas, MNI152, and fsaverage ascribe
-meaning to the coordinates in terms of brain anatomy. As an example to
-distinguish coordinate systems and spaces/atlas/maps, a 4D fMRI timeseries
-acquired without motion correction has individual time points all in the same
-coordinate system, but the atlas/map is different (due to motion) in different
-time points.
-
-### Landmarks
-
-Landmarks are properties of the object being measured and can exist in any
-coordinate system in which the object is placed/measured. They can be relevant
-points of the imaged object's structure (i.e. anatomical landmarks) such as the
-anterior commissure in a brain. They can also be fiducials that generate a
-localizable signal that are placed in the intended position before scanning
-(i.e. markers). Positions of landmarks are identified via manual or automated
-algorithms that detect these fiducials in (e.g., MR) or from (e.g., MEG) the
-acquired data or via explicit encoding of position (e.g., EEG sensors,
-headshape/coil digitization).
-
-These landmarks can be coordinates in a file or voxel/pixel intensity relations
-in image files.This information (coordinates or intensity relations)
-representing landmarks of the same or similar object (e.g., a template brain) in
-different coordinate systems can be used to transform the object between
-coordinate systems.
-
-=======
->>>>>>> 900a2b0d
 ## Introduction
 
 To interpret a coordinate (x, y, z), it is required that you know relative to
@@ -165,10 +120,7 @@
 
 | Coordinate System                                   | Description                                                                                                                                                                                                                                                                                                                                                      |
 | --------------------------------------------------- | ---------------------------------------------------------------------------------------------------------------------------------------------------------------------------------------------------------------------------------------------------------------------------------------------------------------------------------------------------------------- |
-<<<<<<< HEAD
 | anat                                                | Participant specific anatomical space (for example derived from T1w and/or T2w images). This coordinate system require specifying an additional participant specific file to be fully defined.                                                                                                                                                                   |
-=======
->>>>>>> 900a2b0d
 | FS305                                               | FreeSurfer variant of the MNI305 space                                                                                                                                                                                                                                                                                                                           |
 | MNI152Lin                                           | Also known as ICBM (version with linear coregistration) [http://www.bic.mni.mcgill.ca/ServicesAtlases/ICBM152Lin](http://www.bic.mni.mcgill.ca/ServicesAtlases/ICBM152Lin)                                                                                                                                                                                       |
 | MNI152NLin6\[Sym&#124;Asym\]                        | Also known as ICBM 6th generation (non-linear coregistration). Used by SPM99 - SPM8 and FSL (MNI152NLin6Sym). [http://www.bic.mni.mcgill.ca/ServicesAtlases/ICBM152NLin6](http://www.bic.mni.mcgill.ca/ServicesAtlases/ICBM152NLin6)                                                                                                                             |
@@ -189,11 +141,7 @@
 
 | Coordinate System                            | Description                                                                                                                                                                                                                                                                                                                 |
 | -------------------------------------------- | --------------------------------------------------------------------------------------------------------------------------------------------------------------------------------------------------------------------------------------------------------------------------------------------------------------------------- |
-<<<<<<< HEAD
 | fsnative                                     | Images were sampled to the FreeSurfer surface reconstructed from the subject’s T1w image. This coordinate system require specifying additional participant specific files to be fully defined.                                                                                                                              |
-=======
-| fsnative                                     | Images were sampled to the FreeSurfer surface reconstructed from the subject’s T1w image                                                                                                                                                                                                                                    |
->>>>>>> 900a2b0d
 | fsaverage\[3&#124;4&#124;5&#124;6&#124;sym\] | Images were sampled to the FreeSurfer surface reconstructed from the subject’s T1w image, and registered to an fsaverage template                                                                                                                                                                                           |
 | fsLR\[164k&#124;59k&#124;32k&#124;4k\]       | Images were sampled to the 164k (used by HCP pipelines for 3T and 7T anatomical analysis), 59k (used by HCP pipelines for 7T MRI bold and DWI analysis), 32k (used by HCP pipelines for 3T MRI bold and DWI analysis), or 4k (used by HCP pipelines for MEG analysis) fsaverage_LR surface reconstructed from the T1w image |
 
