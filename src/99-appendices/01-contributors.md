# Appendix I: Contributors

Legend (source:
[https://github.com/kentcdodds/all-contributors](https://github.com/kentcdodds/all-contributors))

| Emoji | Represents                                                                  |
|:------|:----------------------------------------------------------------------------|
| 💬    | Answering Questions (on the mailing list, NeuroStars, GitHub, or in person) |
| 🐛    | Bug reports                                                                 |
| 📝    | Blogposts                                                                   |
| 💻    | Code                                                                        |
| 📖    | Documentation and specification                                             |
| 🎨    | Design                                                                      |
| 💡    | Examples                                                                    |
| 📋    | Event Organizers                                                            |
| 💵    | Financial Support                                                           |
| 🔍    | Funding/Grant Finders                                                       |
| 🤔    | Ideas & Planning                                                            |
| 🚇    | Infrastructure (Hosting, Build-Tools, etc)                                  |
| 🔌    | Plugin/utility libraries                                                    |
| 👀    | Reviewed Pull Requests                                                      |
| 🔧    | Tools                                                                       |
| 🌍    | Translation                                                                 |
| ⚠️    | Tests                                                                       |
| ✅     | Tutorials                                                                   |
| 📢    | Talks                                                                       |
| 📹    | Videos                                                                      |

The following individuals have contributed to the Brain Imaging Data Structure
ecosystem (in alphabetical order). If you contributed to the BIDS ecosystem and
your name is not listed, please add it.

-   Fidel Alfaro Almagro 💬📖💡🔌
-   Stefan Appelhoff 📖💬🤔🐛💡💻👀⚠️📢✅🔧🔌📝
-   Tibor Auer 💬📖💡🔧📢
-   Sylvain Baillet 📖🔍
-   Stephan Bickel 📖
-   Elizabeth Bock 📖💡
-   Kristofer Bouchard 📖
-   Eric Bridgeford 📖🔧
-   Teon L. Brooks 📖💻⚠️💬👀🤔🔧🐛📢
-   Suyash Bhogawar 📖💡⚠️🔧💬
-   Vince D. Calhoun 📖
-   Alexander L. Cohen 🐛💻📖💬
-   R. Cameron Craddock 📖📢
-   Sasha D'Ambrosio 📖
-   Samir Das 📖
-   Olivier David 📖
-   Orrin Devinsky 📖
-   Alejandro de la Vega 🐛💻⚠️
-   Arnaud Delorme 📖💡
-   Benjamin Dichter 📖
-   Eugene P. Duff 📖
-   Elizabeth DuPre 📖💡🔍🤔
-   Eric A. Earl 🤔
-   Anders Eklund 📖📢💻
-   Oscar Esteban 📖🔧🤔💬💻
-   Franklin W. Feingold 📋📝✅💬🤔🎨📢👀🚇
-   Guillaume Flandin 📖💻
-   Adeen Flinker 📖
-   Brett L. Foster 📖
-   Remi Gau 📖💻
-   Satrajit S. Ghosh 📖💻
-   Tristan Glatard 📖💻
-   Mathias Goncalves 💻🔧📢
-   Krzysztof J. Gorgolewski 📖💻💬🤔🔍📢📝💡🔌
-   Alexandre Gramfort 📖💡
-   Jeffrey S. Grethe 💬🐛✅📢
-   Iris Groen 📖
-   David Groppe 📖
-   Aysegul Gunduz 📖
-   Yaroslav O. Halchenko 📖📢🔧💬🐛
-   Liberty Hamilton 📖
-   Daniel A. Handwerker 📖
-   Michael Hanke 📖🤔🔧🐛📢
-   Michael P. Harms 📖⚠️🔧
-   Richard N. Henson 📖
-   Peer Herholz 💬📖👀🔧✅📢
-   Dora Hermes 📖💻✅🔍🤔
-   Katja Heuer 🔧
-   Chris Holdgraf 📖🤔
-   Christopher J. Honey 📖
-   Jean-Christophe Houde 📖
-   International Neuroinformatics Coordinating Facility 💵📋
-   Mainak Jas 📖💻
-   David Keator 📖
-   James Kent 💬💻
-   Gregory Kiar 📖💻🎨🔧
-   Robert Knight 📖
-   Jean-Philippe Lachaux 📖
-   Pamela LaMontagne 📖💡
-   Kevin Larcher 💬
-   Jonathan C. Lau 📖
-   Laura and John Arnold Foundation 💵
-   Christopher Lee-Messer 📖
-   Xiangrui Li 📖💻
-   Vladimir Litvak 📖
-   Brian N. Lundstrom 📖
-   Dan Lurie 🤔📖🔧🔌💻💬
-   Camille Maumet 📖
-   Christopher J. Markiewicz 💬🐛💻📖🎨💡🤔🔌👀🔧📢
-   Kai J. Miller 📖
-   Jeremy Moreau 📖💡
-   Zachary Michael 📖
-   Ezequiel Mikulan 📖💻
-   Michael P. Milham 💡🔍
-   Henk Mutsaerts 📖
-   National Institute of Mental Health 💵
-   Mikael Naveau 🐛
-   B. Nolan Nichols 📖
-   Thomas E. Nichols 📖📢🔧
-   Dylan Nielson 📖💻🔧
-   Guiomar Niso 📖💡📢
-   Michael P. Notter 💬📝✅📢📖
-   Jeffrey G. Ojemann 📖
-   Robert Oostenveld 📖🔧📢💡✅⚠️🤔
-   Dimitri Papadopoulos Orfanos 📖💡🤔💬
-   Patrick Park 📖💡💬
-   Dianne Patterson 📖
-   John Pellman 📖
-   Cyril Pernet 💬📖💡📋
-   Franco Pestilli 📖💻🎨💡🤔👀🔧
-   Natalia Petridou 📖
-   Dmitry Petrov 📖💻
-   Christophe Phillips 📖
-   Gio Piantoni 📖
-   Andrea Pigorini 📖
-   Russell A. Poldrack 📖🔍📢
-   Jean-Baptiste Poline 📖📢🤔🎨
<<<<<<< HEAD
-   Wouter V. Potters 📖
=======
-   Nader Pouratian 📖
-   Pradeep Reddy Raamana 💻🔧
>>>>>>> 3695ad43
-   Vasudev Raguram 💻🎨📖🔧
-   Nick F. Ramsey 📖
-   Ariel Rokem 📖
-   Matt Sanderson 📖💻
-   Gunnar Schaefer 📖
-   Jan-Mathijs Schoffelen 📖
-   Vanessa Sochat 📖
-   Arjen Stolk 📖
-   Nicole C. Swann 📖
-   François Tadel 📖🔌💡
-   Roberto Toro 🔧
-   William Triplett 📖
-   Jessica A. Turner 📖
-   Bradley Voytek 📖
-   Brian A. Wandell 📖
-   Joseph Wexler 📖💡
-   Kirstie Whitaker 📖💡🔍🤔📢💬
-   Jonathan Winawer 📖
-   Gaël Varoquaux 📖
-   Tal Yarkoni 💻📖🤔🔍🔌👀📢🐛🎨
-   Lyuba Zehl 📖<|MERGE_RESOLUTION|>--- conflicted
+++ resolved
@@ -127,12 +127,9 @@
 -   Andrea Pigorini 📖
 -   Russell A. Poldrack 📖🔍📢
 -   Jean-Baptiste Poline 📖📢🤔🎨
-<<<<<<< HEAD
 -   Wouter V. Potters 📖
-=======
 -   Nader Pouratian 📖
 -   Pradeep Reddy Raamana 💻🔧
->>>>>>> 3695ad43
 -   Vasudev Raguram 💻🎨📖🔧
 -   Nick F. Ramsey 📖
 -   Ariel Rokem 📖
