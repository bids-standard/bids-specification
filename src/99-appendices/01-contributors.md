--- conflicted
+++ resolved
@@ -22,7 +22,7 @@
 | 🔧    | Tools                                                                       |
 | 🌍    | Translation                                                                 |
 | ⚠️    | Tests                                                                       |
-| ✅     | Tutorials                                                                   |
+| ✅    | Tutorials                                                                   |
 | 📢    | Talks                                                                       |
 | 📹    | Videos                                                                      |
 
@@ -30,7 +30,6 @@
 ecosystem (in alphabetical order). If you contributed to the BIDS ecosystem and
 your name is not listed, please add it.
 
-<<<<<<< HEAD
 - Stefan Appelhoff 📖💬🤔🐛💡💻
 - Tibor Auer 💬📖💡🔧📢
 - Sylvain Baillet 📖🔍
@@ -55,7 +54,7 @@
 - Mathias Goncalves 💻🔧📢
 - Krzysztof J. Gorgolewski 📖💻💬🤔🔍📢📝💡🔌
 - Alexandre Gramfort 📖💡
-- Jeffrey S. Grethe 💬🐛✅📢 
+- Jeffrey S. Grethe 💬🐛✅📢
 - Yaroslav O. Halchenko 📖📢🔧💬🐛
 - Daniel A. Handwerker 📖
 - Michael Hanke 📖🤔🔧🐛📢
@@ -108,85 +107,4 @@
 - Joseph Wexler 📖💡
 - Kirstie Whitaker 📖💡🔍🤔📢💬
 - Gaël Varoquaux 📖
-- Tal Yarkoni 💻📖🤔🔍🔌👀📢🐛🎨
-=======
--   Stefan Appelhoff 📖💬🤔🐛💡💻
--   Tibor Auer 💬📖💡🔧📢
--   Sylvain Baillet 📖🔍
--   Elizabeth Bock 📖💡
--   Eric Bridgeford 📖🔧
--   Teon L. Brooks 📖💻⚠️💬👀🤔🔧🐛📢
--   Suyash Bhogawar 📖💡⚠️🔧💬
--   Vince D. Calhoun 📖
--   Alexander L. Cohen 🐛💻📖💬
--   R. Cameron Craddock 📖📢
--   Samir Das 📖
--   Alejandro de la Vega 🐛💻⚠️
--   Eugene P. Duff 📖
--   Elizabeth DuPre 📖💡🔍🤔
--   Eric A. Earl 🤔
--   Anders Eklund 📖📢💻
--   Oscar Esteban 📖🔧🤔💬💻
--   Franklin W. Feingold 📋📝✅
--   Guillaume Flandin 📖💻
--   Remi Gau 📖💻
--   Satrajit S. Ghosh 📖💻
--   Tristan Glatard 📖💻
--   Mathias Goncalves 💻🔧📢
--   Krzysztof J. Gorgolewski 📖💻💬🤔🔍📢📝💡🔌
--   Alexandre Gramfort 📖💡
--   Jeffrey S. Grethe 💬🐛✅📢
--   Yaroslav O. Halchenko 📖📢🔧💬🐛
--   Daniel A. Handwerker 📖
--   Michael Hanke 📖🤔🔧🐛📢
--   Michael P. Harms 📖⚠️🔧
--   Richard N. Henson 📖
--   Dora Hermes 📖💻✅🔍🤔
--   Katja Heuer 🔧
--   Chris Holdgraf 📖🤔
--   Jean-Christophe Houde 📖
--   International Neuroinformatics Coordinating Facility 💵📋
--   Mainak Jas 📖💻
--   David Keator 📖
--   James Kent 💬💻
--   Gregory Kiar 📖💻🎨🔧
--   Pamela LaMontagne 📖💡
--   Kevin Larcher 💬
--   Laura and John Arnold Foundation 💵
--   Xiangrui Li 📖💻
--   Vladimir Litvak 📖
--   Dan Lurie 🤔📖🔧🔌💻💬
--   Camille Maumet 📖
--   Christopher J. Markiewicz 💬📖💻
--   Jeremy Moreau 📖💡
--   Zachary Michael 📖
--   Michael P. Milham 💡🔍
--   Henk Mutsaerts 📖
--   National Institute of Mental Health 💵
--   B. Nolan Nichols 📖
--   Thomas E. Nichols 📖📢🔧
--   Dylan Nielson 📖💻🔧
--   Guiomar Niso 📖💡📢
--   Robert Oostenveld 📖🔧📢💡
--   Patrick Park 📖💡💬
--   Dianne Patterson 📖
--   John Pellman 📖
--   Cyril Pernet 💬📖💡📋
--   Franco Pestilli 📖
--   Dmitry Petrov 📖💻
--   Russell A. Poldrack 📖🔍📢
--   Jean-Baptiste Poline 📖📢🤔🎨
--   Vasudev Raguram 💻🎨📖🔧
--   Ariel Rokem 📖
--   Gunnar Schaefer 📖
--   Jan-Mathijs Schoffelen 📖
--   Vanessa Sochat 📖
--   Francois Tadel 📖🔌💡
--   Roberto Toro 🔧
--   William Triplett 📖
--   Jessica A. Turner 📖
--   Joseph Wexler 📖💡
--   Kirstie Whitaker 📖💡🔍🤔📢💬
--   Gaël Varoquaux 📖
--   Tal Yarkoni 💻📖🤔🔍🔌👀📢🐛🎨
->>>>>>> 5e2b1130
+- Tal Yarkoni 💻📖🤔🔍🔌👀📢🐛🎨