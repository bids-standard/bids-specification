--- conflicted
+++ resolved
@@ -50,7 +50,7 @@
 This categorical information usually corresponds to one or more columns in `*_events.tsv`
 representing categorical values. 
 Instead of tagging this information for each individual event,
- you can assign HED tags for each distinct categorical value
+you can assign HED tags for each distinct categorical value
 in an accompanying `*_events.json` sidecar and allow the analysis tools to make
 the association with individual event instances during analysis.  
 The column name in the `*_events.tsv` identifies the type of categorical variable. 
@@ -67,19 +67,6 @@
 ...
 
 ```
-<<<<<<< HEAD
-=======
- 
-The tags in the `HED` column of the `*_events.tsv` file are often specific to 
-the individual event instances, while the common properties are represented by 
-categorical values appearing in other columns.
-You may provide a `HED` column and multiple categorical columns to document 
-your events.
-Each of these categorical columns should be documented in a corresponding 
-`*_events.json` sidecar. 
-The column name (for example, `mycodes`) is the dictionary key to this 
-documentation, as illustrated by the following example.  
->>>>>>> a0da85fe
 
 Example: An accompanying `*_events.json` sidecar describing the `mycodes` categorical variable.
 
