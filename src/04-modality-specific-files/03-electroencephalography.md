# Electroencephalography

Support for Electroencephalography (EEG) was developed as a
[BIDS Extension Proposal](../07-extensions.md#bids-extension-proposals).
Please see [Citing BIDS](../01-introduction.md#citing-bids)
on how to appropriately credit this extension when referring to it in the
context of the academic literature.

The following example EEG datasets have been formatted using this specification
and can be used for practical guidance when curating a new dataset.

-   Single session per subject: [`eeg_matchingpennies`](https://doi.org/10.17605/OSF.IO/CJ2DR)
-   Multiple sessions per subject: [`eeg_rishikesh`](https://doi.org/10.5281/zenodo.1490922)
-   Combined with fMRI: [`eeg_rest_fmri`](https://osf.io/94c5t/files/)

Further datasets are available from the [BIDS examples repository](https://github.com/bids-standard/bids-examples).

## EEG recording data

{{ MACROS___make_filename_template(datatypes=["eeg"], suffixes=["eeg", "events"]) }}

The EEG community uses a variety of formats for storing raw data, and there is
no single standard that all researchers agree on. For BIDS, EEG data MUST be
stored in one of the following formats:

-   [European data format](https://www.edfplus.info/)
    (including [`edf+`](https://www.edfplus.info/specs/edfplus.html);
    each recording consisting of a `.edf` file)

-   [BrainVision Core Data Format](https://www.brainproducts.com/productdetails.php?id=21&tab=5)
    (Each recording consisting of a  `.vhdr`, `.vmrk`, `.eeg` file triplet)

-   The format used by the MATLAB toolbox [EEGLAB](https://sccn.ucsd.edu/eeglab)
    (Each recording consisting of a `.set` file with an optional `.fdt` file)

-   [Biosemi](https://www.biosemi.com/) data format
    (including [`bdf+`](https://www.teuniz.net/edfbrowser/bdfplus%20format%20description.html);
    each recording consisting of a `.bdf` file)

It is RECOMMENDED to use the European data format, or the BrainVision data
format. It is furthermore discouraged to use the other accepted formats over
these RECOMMENDED formats, particularly because there are conversion scripts
available in most commonly used programming languages to convert data into the
RECOMMENDED formats. The data in their original format, if different from the
supported formats, can be stored in the [`/sourcedata` directory](../02-common-principles.md#source-vs-raw-vs-derived-data).

The original data format is especially valuable in case conversion elicits the
loss of crucial metadata specific to manufacturers and specific EEG systems. We
also encourage users to provide additional meta information extracted from the
manufacturer specific data files in the sidecar JSON file. Other relevant files
MAY be included alongside the original EEG data in `/sourcedata`.

Note the RecordingType, which depends on whether the data stream on disk
is interrupted or not.
Continuous data is by definition 1 segment without interruption.
Epoched data consists of multiple segments that all have the same length
(for example, corresponding to trials) and that have gaps in between.
Discontinuous data consists of multiple segments of different length,
for example due to a pause in the acquisition.

Note that for proper documentation of EEG recording metadata it is important to
understand the difference between electrode and channel: An EEG electrode is
attached to the skin, whereas a channel is the combination of the analog
differential amplifier and analog-to-digital converter that result in a
potential (voltage) difference that is stored in the EEG dataset. We employ
the following short definitions:

-   Electrode = A single point of contact between the acquisition system and
    the recording site (for example, scalp, neural tissue, ...). Multiple electrodes
    can be organized as caps (for EEG), arrays, grids, leads, strips, probes,
    shafts, and so on.

-   Channel = A single analog-to-digital converter in the recording system that
    regularly samples the value of a transducer, which results in the signal
    being represented as a time series in the digitized data. This can be
    connected to two electrodes (to measure the potential difference between
    them), a magnetic field or magnetic gradient sensor, temperature sensor,
    accelerometer, and so on.

Although the *reference* and *ground* electrodes are often referred to as
channels, they are in most common EEG systems not recorded by
themselves. Therefore they are not represented as channels in the data.
The type of referencing for all channels and optionally the location of
the reference electrode and the location of the ground electrode MAY
be specified.

### Sidecar JSON (`*_eeg.json`)

Generic fields MUST be present:

{{ MACROS___make_metadata_table(
   {
      "TaskName": ("REQUIRED", "A RECOMMENDED convention is to name resting state task using labels beginning with `rest`."),
   }
) }}

SHOULD be present: For consistency between studies and institutions, we
encourage users to extract the values of these fields from the actual raw data.
Whenever possible, please avoid using ad hoc wording.

{{ MACROS___make_metadata_table(
   {
      "InstitutionName": "RECOMMENDED",
      "InstitutionAddress": "RECOMMENDED",
      "InstitutionalDepartmentName": "RECOMMENDED",
      "Manufacturer": "RECOMMENDED",
      "ManufacturersModelName": "RECOMMENDED",
      "SoftwareVersions": "RECOMMENDED",
      "TaskDescription": "RECOMMENDED",
      "Instructions": ("RECOMMENDED", "This is especially important in context of resting state recordings and distinguishing between eyes open and eyes closed paradigms."),
      "CogAtlasID": "RECOMMENDED",
      "CogPOID": "RECOMMENDED",
      "DeviceSerialNumber": "RECOMMENDED",
   }
) }}

Specific EEG fields MUST be present:

{{ MACROS___make_metadata_table(
   {
      "EEGReference": "REQUIRED",
      "SamplingFrequency": ("REQUIRED", "The sampling frequency of data channels that deviate from the main sampling frequency SHOULD be specified in the `channels.tsv` file."),
      "PowerLineFrequency": "REQUIRED",
      "SoftwareFilters": "REQUIRED",
   }
) }}

SHOULD be present:

{{ MACROS___make_metadata_table(
   {
      "CapManufacturer": "RECOMMENDED",
      "CapManufacturersModelName": "RECOMMENDED",
      "EEGChannelCount": "RECOMMENDED",
      "ECGChannelCount": "RECOMMENDED",
      "EMGChannelCount": "RECOMMENDED",
      "EOGChannelCount": "RECOMMENDED",
      "MiscChannelCount": "RECOMMENDED",
      "TriggerChannelCount": "RECOMMENDED",
      "RecordingDuration": "RECOMMENDED",
      "RecordingType": "RECOMMENDED",
      "EpochLength": "RECOMMENDED",
      "EEGGround": "RECOMMENDED",
      "HeadCircumference": "RECOMMENDED",
      "EEGPlacementScheme": "RECOMMENDED",
      "HardwareFilters": "RECOMMENDED",
      "SubjectArtefactDescription": "RECOMMENDED",
   }
) }}

Example:

```JSON
{
  "TaskName":"Seeing stuff",
  "TaskDescription":"Subjects see various images for which phase, amplitude spectrum, and color vary continuously",
  "Instructions":"Your task is to detect images when they appear for the 2nd time, only then press the response button with your right/left hand (counterbalanced across subjects)",
  "InstitutionName":"The world best university, 10 Beachfront Avenue, Papeete",
  "SamplingFrequency":2400,
  "Manufacturer":"Brain Products",
  "ManufacturersModelName":"BrainAmp DC",
  "CapManufacturer":"EasyCap",
  "CapManufacturersModelName":"M1-ext",
  "EEGChannelCount":87,
  "EOGChannelCount":2,
  "ECGChannelCount":1,
  "EMGChannelCount":0,
  "MiscChannelCount":0,
  "TriggerChannelCount":1,
  "PowerLineFrequency":50,
  "EEGPlacementScheme":"10 percent system",
  "EEGReference":"single electrode placed on FCz",
  "EEGGround":"placed on AFz",
  "SoftwareFilters":{
    "Anti-aliasing filter":{
      "half-amplitude cutoff (Hz)": 500,
      "Roll-off": "6dB/Octave"
    }
  },
  "HardwareFilters":{
    "ADC's decimation filter (hardware bandwidth limit)":{
      "-3dB cutoff point (Hz)":480,
      "Filter order sinc response":5
    }
  },
  "RecordingDuration":600,
  "RecordingType":"continuous"
}
```

Note that the date and time information SHOULD be stored in the Study key file
([`scans.tsv`](../03-modality-agnostic-files.md#scans-file)).
Date time information MUST be expressed as indicated in [Units](../02-common-principles.md#units)

## Channels description (`*_channels.tsv`)

{{ MACROS___make_filename_template(datatypes=["eeg"], suffixes=["channels"]) }}

This file is RECOMMENDED as it provides easily searchable information across
BIDS datasets for for example, general curation, response to queries or batch
analysis.
To avoid confusion, the channels SHOULD be listed in the order they
appear in the EEG data file.
Any number of additional columns may be added to provide additional information
about the channels.

Note that electrode positions SHOULD NOT be added to this file, but to [`*_electrodes.tsv`](./03-electroencephalography.md#electrodes-description-_electrodestsv).
Furthermore, the entries in `*_electrodes.tsv` and `*_channels.tsv` do not have to match exactly,
as for example in the case of recording a single `EOG` channel from a bipolar referencing scheme
of two electrodes, or a data channel originating from an auxiliary, non-electrode device.
That is, in most cases `*_electrodes.tsv` will have more entries than `*_channels.tsv`.
See the examples for `*_channels.tsv` below, and for `*_electrodes.tsv` in
["Electrodes description"](./03-electroencephalography.md#electrodes-description-_electrodestsv).

The columns of the Channels description table stored in `*_channels.tsv` are:

MUST be present **in this specific order**:

| **Column name** | **Requirement level** | **Description**                                                                                                                                                               |
| --------------- | --------------------- | ----------------------------------------------------------------------------------------------------------------------------------------------------------------------------- |
| name            | REQUIRED              | Channel name (for example, FC1, Cz)                                                                                                                                           |
| type            | REQUIRED              | Type of channel; MUST use the channel types listed below. Note that the type MUST be in upper-case.                                                                           |
| units           | REQUIRED              | Physical unit of the value represented in this channel, for example, `V` for Volt, or `fT/cm` for femto Tesla per centimeter (see [Units](../02-common-principles.md#units)). |

SHOULD be present:

| **Column name**    | **Requirement level** | **Description**                                                                                                                                                                                                                                                 |
| ------------------ | --------------------- | --------------------------------------------------------------------------------------------------------------------------------------------------------------------------------------------------------------------------------------------------------------- |
| description        | OPTIONAL              | Free-form text description of the channel, or other information of interest. See examples below.                                                                                                                                                                |
| sampling_frequency | OPTIONAL              | Sampling rate of the channel in Hz.                                                                                                                                                                                                                             |
| reference          | OPTIONAL              | Name of the reference electrode(s) (not needed when it is common to all channels, in that case it can be specified in `*_eeg.json` as `EEGReference`).                                                                                                          |
| low_cutoff         | OPTIONAL              | Frequencies used for the high-pass filter applied to the channel in Hz. If no high-pass filter applied, use `n/a`.                                                                                                                                              |
| high_cutoff        | OPTIONAL              | Frequencies used for the low-pass filter applied to the channel in Hz. If no low-pass filter applied, use `n/a`. Note that hardware anti-aliasing in A/D conversion of all EEG electronics applies a low-pass filter; specify its frequency here if applicable. |
| notch              | OPTIONAL              | Frequencies used for the notch filter applied to the channel, in Hz. If no notch filter applied, use `n/a`.                                                                                                                                                     |
| status             | OPTIONAL              | Data quality observed on the channel (`good`, `bad`). A channel is considered `bad` if its data quality is compromised by excessive noise. Description of noise type SHOULD be provided in `status_description`.                                                |
| status_description | OPTIONAL              | Free-form text description of noise or artifact affecting data quality on the channel. It is meant to explain why the channel was declared bad in `status`.                                                                                                     |

Restricted keyword list for field `type` in alphabetic order (shared with the
MEG and iEEG modality; however, only the types that are common in EEG data are listed here).
Note that upper-case is REQUIRED:

| **Keyword** | **Description**                                              |
| ----------- | ------------------------------------------------------------ |
| AUDIO       | Audio signal                                                 |
| EEG         | Electroencephalogram channel                                 |
| EOG         | Generic electrooculogram (eye), different from HEOG and VEOG |
| ECG         | Electrocardiogram (heart)                                    |
| EMG         | Electromyogram (muscle)                                      |
| EYEGAZE     | Eye tracker gaze                                             |
| GSR         | Galvanic skin response                                       |
| HEOG        | Horizontal EOG (eye)                                         |
| MISC        | Miscellaneous                                                |
| PPG         | Photoplethysmography                                         |
| PUPIL       | Eye tracker pupil diameter                                   |
| REF         | Reference channel                                            |
| RESP        | Respiration                                                  |
| SYSCLOCK    | System time showing elapsed time since trial started         |
| TEMP        | Temperature                                                  |
| TRIG        | System triggers                                              |
| VEOG        | Vertical EOG (eye)                                           |

Example of free-form text for field `description`

-   n/a, stimulus, response, skin conductance, battery status

### Example `channels.tsv`

See also the corresponding [`electrodes.tsv` example](#example-electrodestsv).

```Text
name     type  units  description                     reference     status  status_description
VEOG     VEOG  uV     left eye                        VEOG-, VEOG+  good    n/a
FDI      EMG   uV     left first dorsal interosseous  FDI-, FDI+    good    n/a
Cz       EEG   uV     n/a                             REF           bad     high frequency noise
UADC001  MISC  n/a    envelope of audio signal        n/a           good    n/a
```

## Electrodes description (`*_electrodes.tsv`)

{{ MACROS___make_filename_template(datatypes=["eeg"], suffixes=["electrodes"]) }}

File that gives the location of EEG electrodes. Note that coordinates are
expected in cartesian coordinates according to the `EEGCoordinateSystem` and
`EEGCoordinateUnits` fields in `*_coordsystem.json`. **If an
`*_electrodes.tsv` file is specified, a [`*_coordsystem.json`](#coordinate-system-json-_coordsystemjson)
file MUST be specified as well**. The order of the required columns in the
`*_electrodes.tsv` file MUST be as listed below.

MUST be present **in this specific order**:

| **Column name** | **Requirement level** | **Description**                     |
| --------------- | --------------------- | ----------------------------------- |
| name            | REQUIRED              | Name of the electrode.              |
| x               | REQUIRED              | Recorded position along the x-axis. |
| y               | REQUIRED              | Recorded position along the y-axis. |
| z               | REQUIRED              | Recorded position along the z-axis. |

SHOULD be present:

| **Column name** | **Requirement level** | **Description**                                                        |
| --------------- | --------------------- | ---------------------------------------------------------------------- |
| type            | RECOMMENDED           | Type of the electrode (for example, cup, ring, clip-on, wire, needle). |
| material        | RECOMMENDED           | Material of the electrode  (for example, Tin, Ag/AgCl, Gold).          |
| impedance       | RECOMMENDED           | Impedance of the electrode, units MUST be in `kOhm`.                   |

### Example `electrodes.tsv`

See also the corresponding [`electrodes.tsv` example](#example-channelstsv).

```Text
name   x        y	       z        type     material
VEOG+  n/a      n/a      n/a      cup      Ag/AgCl
VEOG-  n/a      n/a      n/a      cup      Ag/AgCl
FDI+   n/a      n/a      n/a      cup      Ag/AgCl
FDI-   n/a      n/a      n/a      cup      Ag/AgCl
GND    -0.0707  0.0000   -0.0707  clip-on  Ag/AgCl
Cz     0.0000   0.0714   0.0699   cup      Ag/AgCl
REF    -0.0742  -0.0200  -0.0100  cup      Ag/AgCl
```

The [`acq-<label>`](../99-appendices/09-entities.md#acq) key/value pair can be used to indicate acquisition of the same data. For
example, this could be the recording of electrode positions with a different
electrode position recording device, or repeated digitization before and after
the recording.

## Coordinate System JSON (`*_coordsystem.json`)

{{ MACROS___make_filename_template(datatypes=["eeg"], suffixes=["coordsystem"]) }}

A `*_coordsystem.json` file is used to specify the fiducials, the location of
anatomical landmarks, and the coordinate system and units in which the position
of electrodes and landmarks is expressed. **The `*_coordsystem.json` is
REQUIRED if the optional `*_electrodes.tsv` is specified**. If a corresponding
anatomical MRI is available, the locations of landmarks and fiducials according
to that scan should also be stored in the [`*_T1w.json`](./01-magnetic-resonance-imaging-data.md)
file which goes alongside the MRI data.

For disambiguation, we employ the following definitions for fiducials and
anatomical landmarks respectively:

-   **Fiducials** are objects with a well defined location used to facilitate the
    localization of electrodes and co-registration with other geometric data
    such as the participant's own T1 weighted magnetic resonance head image, a
    T1 weighted template head image, or a spherical head model. Commonly used
    fiducials are vitamin-E pills, which show clearly in an MRI, or reflective
    spheres that are localized with an infrared optical tracking system.

-   **Anatomical landmarks** are locations on a research subject such as the nasion,
    which is the intersection of the frontal bone and two nasal bones of the
    human skull.

Fiducials are typically used in conjunction with anatomical landmarks. An
example would be the placement of vitamin-E pills on top of anatomical
landmarks, or the placement of LEDs on the nasion and preauricular points to
triangulate the position of other LED-lit electrodes on a research subject's
head.

-   For more information on the definition of anatomical landmarks, please visit:
    [https://www.fieldtriptoolbox.org/faq/how_are_the_lpa_and_rpa_points_defined](https://www.fieldtriptoolbox.org/faq/how_are_the_lpa_and_rpa_points_defined)

-   For more information on coordinate systems for coregistration, please visit:
    [https://www.fieldtriptoolbox.org/faq/how_are_the_different_head_and_mri_coordinate_systems_defined](https://www.fieldtriptoolbox.org/faq/how_are_the_different_head_and_mri_coordinate_systems_defined)

General fields:

<<<<<<< HEAD
| **Key name** | **Requirement level** | **Data type**                          | **Description**                                                                                                                      |
| ------------ | --------------------- | -------------------------------------- | ------------------------------------------------------------------------------------------------------------------------------------ |
| IntendedFor  | OPTIONAL              | [string][] or [array][] of [strings][] | One or more [BIDS URIs][] to associate the electrodes, landmarks and fiducials to an MRI/CT. Use of relative paths is [DEPRECATED][] |
=======
{{ MACROS___make_metadata_table(
   {
      "IntendedFor": (
         "OPTIONAL",
         "This identifies the MRI or CT scan associated with the electrodes, "
         "landmarks, and fiducials.",
      )
   }
) }}
>>>>>>> 9a79dff1

Fields relating to the EEG electrode positions:

{{ MACROS___make_metadata_table(
   {
      "EEGCoordinateSystem": "REQUIRED",
      "EEGCoordinateUnits": "REQUIRED",
      "EEGCoordinateSystemDescription": 'RECOMMENDED, but REQUIRED if `EEGCoordinateSystem` is `"Other"`',
   }
) }}

Fields relating to the position of fiducials measured during an EEG session/run:

{{ MACROS___make_metadata_table(
   {
      "FiducialsDescription": "OPTIONAL",
      "FiducialsCoordinates": "RECOMMENDED",
      "FiducialsCoordinateSystem": "RECOMMENDED",
      "FiducialsCoordinateUnits": "RECOMMENDED",
      "FiducialsCoordinateSystemDescription": 'RECOMMENDED, but REQUIRED if `FiducialsCoordinateSystem` is `"Other"`',
   }
) }}

Fields relating to the position of anatomical landmark measured during an EEG session/run:

{{ MACROS___make_metadata_table(
   {
      "AnatomicalLandmarkCoordinates": "RECOMMENDED",
      "AnatomicalLandmarkCoordinateSystem": ("RECOMMENDED", "Preferably the same as the `EEGCoordinateSystem`."),
      "AnatomicalLandmarkCoordinateUnits": "RECOMMENDED",
      "AnatomicalLandmarkCoordinateSystemDescription": 'RECOMMENDED, but REQUIRED if `AnatomicalLandmarkCoordinateSystem` is `"Other"`',
   }
) }}

If the position of anatomical landmarks is measured using the same system or
device used to measure electrode positions, and if thereby the anatomical
landmarks are expressed in the same coordinates, the coordinates of the
anatomical landmarks can be specified in `electrodes.tsv`. The same applies to
the coordinates of the fiducials.

Anatomical landmarks or fiducials measured on an anatomical MRI  that match the
landmarks or fiducials during an EEG session/run, must be stored separately in
the corresponding `*_T1w.json` or `*_T2w.json` file and should be expressed in
voxels (starting from `[0, 0, 0]`).

Example:

```JSON
{
  "IntendedFor":"bids:local:/sub-01/ses-01/anat/sub-01_T1w.nii",
  "EEGCoordinateSystem":"Other",
  "EEGCoordinateUnits":"mm",
  "EEGCoordinateSystemDescription":"RAS orientation: Origin halfway between LPA and RPA, positive x-axis towards RPA, positive y-axis orthogonal to x-axis through Nasion,  z-axis orthogonal to xy-plane, pointing in superior direction.",
  "FiducialsDescription":"Electrodes and fiducials were digitized with Polhemus, fiducials were recorded as the centre of vitamin E capsules sticked on the left/right pre-auricular and on the nasion, these are also visible on the T1w MRI"
}
```

## Landmark photos (`*_photo.jpg`)

Photos of the anatomical landmarks and/or fiducials.

{{ MACROS___make_filename_template(datatypes=["eeg"], suffixes=["photo"]) }}

Photos of the anatomical landmarks and/or fiducials are OPTIONAL.
Please note that the photos may need to be cropped or blurred to conceal
identifying features prior to sharing, depending on the terms of the consent
given by the participant.

The [`acq-<label>`](../99-appendices/09-entities.md#acq) key/value pair can be used to indicate acquisition of different photos of
the same face (or other body part in different angles to show, for example, the
location of the nasion (NAS) as opposed to the right periauricular point (RPA).

Example:

Picture of a NAS fiducial placed between the eyebrows, rather than at the
actual anatomical nasion: `sub-0001_ses-001_acq-NAS_photo.jpg`

![placement of NAS fiducial](images/sub-0001_ses-001_acq-NAS_photo.jpg "placement of NAS fiducial")

<<<<<<< HEAD
<!-- Link Definitions -->

[bids uris]: ../02-common-principles.md#bids-uri-pointing-to-files-within-and-outside-of-bids-datasets

[deprecated]: ../02-common-principles.md#definitions

[object]: https://www.json.org/json-en.html

[objects]: https://www.json.org/json-en.html

[number]: https://www.w3schools.com/js/js_json_datatypes.asp

[integer]: https://www.w3schools.com/js/js_json_datatypes.asp

[string]: https://www.w3schools.com/js/js_json_datatypes.asp

[strings]: https://www.w3schools.com/js/js_json_datatypes.asp

[array]: https://www.w3schools.com/js/js_json_arrays.asp

[arrays]: https://www.w3schools.com/js/js_json_arrays.asp

[uri]: ../02-common-principles.md#uniform-resource-indicator
=======
<!-- Link Definitions -->
>>>>>>> 9a79dff1
<|MERGE_RESOLUTION|>--- conflicted
+++ resolved
@@ -363,11 +363,6 @@
 
 General fields:
 
-<<<<<<< HEAD
-| **Key name** | **Requirement level** | **Data type**                          | **Description**                                                                                                                      |
-| ------------ | --------------------- | -------------------------------------- | ------------------------------------------------------------------------------------------------------------------------------------ |
-| IntendedFor  | OPTIONAL              | [string][] or [array][] of [strings][] | One or more [BIDS URIs][] to associate the electrodes, landmarks and fiducials to an MRI/CT. Use of relative paths is [DEPRECATED][] |
-=======
 {{ MACROS___make_metadata_table(
    {
       "IntendedFor": (
@@ -377,7 +372,6 @@
       )
    }
 ) }}
->>>>>>> 9a79dff1
 
 Fields relating to the EEG electrode positions:
 
@@ -457,7 +451,6 @@
 
 ![placement of NAS fiducial](images/sub-0001_ses-001_acq-NAS_photo.jpg "placement of NAS fiducial")
 
-<<<<<<< HEAD
 <!-- Link Definitions -->
 
 [bids uris]: ../02-common-principles.md#bids-uri-pointing-to-files-within-and-outside-of-bids-datasets
@@ -480,7 +473,4 @@
 
 [arrays]: https://www.w3schools.com/js/js_json_arrays.asp
 
-[uri]: ../02-common-principles.md#uniform-resource-indicator
-=======
-<!-- Link Definitions -->
->>>>>>> 9a79dff1
+[uri]: ../02-common-principles.md#uniform-resource-indicator