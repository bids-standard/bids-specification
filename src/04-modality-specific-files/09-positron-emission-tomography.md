--- conflicted
+++ resolved
@@ -130,7 +130,6 @@
 
 #### Scanner Hardware
 
-<<<<<<< HEAD
 {{ MACROS___make_metadata_table(
    {
       "Manufacturer": "REQUIRED",
@@ -143,16 +142,6 @@
    }
 ) }}
 
-| **Key name**              | **Requirement level** | **Data type** | **Description**                                                                                                                                                                        |
-| ------------------------- | --------------------- | ------------- | -------------------------------------------------------------------------------------------------------------------------------------------------------------------------------------- |
-| Manufacturer              | REQUIRED              | [string][]    | Scanner manufacturer (for example, `"Siemens"`).                                                                                                                                       |
-| ManufacturersModelName    | REQUIRED              | [string][]    | PET scanner model name (for example, `"mMR Biograph"`).                                                                                                                                |
-| Unit                      | REQUIRED              | [string][]    | Unit of the image file; please see BIDS main spec section 6. SI unit for radioactivity (Becquerel) should be used (for example, `"Bq/mL"`). Corresponds to DICOM Tag 0054, 1001 Units. |
-| InstitutionName           | RECOMMENDED           | [string][]    | The name of the institution in charge of the equipment that produced the composite instances. Corresponds to DICOM Tag 0008, 0080 InstitutionName.                                     |
-| InstitutionAddress        | RECOMMENDED           | [string][]    | The address of the institution in charge of the equipment that produced the composite instances. Corresponds to DICOM Tag 0008, 0081 InstitutionAddress.                               |
-| InstitutionalDepartmentName | RECOMMENDED           | [string][]    | The department in the institution in charge of the equipment that produced the composite instances. Corresponds to DICOM Tag 0008, 1040 Institutional Department Name.                 |
-| BodyPart                  | RECOMMENDED           | [string][]    | Body part of the organ / body region scanned. Corresponds to DICOM Tag 0018, 0015 Body Part Examined                                                                                   |
-=======
 | **Key name**                | **Requirement level** | **Data type** | **Description**                                                                                                                                                                        |
 | --------------------------- | --------------------- | ------------- | -------------------------------------------------------------------------------------------------------------------------------------------------------------------------------------- |
 | Manufacturer                | REQUIRED              | [string][]    | Scanner manufacturer (for example, `"Siemens"`).                                                                                                                                       |
@@ -162,7 +151,6 @@
 | InstitutionAddress          | RECOMMENDED           | [string][]    | The address of the institution in charge of the equipment that produced the composite instances. Corresponds to DICOM Tag 0008, 0081 InstitutionAddress.                               |
 | InstitutionalDepartmentName | RECOMMENDED           | [string][]    | The department in the institution in charge of the equipment that produced the composite instances. Corresponds to DICOM Tag 0008, 1040 Institutional Department Name.                 |
 | BodyPart                    | RECOMMENDED           | [string][]    | Body part of the organ / body region scanned. Corresponds to DICOM Tag 0018, 0015 Body Part Examined                                                                                   |
->>>>>>> 24a40698
 
 #### Radiochemistry
 
