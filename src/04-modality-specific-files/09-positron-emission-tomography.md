--- conflicted
+++ resolved
@@ -152,129 +152,69 @@
 
 #### Radiochemistry
 
-<<<<<<< HEAD
+<!-- This block generates a metadata table.
+These tables are defined in
+  src/schema/rules/sidecars
+The definitions of the fields specified in these tables may be found in
+  src/schema/objects/metadata.yaml
+A guide for using macros can be found at
+ https://github.com/bids-standard/bids-specification/blob/master/macros_doc.md
+-->
+{{ MACROS___make_sidecar_table("pet.PETRadioChemistry") }}
+
+#### Pharmaceuticals
+
+<!-- This block generates a metadata table.
+These tables are defined in
+  src/schema/rules/sidecars
+The definitions of the fields specified in these tables may be found in
+  src/schema/objects/metadata.yaml
+A guide for using macros can be found at
+ https://github.com/bids-standard/bids-specification/blob/master/macros_doc.md
+-->
+{{ MACROS___make_sidecar_table("pet.PETPharmaceuticals") }}
+
+#### Time
+
+<!-- This block generates a metadata table.
+These tables are defined in
+  src/schema/rules/sidecars
+The definitions of the fields specified in these tables may be found in
+  src/schema/objects/metadata.yaml
+A guide for using macros can be found at
+ https://github.com/bids-standard/bids-specification/blob/master/macros_doc.md
+-->
+{{ MACROS___make_sidecar_table("pet.PETTime") }}
+
+We refer to the common principles for the standards for describing dates and timestamps, including possibilities for anonymization (see [Units](../02-common-principles.md#units)).
+
+#### Reconstruction
+
+<!-- This block generates a metadata table.
+These tables are defined in
+  src/schema/rules/sidecars
+The definitions of the fields specified in these tables may be found in
+  src/schema/objects/metadata.yaml
+A guide for using macros can be found at
+ https://github.com/bids-standard/bids-specification/blob/master/macros_doc.md
+-->
+{{ MACROS___make_sidecar_table("pet.PETReconstruction") }}
+
+All reconstruction-specific parameters that are not specified, but one wants to include, should go into the `ReconMethodParameterValues` field.
+
+#### Task
+
+If the OPTIONAL [`task-<label>`](../99-appendices/09-entities.md#task) is used,
+the following metadata SHOULD be used.
+
+<!-- This block generates a metadata table.
+The definitions of these fields can be found in
+  src/schema/objects/metadata.yaml
+and a guide for using macros can be found at
+ https://github.com/bids-standard/bids-specification/blob/master/macros_doc.md
+-->
 {{ MACROS___make_metadata_table(
    {
-      "TracerName": ("REQUIRED", "Corresponds to DICOM Tags (0008,0105) `Mapping Resource` and (0008,0122) `Mapping Resource Name`."),
-      "TracerRadionuclide": ("REQUIRED", "Corresponds to DICOM Tags (0008,0104) `CodeValue` and (0008,0104) `CodeMeaning`."),
-      "InjectedRadioactivity": "REQUIRED",
-      "InjectedRadioactivityUnits": "REQUIRED",
-      "InjectedMass": "REQUIRED",
-      "InjectedMassUnits": "REQUIRED",
-      "SpecificRadioactivity": "REQUIRED",
-      "SpecificRadioactivityUnits": "REQUIRED",
-      "ModeOfAdministration": "REQUIRED",
-      "TracerRadLex": "RECOMMENDED",
-      "TracerSNOMED": "RECOMMENDED",
-      "TracerMolecularWeight": "RECOMMENDED",
-      "TracerMolecularWeightUnits": "RECOMMENDED",
-      "InjectedMassPerWeight": "RECOMMENDED",
-      "InjectedMassPerWeightUnits": "RECOMMENDED",
-      "SpecificRadioactivityMeasTime": "RECOMMENDED",
-      "MolarActivity": "RECOMMENDED",
-      "MolarActivityUnits": "RECOMMENDED",
-      "MolarActivityMeasTime": "RECOMMENDED",
-      "InfusionRadioactivity": "RECOMMENDED, but REQUIRED if `ModeOfAdministration`  is `bolus-infusion`",
-      "InfusionStart": "RECOMMENDED, but REQUIRED if `ModeOfAdministration`  is `bolus-infusion`",
-      "InfusionSpeed": "RECOMMENDED, but REQUIRED if `ModeOfAdministration`  is `bolus-infusion`",
-      "InfusionSpeedUnits": "RECOMMENDED, but REQUIRED if `ModeOfAdministration`  is `bolus-infusion`",
-      "InjectedVolume": "RECOMMENDED, but REQUIRED if `ModeOfAdministration`  is `bolus-infusion`",
-      "Purity": "RECOMMENDED",
-   }
-) }}
-
-#### Pharmaceuticals
-
-{{ MACROS___make_metadata_table(
-   {
-      "PharmaceuticalName": ("RECOMMENDED", "Corresponds to DICOM Tag (0008,0034) `Intervention Drug Name`."),
-      "PharmaceuticalDoseAmount": ("RECOMMENDED", "Corresponds to DICOM Tag (0008,0028) `Intervention Drug Dose`."),
-      "PharmaceuticalDoseUnits": "RECOMMENDED",
-      "PharmaceuticalDoseRegimen": "RECOMMENDED",
-      "PharmaceuticalDoseTime": ("RECOMMENDED", "Corresponds to a combination of DICOM Tags (0008,0027) `Intervention Drug Stop Time` and (0008,0035) `Intervention Drug Start Time`."),
-      "Anaesthesia": "OPTIONAL",
-   }
-) }}
-
-#### Time
-
-{{ MACROS___make_metadata_table(
-   {
-      "TimeZero": "REQUIRED",
-      "ScanStart": "REQUIRED",
-      "InjectionStart": ("REQUIRED", "This corresponds to DICOM Tag (0018,1072) `Radiopharmaceutical Start Time`."),
-      "FrameTimesStart": "REQUIRED",
-      "FrameDuration": "REQUIRED",
-      "InjectionEnd": ("RECOMMENDED", "This corresponds to DICOM Tag (0018,1073) `Radiopharmaceutical Stop Time` converted to seconds relative to TimeZero."),
-      "ScanDate": ("DEPRECATED", "This corresponds to DICOM Tag (0008,0022) `Acquisition Date`."),
-   }
-) }}
-=======
-<!-- This block generates a metadata table.
-These tables are defined in
-  src/schema/rules/sidecars
-The definitions of the fields specified in these tables may be found in
-  src/schema/objects/metadata.yaml
-A guide for using macros can be found at
- https://github.com/bids-standard/bids-specification/blob/master/macros_doc.md
--->
-{{ MACROS___make_sidecar_table("pet.PETRadioChemistry") }}
-
-#### Pharmaceuticals
-
-<!-- This block generates a metadata table.
-These tables are defined in
-  src/schema/rules/sidecars
-The definitions of the fields specified in these tables may be found in
-  src/schema/objects/metadata.yaml
-A guide for using macros can be found at
- https://github.com/bids-standard/bids-specification/blob/master/macros_doc.md
--->
-{{ MACROS___make_sidecar_table("pet.PETPharmaceuticals") }}
-
-#### Time
-
-<!-- This block generates a metadata table.
-These tables are defined in
-  src/schema/rules/sidecars
-The definitions of the fields specified in these tables may be found in
-  src/schema/objects/metadata.yaml
-A guide for using macros can be found at
- https://github.com/bids-standard/bids-specification/blob/master/macros_doc.md
--->
-{{ MACROS___make_sidecar_table("pet.PETTime") }}
->>>>>>> da68bd95
-
-We refer to the common principles for the standards for describing dates and timestamps, including possibilities for anonymization (see [Units](../02-common-principles.md#units)).
-
-#### Reconstruction
-
-<!-- This block generates a metadata table.
-These tables are defined in
-  src/schema/rules/sidecars
-The definitions of the fields specified in these tables may be found in
-  src/schema/objects/metadata.yaml
-A guide for using macros can be found at
- https://github.com/bids-standard/bids-specification/blob/master/macros_doc.md
--->
-{{ MACROS___make_sidecar_table("pet.PETReconstruction") }}
-
-All reconstruction-specific parameters that are not specified, but one wants to include, should go into the `ReconMethodParameterValues` field.
-
-#### Task
-
-If the OPTIONAL [`task-<label>`](../99-appendices/09-entities.md#task) is used,
-the following metadata SHOULD be used.
-
-<!-- This block generates a metadata table.
-The definitions of these fields can be found in
-  src/schema/objects/metadata.yaml
-and a guide for using macros can be found at
- https://github.com/bids-standard/bids-specification/blob/master/macros_doc.md
--->
-{{ MACROS___make_metadata_table(
-   {
-<<<<<<< HEAD
       "AcquisitionMode": "REQUIRED",
       "ImageDecayCorrected": "REQUIRED",
       "ImageDecayCorrectionTime": "REQUIRED",
@@ -294,13 +234,11 @@
       "PromptRate": "RECOMMENDED",
       "RandomRate": "RECOMMENDED",
       "SinglesRate": "RECOMMENDED",
-=======
       "CogPOID": "RECOMMENDED",
       "CogAtlasID": "RECOMMENDED",
       "TaskDescription": "RECOMMENDED",
       "Instructions": ("RECOMMENDED", "This is especially important in context of resting state recordings and distinguishing between eyes open and eyes closed paradigms."),
       "TaskName": ("RECOMMENDED", "If used to denote resting scans, a RECOMMENDED convention is to use labels beginning with `rest`."),
->>>>>>> da68bd95
    }
 ) }}
 
