--- conflicted
+++ resolved
@@ -129,7 +129,6 @@
 
 #### Scanner Hardware
 
-<<<<<<< HEAD
 {{ MACROS___make_metadata_table(
    {
       "Manufacturer": "REQUIRED",
@@ -147,16 +146,6 @@
    }
 ) }}
 
-| **Key name**                | **Requirement level** | **Data type** | **Description**                                                                                                                                                                        |
-| --------------------------- | --------------------- | ------------- | -------------------------------------------------------------------------------------------------------------------------------------------------------------------------------------- |
-| Manufacturer                | REQUIRED              | [string][]    | Scanner manufacturer (for example, `"Siemens"`).                                                                                                                                       |
-| ManufacturersModelName      | REQUIRED              | [string][]    | PET scanner model name (for example, `"mMR Biograph"`).                                                                                                                                |
-| Units                       | REQUIRED              | [string][]    | Unit of the image file; please see BIDS main spec section 6. SI unit for radioactivity (Becquerel) should be used (for example, `"Bq/mL"`). Corresponds to DICOM Tag 0054, 1001 Units. |
-| InstitutionName             | RECOMMENDED           | [string][]    | The name of the institution in charge of the equipment that produced the composite instances. Corresponds to DICOM Tag 0008, 0080 InstitutionName.                                     |
-| InstitutionAddress          | RECOMMENDED           | [string][]    | The address of the institution in charge of the equipment that produced the composite instances. Corresponds to DICOM Tag 0008, 0081 InstitutionAddress.                               |
-| InstitutionalDepartmentName | RECOMMENDED           | [string][]    | The department in the institution in charge of the equipment that produced the composite instances. Corresponds to DICOM Tag 0008, 1040 Institutional Department Name.                 |
-| BodyPart                    | RECOMMENDED           | [string][]    | Body part of the organ / body region scanned. Corresponds to DICOM Tag 0018, 0015 Body Part Examined                                                                                   |
-=======
 | **Key name**                | **Requirement level** | **Data type** | **Description**                                                                                                                                                                          |
 | --------------------------- | --------------------- | ------------- | ---------------------------------------------------------------------------------------------------------------------------------------------------------------------------------------- |
 | Manufacturer                | REQUIRED              | [string][]    | Scanner manufacturer (for example, `"Siemens"`).                                                                                                                                         |
@@ -166,7 +155,6 @@
 | InstitutionAddress          | RECOMMENDED           | [string][]    | The address of the institution in charge of the equipment that produced the composite instances. Corresponds to DICOM Tag 0008, 0081 `InstitutionAddress`.                               |
 | InstitutionalDepartmentName | RECOMMENDED           | [string][]    | The department in the institution in charge of the equipment that produced the composite instances. Corresponds to DICOM Tag 0008, 1040 `Institutional Department Name`.                 |
 | BodyPart                    | RECOMMENDED           | [string][]    | Body part of the organ / body region scanned. Corresponds to DICOM Tag 0018, 0015 `Body Part Examined`.                                                                                  |
->>>>>>> 168cbad4
 
 #### Radiochemistry
 
@@ -252,7 +240,6 @@
 
 #### Time
 
-<<<<<<< HEAD
 {{ MACROS___make_metadata_table(
    {
       "TimeZero": "REQUIRED",
@@ -265,16 +252,6 @@
    }
 ) }}
 
-| **Key name**    | **Requirement level** | **Data type**            | **Description**                                                                                                                                                           |
-| --------------- | --------------------- | ------------------------ | ------------------------------------------------------------------------------------------------------------------------------------------------------------------------- |
-| TimeZero        | REQUIRED              | [string][]               | Time zero to which all scan and/or blood measurements have been adjusted to, in the unit "hh:mm:ss". This should be equal to `InjectionStart` or `ScanStart`.             |
-| ScanStart       | REQUIRED              | [number][]               | Time of start of scan with respect to `TimeZero` in the default unit seconds.                                                                                             |
-| InjectionStart  | REQUIRED              | [number][]               | Time of start of injection with respect to `TimeZero` in the default unit seconds. This corresponds to DICOM Tag (0018,1042) converted to seconds relative to `TimeZero`. |
-| FrameTimesStart | REQUIRED              | [array][] of [numbers][] | Start times for all frames relative to `TimeZero` in default unit seconds.                                                                                                |
-| FrameDuration   | REQUIRED              | [array][] of [numbers][] | Time duration of each frame in default unit seconds. This corresponds to DICOM Tag (0018,1242) converted to seconds.                                                      |
-| ScanDate        | RECOMMENDED           | [string][]               | Date of scan in the default unit `"YYYY-MM-DD[Z]"`, with the Z indicator being optional for indicating UTC timezone (see [Units](../02-common-principles.md#units)).      |
-| InjectionEnd    | RECOMMENDED           | [number][]               | Time of end of injection with respect to `TimeZero` in the default unit seconds.                                                                                          |
-=======
 | **Key name**    | **Requirement level** | **Data type**            | **Description**                                                                                                                                                                                      |
 | --------------- | --------------------- | ------------------------ | ---------------------------------------------------------------------------------------------------------------------------------------------------------------------------------------------------- |
 | TimeZero        | REQUIRED              | [string][]               | Time zero to which all scan and/or blood measurements have been adjusted to, in the unit "hh:mm:ss". This should be equal to `InjectionStart` or `ScanStart`.                                        |
@@ -284,7 +261,6 @@
 | FrameDuration   | REQUIRED              | [array][] of [numbers][] | Time duration of each frame in default unit seconds. This corresponds to DICOM Tag 0018, 1242 `Actual Frame Duration` converted to seconds.                                                          |
 | ScanDate        | RECOMMENDED           | [string][]               | Date of scan in the default unit `"YYYY-MM-DD[Z]"`, with the Z indicator being optional for indicating UTC timezone (see [Units](../02-common-principles.md#units)).                                 |
 | InjectionEnd    | RECOMMENDED           | [number][]               | Time of end of injection with respect to `TimeZero` in the default unit seconds.                                                                                                                     |
->>>>>>> 168cbad4
 
 We refer to the common principles for the standards for describing dates and timestamps, including possibilities for anonymization (see the [units section](../02-common-principles.md#units)).
 
