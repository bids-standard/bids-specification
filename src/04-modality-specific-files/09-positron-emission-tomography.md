--- conflicted
+++ resolved
@@ -240,7 +240,6 @@
 
 #### Time
 
-<<<<<<< HEAD
 {{ MACROS___make_metadata_table(
    {
       "TimeZero": "REQUIRED",
@@ -253,16 +252,6 @@
    }
 ) }}
 
-| **Key name**    | **Requirement level** | **Data type**            | **Description**                                                                                                                                                                                      |
-| --------------- | --------------------- | ------------------------ | ---------------------------------------------------------------------------------------------------------------------------------------------------------------------------------------------------- |
-| TimeZero        | REQUIRED              | [string][]               | Time zero to which all scan and/or blood measurements have been adjusted to, in the unit "hh:mm:ss". This should be equal to `InjectionStart` or `ScanStart`.                                        |
-| ScanStart       | REQUIRED              | [number][]               | Time of start of scan with respect to `TimeZero` in the default unit seconds.                                                                                                                        |
-| InjectionStart  | REQUIRED              | [number][]               | Time of start of injection with respect to `TimeZero` in the default unit seconds. This corresponds to DICOM Tag 0018, 1042 `Contrast/Bolus Start Time` converted to seconds relative to `TimeZero`. |
-| FrameTimesStart | REQUIRED              | [array][] of [numbers][] | Start times for all frames relative to `TimeZero` in default unit seconds.                                                                                                                           |
-| FrameDuration   | REQUIRED              | [array][] of [numbers][] | Time duration of each frame in default unit seconds. This corresponds to DICOM Tag 0018, 1242 `Actual Frame Duration` converted to seconds.                                                          |
-| ScanDate        | RECOMMENDED           | [string][]               | Date of scan in the default unit `"YYYY-MM-DD[Z]"`, with the Z indicator being optional for indicating UTC timezone (see [Units](../02-common-principles.md#units)).                                 |
-| InjectionEnd    | RECOMMENDED           | [number][]               | Time of end of injection with respect to `TimeZero` in the default unit seconds.                                                                                                                     |
-=======
 | **Key name**    | **Requirement level**    | **Data type**            | **Description**                                                                                                                                                                                                       |
 | --------------- | ------------------------ | ------------------------ | ----------------------------------------------------------------------------------------------------------------------------------------------------------------------------------------------------                  |
 | TimeZero        | REQUIRED                 | [string][]               | Time zero to which all scan and/or blood measurements have been adjusted to, in the unit "hh:mm:ss". This should be equal to `InjectionStart` or `ScanStart`.                                                         |
@@ -272,13 +261,11 @@
 | FrameDuration   | REQUIRED                 | [array][] of [numbers][] | Time duration of each frame in default unit seconds. This corresponds to DICOM Tag 0018, 1242 `Actual Frame Duration` converted to seconds.                                                                           |
 | InjectionEnd    | RECOMMENDED              | [number][]               | Time of end of injection with respect to `TimeZero` in the default unit seconds.                                                                                                                                      |
 | ScanDate        | [DEPRECATED][deprecated] | [string][]               | Date of scan in the format `"YYYY-MM-DD[Z]"`. This field is DEPRECATED, and this metadata SHOULD be recorded in the `acq_time` column of the corresponding [Scans file](../03-modality-agnostic-files.md#scans-file). |
->>>>>>> 99e6f48c
 
 We refer to the common principles for the standards for describing dates and timestamps, including possibilities for anonymization (see [Units](../02-common-principles.md#units)).
 
 #### Reconstruction
 
-<<<<<<< HEAD
 {{ MACROS___make_metadata_table(
    {
       "AcquisitionMode": "REQUIRED",
@@ -302,27 +289,6 @@
    }
 ) }}
 
-| **Key name**                         | **Requirement level** | **Data type**                          | **Description**                                                                                                 |
-| ------------------------------------ | --------------------- | -------------------------------------- | --------------------------------------------------------------------------------------------------------------- |
-| AcquisitionMode                      | REQUIRED              | [string][]                             | Type of acquisition of the PET data (for example, `"list mode"`)                                                |
-| ImageDecayCorrected                  | REQUIRED              | [boolean][]                            | Boolean flag specifying whether the image data have been decay-corrected.                                       |
-| ImageDecayCorrectionTime             | REQUIRED              | [number][]                             | Point in time from which the decay correction was applied with respect to TimeZero in the default unit seconds. |
-| ReconMethodName                      | REQUIRED              | [string][]                             | Reconstruction method or algorithm (for example, `"3d-op-osem"`).                                               |
-| ReconMethodParameterLabels           | REQUIRED              | [array][] of [strings][]               | Names of reconstruction parameters (for example, `["subsets", "iterations"]`)                                   |
-| ReconMethodParameterUnits            | REQUIRED              | [array][] of [strings][]               | Unit of reconstruction parameters (for example, `["none", "none"]`).                                            |
-| ReconMethodParameterValues           | REQUIRED              | [array][] of [numbers][]               | Values of reconstruction parameters (for example, `[21, 3]`)                                                    |
-| ReconFilterType                      | REQUIRED              | [string][] or [array][] of [strings][] | Type of post-recon smoothing (for example, `["Shepp"]`)                                                         |
-| ReconFilterSize                      | REQUIRED              | [number][] or [array][] of [numbers][] | Kernel size of post-recon filter (FWHM) in default units `"mm"`.                                                |
-| AttenuationCorrection                | REQUIRED              | [string][]                             | Short description of the attenuation correction method used.                                                    |
-| ReconMethodImplementationVersion     | RECOMMENDED           | [string][]                             | Identification for the software used, such as name and version.                                                 |
-| AttenuationCorrectionMethodReference | RECOMMENDED           | [string][]                             | Reference paper for the attenuation correction method used.                                                     |
-| ScaleFactor                          | RECOMMENDED           | [array][] of [numbers][]               | Scale factor for each frame.                                                                                    |
-| ScatterFraction                      | RECOMMENDED           | [array][] of [numbers][]               | Scatter fraction for each frame (Units: 0-100%).                                                                |
-| DecayCorrectionFactor                | RECOMMENDED           | [array][] of [numbers][]               | Decay correction factor for each frame.                                                                         |
-| PromptRate                           | RECOMMENDED           | [array][] of [numbers][]               | Prompt rate for each frame (same units as `Units`, for example, `"Bq/mL"`).                                     |
-| RandomRate                           | RECOMMENDED           | [array][] of [numbers][]               | Random rate for each frame (same units as `Units`, for example, `"Bq/mL"`).                                     |
-| SinglesRate                          | RECOMMENDED           | [array][] of [numbers][]               | Singles rate for each frame (same units as `Units`, for example, `"Bq/mL"`).                                    |
-=======
 |             **Key name**             | **Requirement level** |             **Data type**              |                                                  **Description**                                                                 |
 | ------------------------------------ | --------------------- | -------------------------------------- | -------------------------------------------------------------------------------------------------------------------------------- |
 | AcquisitionMode                      | REQUIRED              | [string][]                             | Type of acquisition of the PET data (for example, `"list mode"`)                                                                 |
@@ -344,7 +310,6 @@
 | PromptRate                           | RECOMMENDED           | [array][] of [numbers][]               | Prompt rate for each frame (same units as `Units`, for example, `"Bq/mL"`).                                                      |
 | RandomRate                           | RECOMMENDED           | [array][] of [numbers][]               | Random rate for each frame (same units as `Units`, for example, `"Bq/mL"`).                                                      |
 | SinglesRate                          | RECOMMENDED           | [array][] of [numbers][]               | Singles rate for each frame (same units as `Units`, for example, `"Bq/mL"`).                                                     |
->>>>>>> 99e6f48c
 
 All reconstruction-specific parameters that are not specified, but one wants to include, should go into the `ReconMethodParameterValues` field.
 
