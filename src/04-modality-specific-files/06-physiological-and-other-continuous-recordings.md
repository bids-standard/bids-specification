# Physiological and other continuous recordings

Physiological recordings such as cardiac and respiratory signals and other
continuous measures (such as parameters of a film or audio stimuli) MAY be
specified using two files:

1.  a [gzip](https://datatracker.ietf.org/doc/html/rfc1952)
    compressed TSV file with data (without header line)

1.  a JSON file for storing metadata fields (see below)

[Example datasets](https://github.com/bids-standard/bids-examples)
with physiological data have been formatted using this specification
and can be used for practical guidance when curating a new dataset:

-   [`7t_trt`](https://github.com/bids-standard/bids-examples/tree/master/7t_trt)
-   [`ds210`](https://github.com/bids-standard/bids-examples/tree/master/ds210)

Template:

```Text
sub-<label>/[ses-<label>/]
    <datatype>/
        <matches>[_recording-<label>]_physio.tsv.gz
        <matches>[_recording-<label>]_physio.json
        <matches>[_recording-<label>]_stim.tsv.gz
        <matches>[_recording-<label>]_stim.json
```

For the template directory name, `<datatype>` can correspond to any data
recording modality, for example `func`, `anat`, `dwi`, `meg`, `eeg`, `ieeg`,
or `beh`.

In the template filenames, the `<matches>` part corresponds to task filename
before the suffix.
For example for the file `sub-control01_task-nback_run-1_bold.nii.gz`,
`<matches>` would correspond to `sub-control01_task-nback_run-1`.

Note that when supplying a `*_<physio|stim>.tsv.gz` file, an accompanying
`*_<physio|stim>.json` MUST be supplied as well.

The [`recording-<label>`](../99-appendices/09-entities.md#recording)
entity MAY be used to distinguish between several recording files.
For example `sub-01_task-bart_recording-eyetracking_physio.tsv.gz` to contain
the eyetracking data in a certain sampling frequency, and
`sub-01_task-bart_recording-breathing_physio.tsv.gz` to contain respiratory
measurements in a different sampling frequency.

Physiological recordings (including eyetracking) SHOULD use the `_physio`
suffix, and signals related to the stimulus SHOULD use `_stim` suffix.

The following table specifies metadata fields for the `*_<physio|stim>.json` file.

<!-- This block generates a metadata table.
The definitions of these fields can be found in
  src/schema/objects/metadata.yaml
and a guide for using macros can be found at
 https://github.com/bids-standard/bids-specification/blob/master/macros_doc.md
-->
{{ MACROS___make_metadata_table(
   {
      "SamplingFrequency": "REQUIRED",
      "StartTime": "REQUIRED",
      "Columns": "REQUIRED",
      "Manufacturer": "RECOMMENDED",
      "ManufacturersModelName": "RECOMMENDED",
      "SoftwareVersions": "RECOMMENDED",
      "DeviceSerialNumber": "RECOMMENDED",
   }
) }}

Additional metadata may be included as in
[any TSV file](../02-common-principles.md#tabular-files) to specify, for
example, the units of the recorded time series.
Please note that, in contrast to other TSV files in BIDS, the TSV files specified
for physiological and other continuous recordings *do not* include a header
line.
Instead the name of columns are specified in the JSON file (see `Columns` field).
This is to improve compatibility with existing software (for example, FSL, PNM)
as well as to make support for other file formats possible in the future.
As in any TSV file, column names MUST NOT be blank (that is, an empty string),
and MUST NOT be duplicated within a single JSON file describing a headerless
TSV file.

Example `*_physio.tsv.gz`:

<!-- This block generates a file tree.
A guide for using macros can be found at
 https://github.com/bids-standard/bids-specification/blob/master/macros_doc.md
-->
{{ MACROS___make_filetree_example(
   {
   "sub-control01": {
      "func": {
         "sub-control01_task-nback_physio.tsv.gz": "",
         },
      },
   }
) }}

(after decompression)

```Text
34    110    0
44    112    0
23    100    1
```

Example `*_physio.json`:

<!-- This block generates a file tree.
A guide for using macros can be found at
 https://github.com/bids-standard/bids-specification/blob/master/macros_doc.md
-->
{{ MACROS___make_filetree_example(
   {
   "sub-control01": {
      "func": {
         "sub-control01_task-nback_physio.json": "",
         },
      },
   }
) }}

```JSON
{
    "SamplingFrequency": 100.0,
    "StartTime": -22.345,
    "Columns": ["cardiac", "respiratory"],
    "Manufacturer": "Brain Research Equipment ltd.",
    "cardiac": {
        "Description": "continuous pulse measurement",
        "Units": "mV"
        },
    "respiratory": {
        "Description": "continuous measurements by respiration belt",
        "Units": "mV"
        }
}
```

Note how apart from the general metadata fields like `SamplingFrequency`, `StartTime`, `Columns`,
and `Manufacturer`,
each individual column in the TSV file may be documented as its own field in the JSON file
(identical to the practice in other TSV+JSON file pairs).
Here, only the `Description` and `Units` fields are shown, but you may use any other of the
[defined fields](../02-common-principles.md#tabular-files) such as `TermURL`, `LongName`, and so on.
In this example, the `"cardiac"` and `"respiratory"` time series are produced by devices from
the same manufacturer and follow the same sampling frequency.
To specify different sampling frequencies or manufacturers, the time series would have to be split
into separate files like `*_recording-cardiac_physio.<tsv.gz|json>` and `*_recording-respiratory_physio.<tsv.gz|json>`.

## Recommendations for specific use cases

To store pulse or breathing measurements, or the scanner trigger signal, the
following naming conventions SHOULD be used for the column names:

<!-- This block generates a columns table.
The definitions of these fields can be found in
  src/schema/objects/columns.yaml
and a guide for using macros can be found at
 https://github.com/bids-standard/bids-specification/blob/master/macros_doc.md
-->
{{ MACROS___make_columns_table(
   {
      "cardiac": "OPTIONAL",
      "respiratory": "OPTIONAL",
      "trigger": "OPTIONAL",
   }
) }}

For any other data to be specified in columns, the column names can be chosen
as deemed appropriate by the researcher.

Recordings with different sampling frequencies or starting times should be
stored in separate files
(and the [`recording-<label>`](../99-appendices/09-entities.md#recording)
entity MAY be used to distinguish these files).

If the same continuous recording has been used for all subjects (for example in
the case where they all watched the same movie), one file MAY be used and
placed in the root directory.
For example, `task-movie_stim.tsv.gz`

For motion parameters acquired from MRI scanner side motion correction, the
`_physio` suffix SHOULD be used.

For multi-echo data, a given `physio.tsv` file is applicable to all echos of
a particular run.
For example:

<!-- This block generates a file tree.
A guide for using macros can be found at
 https://github.com/bids-standard/bids-specification/blob/master/macros_doc.md
-->
{{ MACROS___make_filetree_example(
   {
   "sub-01": {
      "func": {
        "sub-01_task-cuedSGT_run-1_physio.tsv.gz": "",
        "sub-01_task-cuedSGT_run-1_echo-1_bold.nii.gz": "",
        "sub-01_task-cuedSGT_run-1_echo-2_bold.nii.gz": "",
        "sub-01_task-cuedSGT_run-1_echo-3_bold.nii.gz": "",
         },
      },
   }
<<<<<<< HEAD
) }}

### Other RECOMMENDED metadata for physiological data

The following RECOMMENDED metadata can also be added in the side-car JSON files
of any `*_<physio>.tsv.gz` file.

<!-- This block generates a metadata table.
The definitions of these fields can be found in
  src/schema/objects/metadata.yaml
and a guide for using macros can be found at
 https://github.com/bids-standard/bids-specification/blob/master/macros_doc.md
-->
{{ MACROS___make_metadata_table(
   {
      "Manufacturer": "RECOMMENDED",
      "ManufacturersModelName": "RECOMMENDED",
      "SoftwareVersions": "RECOMMENDED",
      "DeviceSerialNumber": "RECOMMENDED",
   }
=======
>>>>>>> 22b7db62
) }}<|MERGE_RESOLUTION|>--- conflicted
+++ resolved
@@ -204,27 +204,4 @@
          },
       },
    }
-<<<<<<< HEAD
-) }}
-
-### Other RECOMMENDED metadata for physiological data
-
-The following RECOMMENDED metadata can also be added in the side-car JSON files
-of any `*_<physio>.tsv.gz` file.
-
-<!-- This block generates a metadata table.
-The definitions of these fields can be found in
-  src/schema/objects/metadata.yaml
-and a guide for using macros can be found at
- https://github.com/bids-standard/bids-specification/blob/master/macros_doc.md
--->
-{{ MACROS___make_metadata_table(
-   {
-      "Manufacturer": "RECOMMENDED",
-      "ManufacturersModelName": "RECOMMENDED",
-      "SoftwareVersions": "RECOMMENDED",
-      "DeviceSerialNumber": "RECOMMENDED",
-   }
-=======
->>>>>>> 22b7db62
 ) }}