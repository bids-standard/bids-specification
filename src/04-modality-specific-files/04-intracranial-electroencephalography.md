# Intracranial Electroencephalography

Support for Intracranial Electroencephalography (iEEG) was developed as a
[BIDS Extension Proposal](../07-extensions.md#bids-extension-proposals).
Please see [Citing BIDS](../01-introduction.md#citing-bids)
on how to appropriately credit this extension when referring to it in the
context of the academic literature.

## iEEG recording data

{{ MACROS___make_filename_template(datatypes=["ieeg"], suffixes=["ieeg", "events"]) }}

The iEEG community uses a variety of formats for storing raw data, and there is
no single standard that all researchers agree on. For BIDS, iEEG data MUST be
stored in one of the following formats:

-   [European data format](https://www.edfplus.info/)
    (including [`edf+`](https://www.edfplus.info/specs/edfplus.html);
    each recording consisting of a `.edf` file)

-   [BrainVision Core Data Format](https://www.brainproducts.com/productdetails.php?id=21&tab=5)
    (Each recording consisting of a  `.vhdr`, `.vmrk`, `.eeg` file triplet)

-   The format used by the MATLAB toolbox [EEGLAB](https://sccn.ucsd.edu/eeglab)
    (Each recording consisting of a `.set` file with an optional `.fdt` file)

-   [Neurodata Without Borders](https://nwb-schema.readthedocs.io)
    (Each recording consisting of a `.nwb` file)

-   [MEF3](https://msel.mayo.edu/files/codes/MEF%203%20Specification.pdf)
    (Each recording consisting of a `.mefd` directory)

It is RECOMMENDED to use the European data format, or the BrainVision data
format. It is furthermore discouraged to use the other accepted formats over
these RECOMMENDED formats, particularly because there are conversion scripts
available in most commonly used programming languages to convert data into the
RECOMMENDED formats.

Future versions of BIDS may extend this list of supported file formats. File
formats for future consideration MUST have open access documentation, MUST have
open source implementation for both reading and writing in at least two
programming languages and SHOULD be widely supported in multiple software
packages. Other formats that may be considered in the future should have a clear
added advantage over the existing formats and should have wide adoption in the
BIDS community.

The data format in which the data was originally stored is especially valuable
in case conversion elicits the loss of crucial metadata specific to
manufacturers and specific iEEG systems. We also encourage users to provide
additional meta information extracted from the manufacturer-specific data files
in the sidecar JSON file. Other relevant files MAY be included alongside the
original iEEG data in the [`/sourcedata` directory](../02-common-principles.md#source-vs-raw-vs-derived-data).

Note the RecordingType, which depends on whether the data stream on disk is interrupted or not.
Continuous data is by definition 1 segment without interruption.
Epoched data consists of multiple segments that all have the same length
(for example, corresponding to trials) and that have gaps in between.
Discontinuous data consists of multiple segments of different length,
for example due to a pause in the acquisition.

### Terminology: Electrodes vs. Channels

For proper documentation of iEEG recording metadata it is important to
understand the difference between electrode and channel: an iEEG electrode
is placed on or in the brain, whereas a channel is the combination of the analog
differential amplifier and analog-to-digital converter that result in a
potential (voltage) difference that is stored in the iEEG dataset. We employ the
following short definitions:

-   Electrode = A single point of contact between the acquisition system and the
    recording site (for example, scalp, neural tissue, ...). Multiple electrodes can be
    organized as arrays, grids, leads, strips, probes, shafts, caps (for EEG),
    and so forth.

-   Channel = A single analog-to-digital converter in the recording system that
    regularly samples the value of a transducer, which results in the signal
    being represented as a time series in the digitized data. This can be
    connected to two electrodes (to measure the potential difference between
    them), a magnetic field or magnetic gradient sensor, temperature sensor,
    accelerometer, and so forth.

Although the _reference_ and _ground_ electrodes are often referred to as
channels, they are in most common iEEG systems not recorded by themselves.
Therefore they are not represented as channels in the data. The type of
referencing for all channels and optionally the location of the reference
electrode and the location of the ground electrode MAY be specified.

### Sidecar JSON (`*_ieeg.json`)

For consistency between studies and institutions, we encourage users to extract
the values of metadata fields from the actual raw data. Whenever possible,
please avoid using ad hoc wording.

Generic fields MUST be present:

{{ MACROS___make_metadata_table(
   {
      "TaskName": ("REQUIRED", "A RECOMMENDED convention is to name resting state task using labels beginning with `rest`."),
   }
) }}

Note that the `TaskName` field does not have to be a "behavioral task" that subjects perform, but can reflect some information about the conditions present when the data was acquired (for example, `"rest"`, `"sleep"`, or `"seizure"`).

SHOULD be present: For consistency between studies and institutions, we
encourage users to extract the values of these fields from the actual raw data.
Whenever possible, please avoid using ad hoc wording.

{{ MACROS___make_metadata_table(
   {
      "InstitutionName": "RECOMMENDED",
      "InstitutionAddress": "RECOMMENDED",
      "InstitutionalDepartmentName": "RECOMMENDED",
      "Manufacturer": ("RECOMMENDED", 'For example, `"TDT"`, `"Blackrock"`.'),
      "ManufacturersModelName": "RECOMMENDED",
      "SoftwareVersions": "RECOMMENDED",
      "TaskDescription": "RECOMMENDED",
      "Instructions": ("RECOMMENDED", "This is especially important in context of resting state recordings and distinguishing between eyes open and eyes closed paradigms."),
      "CogAtlasID": "RECOMMENDED",
      "CogPOID": "RECOMMENDED",
      "DeviceSerialNumber": "RECOMMENDED",
   }
) }}

Specific iEEG fields MUST be present:

{{ MACROS___make_metadata_table(
   {
      "iEEGReference": "REQUIRED",
      "SamplingFrequency": ("REQUIRED", "The sampling frequency of data channels that deviate from the main sampling frequency SHOULD be specified in the `channels.tsv` file."),
      "PowerLineFrequency": "REQUIRED",
      "SoftwareFilters": "REQUIRED",
   }
) }}

Specific iEEG fields SHOULD be present:

{{ MACROS___make_metadata_table(
   {
      "DCOffsetCorrection": "DEPRECATED",
      "HardwareFilters": "RECOMMENDED",
      "ElectrodeManufacturer": "RECOMMENDED",
      "ElectrodeManufacturersModelName": "RECOMMENDED",
      "ECOGChannelCount": "RECOMMENDED",
      "SEEGChannelCount": "RECOMMENDED",
      "EEGChannelCount": "RECOMMENDED",
      "EOGChannelCount": "RECOMMENDED",
      "ECGChannelCount": "RECOMMENDED",
      "EMGChannelCount": "RECOMMENDED",
      "MiscChannelCount": "RECOMMENDED",
      "TriggerChannelCount": "RECOMMENDED",
      "RecordingDuration": "RECOMMENDED",
      "RecordingType": "RECOMMENDED",
      "EpochLength": "RECOMMENDED",
      "iEEGGround": "RECOMMENDED",
      "iEEGPlacementScheme": "RECOMMENDED",
      "iEEGElectrodeGroups": "RECOMMENDED",
      "SubjectArtefactDescription": "RECOMMENDED",
   }
) }}

Specific iEEG fields MAY be present:

{{ MACROS___make_metadata_table(
   {
      "ElectricalStimulation": "OPTIONAL",
      "ElectricalStimulationParameters": "OPTIONAL",
   }
) }}

Example:

```JSON
{
  "TaskName":"visual",
  "InstitutionName":"Stanford Hospital and Clinics",
  "InstitutionAddress":"300 Pasteur Dr, Stanford, CA 94305",
  "Manufacturer":"Tucker Davis Technologies",
  "ManufacturersModelName":"n/a",
  "TaskDescription":"visual gratings and noise patterns",
  "Instructions":"look at the dot in the center of the screen and press the button when it changes color",
  "iEEGReference":"left mastoid",
  "SamplingFrequency":1000,
  "PowerLineFrequency":60,
  "SoftwareFilters":"n/a",
  "HardwareFilters":{"Highpass RC filter": {"Half amplitude cutoff (Hz)": 0.0159, "Roll-off": "6dBOctave"}},
  "ElectrodeManufacturer":"AdTech",
  "ECOGChannelCount":120,
  "SEEGChannelCount":0,
  "EEGChannelCount":0,
  "EOGChannelCount":0,
  "ECGChannelCount":0,
  "EMGChannelCount":0,
  "MiscChannelCount":0,
  "TriggerChannelCount":0,
  "RecordingDuration":233.639,
  "RecordingType":"continuous",
  "iEEGGround":"placed on the right mastoid",
  "iEEGPlacementScheme":"right occipital temporal surface",
  "ElectricalStimulation":false
}
```

Note that the date and time information SHOULD be stored in the Study key file
([`scans.tsv`](../03-modality-agnostic-files.md#scans-file)).
Date time information MUST be expressed as indicated in [Units](../02-common-principles.md#units)

## Channels description (`*_channels.tsv`)

{{ MACROS___make_filename_template(datatypes=["ieeg"], suffixes=["channels"]) }}

A channel represents one time series recorded with the recording system (for
example, there can be a bipolar channel, recorded from two electrodes or contact
points on the tissue).
Although this information can often be extracted from the iEEG recording,
listing it in a simple `.tsv` document makes it easy to browse or search (for example,
searching for recordings with a sampling frequency of >=1000 Hz).
Hence, the channels.tsv is RECOMMENDED.
Channels SHOULD appear in the table in the same order they do in the iEEG data
file.
Any number of additional columns may be provided to provide additional
information about the channels.
Note that electrode positions SHOULD NOT be added to this file but to
`*_electrodes.tsv`.

The columns of the Channels description table stored in `*_channels.tsv` are:

MUST be present **in this specific order**:

| **Column name** | **Requirement level** | **Description**                                                                                                                                                                                             |
| --------------- | --------------------- | ----------------------------------------------------------------------------------------------------------------------------------------------------------------------------------------------------------- |
| name            | REQUIRED              | Label of the channel. The label must correspond to \_electrodes.tsv name and all ieeg type channels are required to have a position. The reference channel name MAY be provided in the reference column.    |
| type            | REQUIRED              | Type of channel, see below for adequate keywords in this field. Note that the type MUST be in upper case.                                                                                                   |
| units           | REQUIRED              | Physical unit of the value represented in this channel, for example, `V` for Volt, or `fT/cm` for femto Tesla per centimeter (see [Units](../02-common-principles.md#units)).                               |
| low_cutoff      | REQUIRED              | Frequencies used for the low pass filter applied to the channel in Hz. If no low pass filter was applied, use `n/a`. Note that anti-alias is a low pass filter, specify its frequencies here if applicable. |
| high_cutoff     | REQUIRED              | Frequencies used for the high pass filter applied to the channel in Hz. If no high pass filter applied, use `n/a`.                                                                                          |

SHOULD be present:

| **Column name**    | **Requirement level** | **Description**                                                                                                                                                                                                                                                            |
| ------------------ | --------------------- | -------------------------------------------------------------------------------------------------------------------------------------------------------------------------------------------------------------------------------------------------------------------------- |
| reference          | OPTIONAL              | Specification of the reference (for example, 'mastoid', 'ElectrodeName01', 'intracranial', 'CAR', 'other', 'n/a'). If the channel is not an electrode channel (for example, a microphone channel) use `n/a`.                                                               |
| group              | OPTIONAL              | Which group of channels (grid/strip/seeg/depth) this channel belongs to. This is relevant because one group has one cable-bundle and noise can be shared. This can be a name or number. Note that any groups specified in `_electrodes.tsv` must match those present here. |
| sampling_frequency | OPTIONAL              | Sampling rate of the channel in Hz.                                                                                                                                                                                                                                        |
| description        | OPTIONAL              | Brief free-text description of the channel, or other information of interest (for example, position (for example, "left lateral temporal surface")).                                                                                                                       |
| notch              | OPTIONAL              | Frequencies used for the notch filter applied to the channel, in Hz. If no notch filter applied, use n/a.                                                                                                                                                                  |
| status             | OPTIONAL              | Data quality observed on the channel (good/bad). A channel is considered bad if its data quality is compromised by excessive noise. Description of noise type SHOULD be provided in `[status_description]`.                                                                |
| status_description | OPTIONAL              | Freeform text description of noise or artifact affecting data quality on the channel. It is meant to explain why the channel was declared bad in `[status]`.                                                                                                               |

**Example** `sub-01_channels.tsv`:

```Text
name  type  units low_cutoff  high_cutoff status  status_description
LT01  ECOG  uV    300         0.11        good    n/a
LT02  ECOG  uV    300         0.11        bad     broken
H01   SEEG  uV    300         0.11        bad     line_noise
ECG1  ECG   uV    n/a         0.11        good    n/a
TR1   TRIG  n/a   n/a         n/a         good    n/a
```

Restricted keyword list for field type in alphabetic order (shared with the MEG
and EEG modality; however, only types that are common in iEEG data are listed here).
Note that upper-case is REQUIRED:

| **Keyword** | **Description**                                                        |
| ----------- | ---------------------------------------------------------------------- |
| EEG         | Electrode channel from electroencephalogram                            |
| ECOG        | Electrode channel from electrocorticogram (intracranial)               |
| SEEG        | Electrode channel from stereo-electroencephalogram (intracranial)      |
| DBS         | Electrode channel from deep brain stimulation electrode (intracranial) |
| VEOG        | Vertical EOG (electrooculogram)                                        |
| HEOG        | Horizontal EOG                                                         |
| EOG         | Generic EOG channel if HEOG or VEOG information not available          |
| ECG         | ElectroCardioGram (heart)                                              |
| EMG         | ElectroMyoGram (muscle)                                                |
| TRIG        | System Triggers                                                        |
| AUDIO       | Audio signal                                                           |
| PD          | Photodiode                                                             |
| EYEGAZE     | Eye Tracker gaze                                                       |
| PUPIL       | Eye Tracker pupil diameter                                             |
| MISC        | Miscellaneous                                                          |
| SYSCLOCK    | System time showing elapsed time since trial started                   |
| ADC         | Analog to Digital input                                                |
| DAC         | Digital to Analog output                                               |
| REF         | Reference channel                                                      |
| OTHER       | Any other type of channel                                              |

Example of free-form text for field `description`:

-   intracranial, stimulus, response, vertical EOG, skin conductance

## Electrode description (`*_electrodes.tsv`)

{{ MACROS___make_filename_template(datatypes=["ieeg"], suffixes=["electrodes"]) }}

File that gives the location, size and other properties of iEEG electrodes. Note
that coordinates are expected in cartesian coordinates according to the
`iEEGCoordinateSystem` and `iEEGCoordinateUnits` fields in
`*_coordsystem.json`. If an `*_electrodes.tsv` file is specified, a
`*_coordsystem.json` file MUST be specified as well.

The optional [`space-<label>`](../99-appendices/09-entities.md#space) entity (`*[_space-<label>]_electrodes.tsv`) can be used to
indicate the way in which electrode positions are interpreted.
The space `<label>` MUST be taken from one of the modality specific lists in
[Appendix VIII](../99-appendices/08-coordinate-systems.md).
For example for iEEG data, the restricted keywords listed under
[iEEG Specific Coordinate Systems](../99-appendices/08-coordinate-systems.md#ieeg-specific-coordinate-systems)
are acceptable for `<label>`.

For examples:

-   `_space-MNI152Lin` (electrodes are coregistred and scaled to a specific MNI
    template)

-   `_space-Talairach` (electrodes are coregistred and scaled to Talairach
    space)

When referring to the `*_electrodes.tsv` file in a certain _space_ as defined
above, the [`space-<label>`](../99-appendices/09-entities.md#space) of the accompanying `*_coordsystem.json` MUST
correspond.

For example:

-   `sub-01_space-Talairach_electrodes.tsv`
-   `sub-01_space-Talairach_coordsystem.json`

The order of the required columns in the `*_electrodes.tsv` file MUST be as
listed below.

MUST be present **in this specific order**:

| **Column name** | **Requirement level** | **Description**                                                                                                                  |
| --------------- | --------------------- | -------------------------------------------------------------------------------------------------------------------------------- |
| name            | REQUIRED              | Name of the electrode contact point.                                                                                             |
| x               | REQUIRED              | X position. The positions of the center of each electrode in xyz space. Units are specified in `space-<label>_coordsystem.json`. |
| y               | REQUIRED              | Y position.                                                                                                                      |
| z               | REQUIRED              | Z position. If electrodes are in 2D space this should be a column of `n/a` values.                                               |
| size            | REQUIRED              | Surface area of the electrode, units MUST be in `mm^2`.                                                                          |

SHOULD be present:

| **Column name** | **Requirement level** | **Description**                                                                                                                  |
| --------------- | --------------------- | -------------------------------------------------------------------------------------------------------------------------------- |
| material        | RECOMMENDED           | Material of the electrodes.                                                                                                      |
| manufacturer    | RECOMMENDED           | The manufacturer for each electrode. Can be used if electrodes were manufactured by more than one company.                       |
| group           | RECOMMENDED           | The group that the electrode is a part of. Note that any group specified here should match a group specified in `_channels.tsv`. |
| hemisphere      | RECOMMENDED           | The hemisphere in which the electrode is placed, one of `['L' or 'R']` (use capital).                                            |

MAY be present:

| **Column name** | **Requirement level** | **Description**                                                                                                                                        |
| --------------- | --------------------- | ------------------------------------------------------------------------------------------------------------------------------------------------------ |
| type            | OPTIONAL              | Optional type of the electrode, for example, cup, ring, clip-on, wire, needle, ...                                                                     |
| impedance       | OPTIONAL              | Impedance of the electrode, units MUST be in `kOhm`.                                                                                                   |
| dimension       | OPTIONAL              | Size of the group (grid/strip/probe) that this electrode belongs to. Must be of form `[AxB]` with the smallest dimension first (for example, `[1x8]`). |

Example:

```Text
name  x   y    z    size   manufacturer
LT01  19  -39  -16  2.3    Integra
LT02  23  -40  -19  2.3    Integra
H01   27  -42  -21  5      AdTech
```

## Coordinate System JSON (`*_coordsystem.json`)

{{ MACROS___make_filename_template(datatypes=["ieeg"], suffixes=["coordsystem"]) }}

This `_coordsystem.json` file contains the coordinate system in which electrode
positions are expressed. The associated MRI, CT, X-Ray, or operative photo can
also be specified.

General fields:

<<<<<<< HEAD
| **Key name** | **Requirement level** | **Data type**                          | **Description**                                                                                                                                                                                                                                                                                                                                                                                                                                                                                                                                                                                                                                                                                                                                                     |
| ------------ | --------------------- | -------------------------------------- | ------------------------------------------------------------------------------------------------------------------------------------------------------------------------------------------------------------------------------------------------------------------------------------------------------------------------------------------------------------------------------------------------------------------------------------------------------------------------------------------------------------------------------------------------------------------------------------------------------------------------------------------------------------------------------------------------------------------------------------------------------------------- |
| IntendedFor  | RECOMMENDED           | [string][] or [array][] of [strings][] | One or more [BIDS URIs][]. This can be an MRI/CT or a file containing the operative photo, x-ray or drawing. Using paths relative to the project folder is [DEPRECATED][]. If only a surface reconstruction is available, this should point to the surface reconstruction file. Note that this file should have the same coordinate system specified in `iEEGCoordinateSystem`. For example, **T1**: `"sub-<label>/ses-<label>/anat/sub-01_T1w.nii.gz"`  **Surface**: `"/derivatives/surfaces/sub-<label>/ses-<label>/anat/sub-01_desc-T1w_hemi-R_pial.surf.gii"` **Operative photo**: `"/sub-<label>/ses-<label>/ieeg/sub-0001_ses-01_acq-photo1_photo.jpg"` **Talairach**: `"/derivatives/surfaces/sub-Talairach/ses-01/anat/sub-Talairach_hemi-R_pial.surf.gii"` |
=======
{{ MACROS___make_metadata_table(
   {
      "IntendedFor": (
         "OPTIONAL",
         "If only a surface reconstruction is available, this should point to "
         "the surface reconstruction file. "
         "Note that this file should have the same coordinate system "
         "specified in `iEEGCoordinateSystem`. "
         "For example, **T1**: `'sub-<label>/ses-<label>/anat/"
         "sub-01_T1w.nii.gz'`  "
         "**Surface**: `'/derivatives/surfaces/sub-<label>/ses-<label>/anat/"
         "sub-01_desc-T1w_hemi-R_pial.surf.gii'` "
         "**Operative photo**: `'/sub-<label>/ses-<label>/ieeg/"
         "sub-0001_ses-01_acq-photo1_photo.jpg'` "
         "**Talairach**: `'/derivatives/surfaces/sub-Talairach/ses-01/anat/"
         "sub-Talairach_hemi-R_pial.surf.gii'`",
      )
   }
) }}
>>>>>>> 9a79dff1

Fields relating to the iEEG electrode positions:

{{ MACROS___make_metadata_table(
   {
      "iEEGCoordinateSystem": "REQUIRED",
      "iEEGCoordinateUnits": "REQUIRED",
      "iEEGCoordinateSystemDescription": 'RECOMMENDED, but REQUIRED if `iEEGCoordinateSystem` is `"Other"`',
      "iEEGCoordinateProcessingDescription": "RECOMMENDED",
      "iEEGCoordinateProcessingReference": "RECOMMENDED",
   }
) }}

### Recommended 3D coordinate systems

It is preferred that electrodes are localized in a 3D coordinate system (with
respect to a pre- and/or post-operative anatomical MRI or CT scans or in a
standard space as specified in BIDS [Appendix VIII](../99-appendices/08-coordinate-systems.md)
about preferred names of coordinate systems, such as ACPC).

### Allowed 2D coordinate systems

If electrodes are localized in 2D space (only x and y are specified and z is `"n/a"`),
then the positions in this file MUST correspond to the locations expressed
in pixels on the photo/drawing/rendering of the electrodes on the brain.
In this case, `iEEGCoordinateSystem` MUST be defined as `"Pixels"`,
and `iEEGCoordinateUnits` MUST be defined as `"pixels"`
(note the difference in capitalization).
Furthermore, the coordinates MUST be (row,column) pairs,
with (0,0) corresponding to the upper left pixel and (N,0) corresponding to the lower left pixel.

### Multiple coordinate systems

If electrode positions are known in multiple coordinate systems (for example, MRI, CT
and MNI), these spaces can be distinguished by the optional [`space-<label>`](../99-appendices/09-entities.md#space)
field, see the [`*_electrodes.tsv`-section](#electrode-description-_electrodestsv)
for more information.
Note that the [`space-<label>`](../99-appendices/09-entities.md#space) fields must correspond
between `*_electrodes.tsv` and `*_coordsystem.json` if they refer to the same
data.

Example:

```json
{
    "IntendedFor": "bids:local:/sub-01/ses-01/anat/sub-01_T1w.nii.gz",
    "iEEGCoordinateSystem": "ACPC",
    "iEEGCoordinateUnits": "mm",
    "iEEGCoordinateSystemDescription": "Coordinate system with the origin at anterior commissure (AC), negative y-axis going through the posterior commissure (PC), z-axis going to a mid-hemisperic point which lies superior to the AC-PC line, x-axis going to the right",
    "iEEGCoordinateProcessingDescription": "surface_projection",
    "iEEGCoordinateProcessingReference": "Hermes et al., 2010 JNeuroMeth"
}
```

## Photos of the electrode positions (`*_photo.jpg`)

{{ MACROS___make_filename_template(datatypes=["ieeg"], suffixes=["photo"]) }}

These can include photos of the electrodes on the brain surface, photos of
anatomical features or landmarks (such as sulcal structure), and fiducials. Photos
can also include an X-ray picture, a flatbed scan of a schematic drawing made
during surgery, or screenshots of a brain rendering with electrode positions.
The photos may need to be cropped and/or blurred to conceal identifying features
or entirely omitted prior to sharing, depending on obtained consent.

If there are photos of the electrodes, the [`acq-<label>`](../99-appendices/09-entities.md#acq) entity should be specified
with:

-   `*_photo.jpg` in case of an operative photo

-   `*_acq-xray#_photo.jpg` in case of an x-ray picture

-   `*_acq-drawing#_photo.jpg` in case of a drawing or sketch of electrode
    placements

-   `*_acq-render#_photo.jpg` in case of a rendering

The [`ses-<label>`](../99-appendices/09-entities.md#ses) entity may be used to specify when the photo was taken.

Example of the operative photo of ECoG electrodes (here is an annotated example in
which electrodes and vasculature are marked, taken from Hermes et al.,
JNeuroMeth 2010).

```Text
    sub-0001_ses-01_acq-photo1_photo.jpg
    sub-0001_ses-01_acq-photo2_photo.jpg
```

![operative photo of ECoG electrodes](images/ieeg_electrodes1.png "operative photo of ECoG electrodes")

Below is an example of a volume rendering of the cortical surface with a
superimposed subdural electrode implantation. This map is often provided by the

EEG technician and provided to the epileptologists (for example, see Burneo JG et al.
2014. [doi:10.1016/j.clineuro.2014.03.020](https://doi.org/10.1016/j.clineuro.2014.03.020)).

```Text
    sub-0002_ses-01_acq-render_photo.jpg
```

![volume rendering of the cortical surface](images/ieeg_electrodes2.png "volume rendering of the cortical surface")

## Electrical stimulation

In case of electrical stimulation of brain tissue by passing current through the
iEEG electrodes, and the electrical stimulation has an event structure (on-off,
onset, duration), the `_events.tsv` file can contain the electrical stimulation
parameters in addition to other events. Note that these can be intermixed with
other task events. Electrical stimulation parameters can be described in columns
called `electrical_stimulation_<label>`, with labels chosen by the researcher and
optionally defined in more detail in an accompanying `_events.json` file (as
per the main BIDS spec). Functions for complex stimulation patterns can, similar
as when a video is presented, be stored in a folder in the `/stimuli/` folder.
For example: `/stimuli/electrical_stimulation_functions/biphasic.tsv`

Example:

```Text
onset duration trial_type             electrical_stimulation_type electrical_stimulation_site electrical_stimulation_current
1.2   0.001    electrical_stimulation biphasic                    LT01-LT02                   0.005
1.3   0.001    electrical_stimulation biphasic                    LT01-LT02                   0.005
2.2   0.001    electrical_stimulation biphasic                    LT02-LT03                   0.005
4.2   1        electrical_stimulation complex                     LT02-LT03                   n/a
15.2  3        auditory_stimulus      n/a                         n/a                         n/a
```

<<<<<<< HEAD
<!-- Link Definitions -->

[array]: https://www.w3schools.com/js/js_json_arrays.asp

[bids uris]: ../02-common-principles.md#bids-uri-pointing-to-files-within-and-outside-of-bids-datasets

[object]: https://www.json.org/json-en.html

[objects]: https://www.json.org/json-en.html

[number]: https://www.w3schools.com/js/js_json_datatypes.asp

[integer]: https://www.w3schools.com/js/js_json_datatypes.asp

[string]: https://www.w3schools.com/js/js_json_datatypes.asp

[strings]: https://www.w3schools.com/js/js_json_datatypes.asp

[boolean]: https://www.w3schools.com/js/js_json_datatypes.asp

[uri]: ../02-common-principles.md#uniform-resource-indicator

[deprecated]: ../02-common-principles.md#definitions
=======
<!-- Link Definitions -->
>>>>>>> 9a79dff1
<|MERGE_RESOLUTION|>--- conflicted
+++ resolved
@@ -372,11 +372,6 @@
 
 General fields:
 
-<<<<<<< HEAD
-| **Key name** | **Requirement level** | **Data type**                          | **Description**                                                                                                                                                                                                                                                                                                                                                                                                                                                                                                                                                                                                                                                                                                                                                     |
-| ------------ | --------------------- | -------------------------------------- | ------------------------------------------------------------------------------------------------------------------------------------------------------------------------------------------------------------------------------------------------------------------------------------------------------------------------------------------------------------------------------------------------------------------------------------------------------------------------------------------------------------------------------------------------------------------------------------------------------------------------------------------------------------------------------------------------------------------------------------------------------------------- |
-| IntendedFor  | RECOMMENDED           | [string][] or [array][] of [strings][] | One or more [BIDS URIs][]. This can be an MRI/CT or a file containing the operative photo, x-ray or drawing. Using paths relative to the project folder is [DEPRECATED][]. If only a surface reconstruction is available, this should point to the surface reconstruction file. Note that this file should have the same coordinate system specified in `iEEGCoordinateSystem`. For example, **T1**: `"sub-<label>/ses-<label>/anat/sub-01_T1w.nii.gz"`  **Surface**: `"/derivatives/surfaces/sub-<label>/ses-<label>/anat/sub-01_desc-T1w_hemi-R_pial.surf.gii"` **Operative photo**: `"/sub-<label>/ses-<label>/ieeg/sub-0001_ses-01_acq-photo1_photo.jpg"` **Talairach**: `"/derivatives/surfaces/sub-Talairach/ses-01/anat/sub-Talairach_hemi-R_pial.surf.gii"` |
-=======
 {{ MACROS___make_metadata_table(
    {
       "IntendedFor": (
@@ -387,16 +382,15 @@
          "specified in `iEEGCoordinateSystem`. "
          "For example, **T1**: `'sub-<label>/ses-<label>/anat/"
          "sub-01_T1w.nii.gz'`  "
-         "**Surface**: `'/derivatives/surfaces/sub-<label>/ses-<label>/anat/"
+         "**Surface**: `'bids:local:/derivatives/surfaces/sub-<label>/ses-<label>/anat/"
          "sub-01_desc-T1w_hemi-R_pial.surf.gii'` "
-         "**Operative photo**: `'/sub-<label>/ses-<label>/ieeg/"
+         "**Operative photo**: `'bids:local:/sub-<label>/ses-<label>/ieeg/"
          "sub-0001_ses-01_acq-photo1_photo.jpg'` "
-         "**Talairach**: `'/derivatives/surfaces/sub-Talairach/ses-01/anat/"
+         "**Talairach**: `'bids:local:/derivatives/surfaces/sub-Talairach/ses-01/anat/"
          "sub-Talairach_hemi-R_pial.surf.gii'`",
       )
    }
 ) }}
->>>>>>> 9a79dff1
 
 Fields relating to the iEEG electrode positions:
 
@@ -523,7 +517,6 @@
 15.2  3        auditory_stimulus      n/a                         n/a                         n/a
 ```
 
-<<<<<<< HEAD
 <!-- Link Definitions -->
 
 [array]: https://www.w3schools.com/js/js_json_arrays.asp
@@ -546,7 +539,4 @@
 
 [uri]: ../02-common-principles.md#uniform-resource-indicator
 
-[deprecated]: ../02-common-principles.md#definitions
-=======
-<!-- Link Definitions -->
->>>>>>> 9a79dff1
+[deprecated]: ../02-common-principles.md#definitions