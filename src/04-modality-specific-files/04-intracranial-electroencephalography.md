--- conflicted
+++ resolved
@@ -493,15 +493,9 @@
          "the surface reconstruction file. "
          "Note that this file should have the same coordinate system "
          "specified in `iEEGCoordinateSystem`. "
-<<<<<<< HEAD
-         "For example, **T1**: `'sub-<label>/ses-<label>/anat/"
+         "For example, **T1**: `'bids::sub-<label>/ses-<label>/anat/"
          "sub-01_T1w.nii.gz'`  "
          "**Surface**: `'bids::derivatives/surfaces/sub-<label>/ses-<label>/anat/"
-=======
-         "For example, **T1**: `'/sub-<label>/ses-<label>/anat/"
-         "sub-01_T1w.nii.gz'`"
-         "**Surface**: `'/derivatives/surfaces/sub-<label>/ses-<label>/anat/"
->>>>>>> 3537e9ed
          "sub-01_hemi-R_desc-T1w_pial.surf.gii'` "
          "**Operative photo**: `'bids::sub-<label>/ses-<label>/ieeg/"
          "sub-0001_ses-01_acq-photo1_photo.jpg'` "
