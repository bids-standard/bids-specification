# Intracranial Electroencephalography

Support Intracranial Electroencephalography (iEEG) was developed as a
[BIDS Extension Proposal](../07-extensions.md#bids-extension-proposals).
Please see [Citing BIDS](../01-introduction.md#citing-bids)
on how to appropriately credit this extension when referring to it in the
context of the academic literature.

## iEEG recording data

{{ MACROS___make_filename_template(datatypes=["ieeg"], suffixes=["ieeg", "events"]) }}

The iEEG community uses a variety of formats for storing raw data, and there is
no single standard that all researchers agree on. For BIDS, iEEG data MUST be
stored in one of the following formats:

-   [European Data Format](https://www.edfplus.info/)
    (Each recording consisting of a `.edf` file)

-   [BrainVision Core Data Format](https://www.brainproducts.com/productdetails.php?id=21&tab=5)
    (Each recording consisting of a  `.vhdr`, `.vmrk`, `.eeg` file triplet)

-   The format used by the MATLAB toolbox [EEGLAB](https://sccn.ucsd.edu/eeglab)
    (Each recording consisting of a `.set` file with an optional `.fdt` file)

-   [Neurodata Without Borders](https://nwb-schema.readthedocs.io)
    (Each recording consisting of a `.nwb` file)

-   [MEF3](https://msel.mayo.edu/files/codes/MEF%203%20Specification.pdf)
    (Each recording consisting of a `.mefd` directory)

It is RECOMMENDED to use the European data format, or the BrainVision data
format. It is furthermore discouraged to use the other accepted formats over
these RECOMMENDED formats, particularly because there are conversion scripts
available in most commonly used programming languages to convert data into the
RECOMMENDED formats.

Future versions of BIDS may extend this list of supported file formats. File
formats for future consideration MUST have open access documentation, MUST have
open source implementation for both reading and writing in at least two
programming languages and SHOULD be widely supported in multiple software
packages. Other formats that may be considered in the future should have a clear
added advantage over the existing formats and should have wide adoption in the
BIDS community.

The data format in which the data was originally stored is especially valuable
in case conversion elicits the loss of crucial metadata specific to
manufacturers and specific iEEG systems. We also encourage users to provide
additional meta information extracted from the manufacturer-specific data files
in the sidecar JSON file. Other relevant files MAY be included alongside the
original iEEG data in the [`/sourcedata` directory](../02-common-principles.md#source-vs-raw-vs-derived-data).

Note the RecordingType, which depends on whether the data stream on disk is interrupted or not.
Continuous data is by definition 1 segment without interruption.
Epoched data consists of multiple segments that all have the same length
(for example, corresponding to trials) and that have gaps in between.
Discontinuous data consists of multiple segments of different length,
for example due to a pause in the acquisition.

### Terminology: Electrodes vs. Channels

For proper documentation of iEEG recording metadata it is important to
understand the difference between electrode and channel: an iEEG electrode
is placed on or in the brain, whereas a channel is the combination of the analog
differential amplifier and analog-to-digital converter that result in a
potential (voltage) difference that is stored in the iEEG dataset. We employ the
following short definitions:

-   Electrode = A single point of contact between the acquisition system and the
    recording site (for example, scalp, neural tissue, ...). Multiple electrodes can be
    organized as arrays, grids, leads, strips, probes, shafts, caps (for EEG),
    and so forth.

-   Channel = A single analog-to-digital converter in the recording system that
    regularly samples the value of a transducer, which results in the signal
    being represented as a time series in the digitized data. This can be
    connected to two electrodes (to measure the potential difference between
    them), a magnetic field or magnetic gradient sensor, temperature sensor,
    accelerometer, and so forth.

Although the _reference_ and _ground_ electrodes are often referred to as
channels, they are in most common iEEG systems not recorded by themselves.
Therefore they are not represented as channels in the data. The type of
referencing for all channels and optionally the location of the reference
electrode and the location of the ground electrode MAY be specified.

### Sidecar JSON (`*_ieeg.json`)

For consistency between studies and institutions, we encourage users to extract
the values of metadata fields from the actual raw data. Whenever possible,
please avoid using ad hoc wording.

Generic fields MUST be present:

{{ MACROS___make_metadata_table(
   {
      "TaskName": "REQUIRED",
   }
) }}

| **Key name** | **Requirement level** | **Data type** | **Description**                                                                                                                                                                                                                                                                                                                                                                     |
| ------------ | --------------------- | ------------- | ----------------------------------------------------------------------------------------------------------------------------------------------------------------------------------------------------------------------------------------------------------------------------------------------------------------------------------------------------------------------------------- |
| TaskName     | REQUIRED              | [string][]    | Name of the task. No two tasks should have the same name. The task label included in the file name is derived from this TaskName field by removing all non-alphanumeric (`[a-zA-Z0-9]`) characters. For example, `TaskName` `"faces n-back"` will correspond to task label `facesnback`. A RECOMMENDED convention is to name resting state task using labels beginning with `rest`. |

Note that the `TaskName` field does not have to be a "behavioral task" that subjects perform, but can reflect some information about the conditions present when the data was acquired (for example, `"rest"`, `"sleep"`, or `"seizure"`).

SHOULD be present: For consistency between studies and institutions, we
encourage users to extract the values of these fields from the actual raw data.
Whenever possible, please avoid using ad hoc wording.

<<<<<<< HEAD
{{ MACROS___make_metadata_table(
   {
      "InstitutionName": "RECOMMENDED",
      "InstitutionAddress": "RECOMMENDED",
      "Manufacturer": "RECOMMENDED",
      "ManufacturersModelName": "RECOMMENDED",
      "SoftwareVersions": "RECOMMENDED",
      "TaskDescription": "RECOMMENDED",
      "Instructions": "RECOMMENDED",
      "CogAtlasID": "RECOMMENDED",
      "CogPOID": "RECOMMENDED",
      "DeviceSerialNumber": "RECOMMENDED",
   }
) }}

| **Key name**           | **Requirement level** | **Data type** | **Description**                                                                                                                                                                                                  |
| ---------------------- | --------------------- | ------------- | ---------------------------------------------------------------------------------------------------------------------------------------------------------------------------------------------------------------- |
| InstitutionName        | RECOMMENDED           | [string][]    | The name of the institution in charge of the equipment that produced the composite instances.                                                                                                                    |
| InstitutionAddress     | RECOMMENDED           | [string][]    | The address of the institution in charge of the equipment that produced the composite instances.                                                                                                                 |
| Manufacturer           | RECOMMENDED           | [string][]    | Manufacturer of the amplifier system (for example, `"TDT, Blackrock"`).                                                                                                                                          |
| ManufacturersModelName | RECOMMENDED           | [string][]    | Manufacturer's designation of the iEEG amplifier model.                                                                                                                                                          |
| SoftwareVersions       | RECOMMENDED           | [string][]    | Manufacturer's designation of the acquisition software.                                                                                                                                                          |
| TaskDescription        | RECOMMENDED           | [string][]    | Longer description of the task.                                                                                                                                                                                  |
| Instructions           | RECOMMENDED           | [string][]    | Text of the instructions given to participants before the recording. This is especially important in context of resting state and distinguishing between eyes open and eyes closed paradigms.                    |
| CogAtlasID             | RECOMMENDED           | [string][]    | [URI][uri] of the corresponding [Cognitive Atlas Task](https://www.cognitiveatlas.org/) term.                                                                                                                    |
| CogPOID                | RECOMMENDED           | [string][]    | [URI][uri] of the corresponding [CogPO](http://www.cogpo.org/) term.                                                                                                                                             |
| DeviceSerialNumber     | RECOMMENDED           | [string][]    | The serial number of the equipment that produced the composite instances. A pseudonym can also be used to prevent the equipment from being identifiable, as long as each pseudonym is unique within the dataset. |
=======
| **Key name**           | **Requirement level** | **Data type** | **Description**                                                                                                                                                                                           |
| ---------------------- | --------------------- | ------------- | --------------------------------------------------------------------------------------------------------------------------------------------------------------------------------------------------------- |
| InstitutionName        | RECOMMENDED           | [string][]    | The name of the institution in charge of the equipment that produced the measurements.                                                                                                                    |
| InstitutionAddress     | RECOMMENDED           | [string][]    | The address of the institution in charge of the equipment that produced the measurements.                                                                                                                 |
| Manufacturer           | RECOMMENDED           | [string][]    | Manufacturer of the amplifier system (for example, `"TDT, Blackrock"`).                                                                                                                                   |
| ManufacturersModelName | RECOMMENDED           | [string][]    | Manufacturer's designation of the iEEG amplifier model.                                                                                                                                                   |
| SoftwareVersions       | RECOMMENDED           | [string][]    | Manufacturer's designation of the acquisition software.                                                                                                                                                   |
| TaskDescription        | RECOMMENDED           | [string][]    | Longer description of the task.                                                                                                                                                                           |
| Instructions           | RECOMMENDED           | [string][]    | Text of the instructions given to participants before the recording. This is especially important in context of resting state and distinguishing between eyes open and eyes closed paradigms.             |
| CogAtlasID             | RECOMMENDED           | [string][]    | [URI][uri] of the corresponding [Cognitive Atlas Task](https://www.cognitiveatlas.org/) term.                                                                                                             |
| CogPOID                | RECOMMENDED           | [string][]    | [URI][uri] of the corresponding [CogPO](http://www.cogpo.org/) term.                                                                                                                                      |
| DeviceSerialNumber     | RECOMMENDED           | [string][]    | The serial number of the equipment that produced the measurements. A pseudonym can also be used to prevent the equipment from being identifiable, as long as each pseudonym is unique within the dataset. |
>>>>>>> e7e71186

Specific iEEG fields MUST be present:

{{ MACROS___make_metadata_table(
   {
      "iEEGReference": "REQUIRED",
      "SamplingFrequency": "REQUIRED",
      "PowerLineFrequency": "REQUIRED",
      "SoftwareFilters": "REQUIRED",
   }
) }}

| **Key name**       | **Requirement level** | **Data type**                        | **Description**                                                                                                                                                                                                                                                                                                                                                                                                                                                                                      |
| ------------------ | --------------------- | ------------------------------------ | ---------------------------------------------------------------------------------------------------------------------------------------------------------------------------------------------------------------------------------------------------------------------------------------------------------------------------------------------------------------------------------------------------------------------------------------------------------------------------------------------------- |
| iEEGReference      | REQUIRED              | [string][]                           | General description of the reference scheme used and (when applicable) of location of the reference electrode in the raw recordings (for example, `"left mastoid"`, `"bipolar"`, `"T01"` for electrode with name T01, `"intracranial electrode on top of a grid, not included with data"`, `"upside down electrode"`). If different channels have a different reference, this field should have a general description and the channel specific reference should be defined in the channels.tsv file. |
| SamplingFrequency  | REQUIRED              | [number][]                           | Sampling frequency (in Hz) of all the iEEG channels in the recording (for example, 2400). All other channels should have frequency specified as well in the `channels.tsv` file.                                                                                                                                                                                                                                                                                                                     |
| PowerLineFrequency | REQUIRED              | [number][] or `"n/a"`                | Frequency (in Hz) of the power grid where the iEEG recording was done (for example, 50 or 60).                                                                                                                                                                                                                                                                                                                                                                                                       |
| SoftwareFilters    | REQUIRED              | [object][] of [objects][] or `"n/a"` | Temporal software filters applied, or `"n/a"` if the data is not available. Each key:value pair in the JSON object is a name of the filter and an object in which its parameters are defined as key:value pairs. For example, `{"HighPass": {"HalfAmplitudeCutOffHz": 1, "RollOff": "6dB/Octave"}}`                                                                                                                                                                                                  |

Specific iEEG fields SHOULD be present:

{{ MACROS___make_metadata_table(
   {
      "DCOffsetCorrection": "RECOMMENDED",
      "HardwareFilters": "RECOMMENDED",
      "ElectrodeManufacturer": "RECOMMENDED",
      "ElectrodeManufacturersModelName": "RECOMMENDED",
      "ECOGChannelCount": "RECOMMENDED",
      "SEEGChannelCount": "RECOMMENDED",
      "EEGChannelCount": "RECOMMENDED",
      "EOGChannelCount": "RECOMMENDED",
      "ECGChannelCount": "RECOMMENDED",
      "EMGChannelCount": "RECOMMENDED",
      "MiscChannelCount": "RECOMMENDED",
      "TriggerChannelCount": "RECOMMENDED",
      "RecordingDuration": "RECOMMENDED",
      "RecordingType": "RECOMMENDED",
      "EpochLength": "RECOMMENDED",
      "iEEGGround": "RECOMMENDED",
      "iEEGPlacementScheme": "RECOMMENDED",
      "iEEGElectrodeGroups": "RECOMMENDED",
      "SubjectArtefactDescription": "RECOMMENDED",
   }
) }}

| **Key name**                    | **Requirement level** | **Data type**                        | **Description**                                                                                                                                                                                                                                                                                                                        |
| ------------------------------- | --------------------- | ------------------------------------ | -------------------------------------------------------------------------------------------------------------------------------------------------------------------------------------------------------------------------------------------------------------------------------------------------------------------------------------- |
| HardwareFilters                 | RECOMMENDED           | [object][] of [objects][] or `"n/a"` | [Object][] of temporal hardware filters applied, or `"n/a"` if the data is not available. Each key:value pair in the JSON object is a name of the filter and an object in which its parameters are defined as key:value pairs. For example, `{"Highpass RC filter": {"Half amplitude cutoff (Hz)": 0.0159, "Roll-off": "6dB/Octave"}}` |
| ElectrodeManufacturer           | RECOMMENDED           | [string][]                           | Can be used if all electrodes are of the same manufacturer (for example, `"AD-TECH"`, `"DIXI"`). If electrodes of different manufacturers are used, please use the corresponding table in the \_electrodes.tsv file.                                                                                                                   |
| ElectrodeManufacturersModelName | RECOMMENDED           | [string][]                           | If different electrode types are used, please use the corresponding table in the `*_electrodes.tsv` file.                                                                                                                                                                                                                              |
| ECOGChannelCount                | RECOMMENDED           | [integer][]                          | Number of iEEG surface channels included in the recording (for example, 120).                                                                                                                                                                                                                                                          |
| SEEGChannelCount                | RECOMMENDED           | [integer][]                          | Number of iEEG depth channels included in the recording (for example, 8).                                                                                                                                                                                                                                                              |
| EEGChannelCount                 | RECOMMENDED           | [integer][]                          | Number of scalp EEG channels recorded simultaneously (for example, 21).                                                                                                                                                                                                                                                                |
| EOGChannelCount                 | RECOMMENDED           | [integer][]                          | Number of EOG channels.                                                                                                                                                                                                                                                                                                                |
| ECGChannelCount                 | RECOMMENDED           | [integer][]                          | Number of ECG channels.                                                                                                                                                                                                                                                                                                                |
| EMGChannelCount                 | RECOMMENDED           | [integer][]                          | Number of EMG channels.                                                                                                                                                                                                                                                                                                                |
| MiscChannelCount                | RECOMMENDED           | [integer][]                          | Number of miscellaneous analog channels for auxiliary signals.                                                                                                                                                                                                                                                                         |
| TriggerChannelCount             | RECOMMENDED           | [integer][]                          | Number of channels for digital (TTL bit level) triggers.                                                                                                                                                                                                                                                                               |
| RecordingDuration               | RECOMMENDED           | [number][]                           | Length of the recording in seconds (for example, 3600).                                                                                                                                                                                                                                                                                |
| RecordingType                   | RECOMMENDED           | [string][]                           | Defines whether the recording is `"continuous"`, `"discontinuous"` or `"epoched"`, where `"epoched"` is limited to time windows about events of interest (for example, stimulus presentations or subject responses)                                                                                                                    |
| EpochLength                     | RECOMMENDED           | [number][]                           | Duration of individual epochs in seconds (for example, 1) in case of epoched data. If recording was continuous or discontinuous, leave out the field.                                                                                                                                                                                  |
| iEEGGround                      | RECOMMENDED           | [string][]                           | Description of the location of the ground electrode (`"placed on right mastoid (M2)"`).                                                                                                                                                                                                                                                |
| iEEGPlacementScheme             | RECOMMENDED           | [string][]                           | Freeform description of the placement of the iEEG electrodes. Left/right/bilateral/depth/surface (for example, `"left frontal grid and bilateral hippocampal depth"` or `"surface strip and STN depth"` or `"clinical indication bitemporal, bilateral temporal strips and left grid"`).                                               |
| iEEGElectrodeGroups             | RECOMMENDED           | [string][]                           | Field to describe the way electrodes are grouped into strips, grids or depth probes for example, `"grid1: 10x8 grid on left temporal pole, strip2: 1x8 electrode strip on xxx"`.                                                                                                                                                       |
| SubjectArtefactDescription      | RECOMMENDED           | [string][]                           | Freeform description of the observed subject artefact and its possible cause (for example, `"door open", "nurse walked into room at 2 min"`, `"seizure at 10 min"`). If this field is left empty, it will be interpreted as absence of artifacts.                                                                                      |
| DCOffsetCorrection              | [DEPRECATED][]        | [string][]                           | This key is [deprecated][], please use `SoftwareFilters` instead. A description of the method (if any) used to correct for a DC offset. If the method used was subtracting the mean value for each channel, use "mean".                                                                                                                |

Specific iEEG fields MAY be present:

{{ MACROS___make_metadata_table(
   {
      "ElectricalStimulation": "OPTIONAL",
      "ElectricalStimulationParameters": "OPTIONAL",
   }
) }}

| **Key name**                    | **Requirement level** | **Data type** | **Description**                                                                                                                                                                                                         |
| ------------------------------- | --------------------- | ------------- | ----------------------------------------------------------------------------------------------------------------------------------------------------------------------------------------------------------------------- |
| ElectricalStimulation           | OPTIONAL              | [boolean][]   | Boolean field to specify if electrical stimulation was done during the recording (options are "true" or "false"). Parameters for event-like stimulation should be specified in the events.tsv file (see example below). |
| ElectricalStimulationParameters | OPTIONAL              | [string][]    | Free form description of stimulation parameters, such as frequency or shape. Specific onsets can be specified in the events.tsv file. Specific shapes can be described here in freeform text.                           |

Example:

```JSON
{
  "TaskName":"visual",
  "InstitutionName":"Stanford Hospital and Clinics",
  "InstitutionAddress":"300 Pasteur Dr, Stanford, CA 94305",
  "Manufacturer":"Tucker Davis Technologies",
  "ManufacturersModelName":"n/a",
  "TaskDescription":"visual gratings and noise patterns",
  "Instructions":"look at the dot in the center of the screen and press the button when it changes color",
  "iEEGReference":"left mastoid",
  "SamplingFrequency":1000,
  "PowerLineFrequency":60,
  "SoftwareFilters":"n/a",
  "HardwareFilters":{"Highpass RC filter": {"Half amplitude cutoff (Hz)": 0.0159, "Roll-off": "6dBOctave"}},
  "ElectrodeManufacturer":"AdTech",
  "ECOGChannelCount":120,
  "SEEGChannelCount":0,
  "EEGChannelCount":0,
  "EOGChannelCount":0,
  "ECGChannelCount":0,
  "EMGChannelCount":0,
  "MiscChannelCount":0,
  "TriggerChannelCount":0,
  "RecordingDuration":233.639,
  "RecordingType":"continuous",
  "iEEGGround":"placed on the right mastoid",
  "iEEGPlacementScheme":"right occipital temporal surface",
  "ElectricalStimulation":false
}
```

Note that the date and time information SHOULD be stored in the Study key file
([`scans.tsv`](../03-modality-agnostic-files.md#scans-file)).
Date time information MUST be expressed as indicated in [Units](../02-common-principles.md#units)

## Channels description (`*_channels.tsv`)

{{ MACROS___make_filename_template(datatypes=["ieeg"], suffixes=["channels"]) }}

A channel represents one time series recorded with the recording system (for
example, there can be a bipolar channel, recorded from two electrodes or contact
points on the tissue).
Although this information can often be extracted from the iEEG recording,
listing it in a simple `.tsv` document makes it easy to browse or search (for example,
searching for recordings with a sampling frequency of >=1000 Hz).
Hence, the channels.tsv is RECOMMENDED.
The two required columns are channel `name` and `type`.
Channels SHOULD appear in the table in the same order they do in the iEEG data
file.
Any number of additional columns may be provided to provide additional
information about the channels.
Note that electrode positions SHOULD NOT be added to this file but to
`*_electrodes.tsv`.

The columns of the Channels description table stored in `*_channels.tsv` are:

MUST be present:

| **Column name** | **Requirement level** | **Description**                                                                                                                                                                                             |
| --------------- | --------------------- | ----------------------------------------------------------------------------------------------------------------------------------------------------------------------------------------------------------- |
| name            | REQUIRED              | Label of the channel. The label must correspond to \_electrodes.tsv name and all ieeg type channels are required to have a position. The reference channel name MAY be provided in the reference column.    |
| type            | REQUIRED              | Type of channel, see below for adequate keywords in this field. Note that the type MUST be in upper case.                                                                                                   |
| units           | REQUIRED              | Physical unit of the value represented in this channel, for example, `V` for Volt, or `fT/cm` for femto Tesla per centimeter (see [Units](../02-common-principles.md#units)).                               |
| low_cutoff      | REQUIRED              | Frequencies used for the low pass filter applied to the channel in Hz. If no low pass filter was applied, use `n/a`. Note that anti-alias is a low pass filter, specify its frequencies here if applicable. |
| high_cutoff     | REQUIRED              | Frequencies used for the high pass filter applied to the channel in Hz. If no high pass filter applied, use `n/a`.                                                                                          |

SHOULD be present:

| **Column name**    | **Requirement level** | **Description**                                                                                                                                                                                                                                                            |
| ------------------ | --------------------- | -------------------------------------------------------------------------------------------------------------------------------------------------------------------------------------------------------------------------------------------------------------------------- |
| reference          | OPTIONAL              | Specification of the reference (for example, 'mastoid', 'ElectrodeName01', 'intracranial', 'CAR', 'other', 'n/a'). If the channel is not an electrode channel (for example, a microphone channel) use `n/a`.                                                               |
| group              | OPTIONAL              | Which group of channels (grid/strip/seeg/depth) this channel belongs to. This is relevant because one group has one cable-bundle and noise can be shared. This can be a name or number. Note that any groups specified in `_electrodes.tsv` must match those present here. |
| sampling_frequency | OPTIONAL              | Sampling rate of the channel in Hz.                                                                                                                                                                                                                                        |
| description        | OPTIONAL              | Brief free-text description of the channel, or other information of interest (for example, position (for example, "left lateral temporal surface")).                                                                                                                       |
| notch              | OPTIONAL              | Frequencies used for the notch filter applied to the channel, in Hz. If no notch filter applied, use n/a.                                                                                                                                                                  |
| status             | OPTIONAL              | Data quality observed on the channel (good/bad). A channel is considered bad if its data quality is compromised by excessive noise. Description of noise type SHOULD be provided in `[status_description]`.                                                                |
| status_description | OPTIONAL              | Freeform text description of noise or artifact affecting data quality on the channel. It is meant to explain why the channel was declared bad in `[status]`.                                                                                                               |

**Example** `sub-01_channels.tsv`:

```Text
name  type  units low_cutoff  high_cutoff status  status_description
LT01  ECOG  uV    300         0.11        good    n/a
LT02  ECOG  uV    300         0.11        bad     broken
H01   SEEG  uV    300         0.11        bad     line_noise
ECG1  ECG   uV    n/a         0.11        good    n/a
TR1   TRIG  n/a   n/a         n/a         good    n/a
```

Restricted keyword list for field type in alphabetic order (shared with the MEG
and EEG modality; however, only types that are common in iEEG data are listed here).
Note that upper-case is REQUIRED:

| **Keyword** | **Description**                                                        |
| ----------- | ---------------------------------------------------------------------- |
| EEG         | Electrode channel from electroencephalogram                            |
| ECOG        | Electrode channel from electrocorticogram (intracranial)               |
| SEEG        | Electrode channel from stereo-electroencephalogram (intracranial)      |
| DBS         | Electrode channel from deep brain stimulation electrode (intracranial) |
| VEOG        | Vertical EOG (electrooculogram)                                        |
| HEOG        | Horizontal EOG                                                         |
| EOG         | Generic EOG channel if HEOG or VEOG information not available          |
| ECG         | ElectroCardioGram (heart)                                              |
| EMG         | ElectroMyoGram (muscle)                                                |
| TRIG        | System Triggers                                                        |
| AUDIO       | Audio signal                                                           |
| PD          | Photodiode                                                             |
| EYEGAZE     | Eye Tracker gaze                                                       |
| PUPIL       | Eye Tracker pupil diameter                                             |
| MISC        | Miscellaneous                                                          |
| SYSCLOCK    | System time showing elapsed time since trial started                   |
| ADC         | Analog to Digital input                                                |
| DAC         | Digital to Analog output                                               |
| REF         | Reference channel                                                      |
| OTHER       | Any other type of channel                                              |

Example of free-form text for field `description`:

-   intracranial, stimulus, response, vertical EOG,  skin conductance

## Electrode description (`*_electrodes.tsv`)

{{ MACROS___make_filename_template(datatypes=["ieeg"], suffixes=["electrodes"]) }}

File that gives the location, size and other properties of iEEG electrodes. Note
that coordinates are expected in cartesian coordinates according to the
`iEEGCoordinateSystem` and `iEEGCoordinateUnits` fields in
`*_coordsystem.json`. If an `*_electrodes.tsv` file is specified, a
`*_coordsystem.json` file MUST be specified as well.

The optional [`space-<label>`](../99-appendices/09-entities.md#space) entity (`*[_space-<label>]_electrodes.tsv`) can be used to
indicate the way in which electrode positions are interpreted.
The space `<label>` MUST be taken from one of the modality specific lists in
[Appendix VIII](../99-appendices/08-coordinate-systems.md).
For example for iEEG data, the restricted keywords listed under
[iEEG Specific Coordinate Systems](../99-appendices/08-coordinate-systems.md#ieeg-specific-coordinate-systems)
are acceptable for `<label>`.

For examples:

-   `_space-MNI152Lin` (electrodes are coregistred and scaled to a specific MNI
    template)

-   `_space-Talairach` (electrodes are coregistred and scaled to Talairach
    space)

When referring to the `*_electrodes.tsv` file in a certain _space_ as defined
above, the [`space-<label>`](../99-appendices/09-entities.md#space) of the accompanying `*_coordsystem.json` MUST
correspond.

For example:

-   `sub-01_space-Talairach_electrodes.tsv`
-   `sub-01_space-Talairach_coordsystem.json`

The order of the required columns in the `*_electrodes.tsv` file MUST be as
listed below.

MUST be present:

| **Column name** | **Requirement level** | **Description**                                                                                                                  |
| --------------- | --------------------- | -------------------------------------------------------------------------------------------------------------------------------- |
| name            | REQUIRED              | Name of the electrode contact point.                                                                                             |
| x               | REQUIRED              | X position. The positions of the center of each electrode in xyz space. Units are specified in `space-<label>_coordsystem.json`. |
| y               | REQUIRED              | Y position.                                                                                                                      |
| z               | REQUIRED              | Z position. If electrodes are in 2D space this should be a column of `n/a` values.                                               |
| size            | REQUIRED              | Surface area of the electrode, units MUST be in `mm^2`.                                                                          |

SHOULD be present:

| **Column name** | **Requirement level** | **Description**                                                                                                                  |
| --------------- | --------------------- | -------------------------------------------------------------------------------------------------------------------------------- |
| material        | RECOMMENDED           | Material of the electrodes.                                                                                                      |
| manufacturer    | RECOMMENDED           | The manufacturer for each electrode. Can be used if electrodes were manufactured by more than one company.                       |
| group           | RECOMMENDED           | The group that the electrode is a part of. Note that any group specified here should match a group specified in `_channels.tsv`. |
| hemisphere      | RECOMMENDED           | The hemisphere in which the electrode is placed, one of `['L' or 'R']` (use capital).                                            |

MAY be present:

| **Column name** | **Requirement level** | **Description**                                                                                                                                        |
| --------------- | --------------------- | ------------------------------------------------------------------------------------------------------------------------------------------------------ |
| type            | OPTIONAL              | Optional type of the electrode, for example, cup, ring, clip-on, wire, needle, ...                                                                     |
| impedance       | OPTIONAL              | Impedance of the electrode, units MUST be in `kOhm`.                                                                                                   |
| dimension       | OPTIONAL              | Size of the group (grid/strip/probe) that this electrode belongs to. Must be of form `[AxB]` with the smallest dimension first (for example, `[1x8]`). |

Example:

```Text
name  x   y    z    size   manufacturer
LT01  19  -39  -16  2.3    Integra
LT02  23  -40  -19  2.3    Integra
H01   27  -42  -21  5      AdTech
```

## Coordinate System JSON (`*_coordsystem.json`)

{{ MACROS___make_filename_template(datatypes=["ieeg"], suffixes=["coordsystem"]) }}

This `_coordsystem.json` file contains the coordinate system in which electrode
positions are expressed. The associated MRI, CT, X-Ray, or operative photo can
also be specified.

General fields:

{{ MACROS___make_metadata_table(
   {
      "IntendedFor": (
         "OPTIONAL",
         "If only a surface reconstruction is available, this should point to "
         "the surface reconstruction file. "
         "Note that this file should have the same coordinate system "
         "specified in `iEEGCoordinateSystem`. "
         "For example, **T1**: `'sub-<label>/ses-<label>/anat/"
         "sub-01_T1w.nii.gz'`  "
         "**Surface**: `'/derivatives/surfaces/sub-<label>/ses-<label>/anat/"
         "sub-01_desc-T1w_hemi-R_pial.surf.gii'` "
         "**Operative photo**: `'/sub-<label>/ses-<label>/ieeg/"
         "sub-0001_ses-01_acq-photo1_photo.jpg'` "
         "**Talairach**: `'/derivatives/surfaces/sub-Talairach/ses-01/anat/"
         "sub-Talairach_hemi-R_pial.surf.gii'`",
      )
   }
) }}

| **Key name** | **Requirement level** | **Data type** | **Description**                                                                                                                                                                                                                                                                                                                                                                                                                                                                                                                                                                                                                                                                                                     |
| ------------ | --------------------- | ------------- | ------------------------------------------------------------------------------------------------------------------------------------------------------------------------------------------------------------------------------------------------------------------------------------------------------------------------------------------------------------------------------------------------------------------------------------------------------------------------------------------------------------------------------------------------------------------------------------------------------------------------------------------------------------------------------------------------------------------- |
| IntendedFor  | RECOMMENDED           | [string][]    | This can be an MRI/CT or a file containing the operative photo, x-ray or drawing with path relative to the project folder. If only a surface reconstruction is available, this should point to the surface reconstruction file. Note that this file should have the same coordinate system specified in `iEEGCoordinateSystem`. For example, **T1**: `"sub-<label>/ses-<label>/anat/sub-01_T1w.nii.gz"`  **Surface**: `"/derivatives/surfaces/sub-<label>/ses-<label>/anat/sub-01_desc-T1w_hemi-R_pial.surf.gii"` **Operative photo**: `"/sub-<label>/ses-<label>/ieeg/sub-0001_ses-01_acq-photo1_photo.jpg"` **Talairach**: `"/derivatives/surfaces/sub-Talairach/ses-01/anat/sub-Talairach_hemi-R_pial.surf.gii"` |

Fields relating to the iEEG electrode positions:

{{ MACROS___make_metadata_table(
   {
      "iEEGCoordinateSystem": "REQUIRED",
      "iEEGCoordinateUnits": "REQUIRED",
      "iEEGCoordinateSystemDescription": 'RECOMMENDED, but REQUIRED if `iEEGCoordinateSystem` is `"Other"`',
      "iEEGCoordinateProcessingDescription": "RECOMMENDED",
      "iEEGCoordinateProcessingReference": "RECOMMENDED",
   }
) }}

| **Key name**                        | **Requirement level**                                          | **Data type** | **Description**                                                                                                                                                                                                                                                                                                                                                                                                                                                                                                                                         |
| ----------------------------------- | -------------------------------------------------------------- | ------------- | ------------------------------------------------------------------------------------------------------------------------------------------------------------------------------------------------------------------------------------------------------------------------------------------------------------------------------------------------------------------------------------------------------------------------------------------------------------------------------------------------------------------------------------------------------- |
| iEEGCoordinateSystem                | REQUIRED                                                       | [string][]    | Defines the coordinate system for the iEEG sensors. See [Appendix VIII](../99-appendices/08-coordinate-systems.md) for a list of restricted keywords for coordinate systems. If `"Other"`, provide definition of the coordinate system in `iEEGCoordinateSystemDescription`. If positions correspond to pixel indices in a 2D image (of either a volume-rendering, surface-rendering, operative photo, or operative drawing), this MUST be `"Pixels"`. For more information, see the section on [2D coordinate systems](#allowed-2d-coordinate-systems) |
| iEEGCoordinateUnits                 | REQUIRED                                                       | [string][]    | Units of the `*_electrodes.tsv`, MUST be `"m"`, `"mm"`, `"cm"` or `"pixels"`. MUST be `"pixels"` if `iEEGCoordinateSystem` is `Pixels`.                                                                                                                                                                                                                                                                                                                                                                                                                 |
| iEEGCoordinateSystemDescription     | RECOMMENDED, but REQUIRED if `iEEGCoordinateSystem` is `Other` | [string][]    | Free-form text description of the coordinate system. May also include a link to a documentation page or paper describing the system in greater detail.                                                                                                                                                                                                                                                                                                                                                                                                  |
| iEEGCoordinateProcessingDescription | RECOMMENDED                                                    | [string][]    | Has any post-processing (such as projection) been done on the electrode positions (for example, `"surface_projection"`, `"none"`).                                                                                                                                                                                                                                                                                                                                                                                                                      |
| iEEGCoordinateProcessingReference   | RECOMMENDED                                                    | [string][]    | A reference to a paper that defines in more detail the method used to localize the electrodes and to post-process the electrode positions. .                                                                                                                                                                                                                                                                                                                                                                                                            |

### Recommended 3D coordinate systems

It is preferred that electrodes are localized in a 3D coordinate system (with
respect to a pre- and/or post-operative anatomical MRI or CT scans or in a
standard space as specified in BIDS [Appendix VIII](../99-appendices/08-coordinate-systems.md)
about preferred names of coordinate systems, such as ACPC).

### Allowed 2D coordinate systems

If electrodes are localized in 2D space (only x and y are specified and z is `"n/a"`),
then the positions in this file MUST correspond to the locations expressed
in pixels on the photo/drawing/rendering of the electrodes on the brain.
In this case, `iEEGCoordinateSystem` MUST be defined as `"Pixels"`,
and `iEEGCoordinateUnits` MUST be defined as `"pixels"`
(note the difference in capitalization).
Furthermore, the coordinates MUST be (row,column) pairs,
with (0,0) corresponding to the upper left pixel and (N,0) corresponding to the lower left pixel.

### Multiple coordinate systems

If electrode positions are known in multiple coordinate systems (for example, MRI, CT
and MNI), these spaces can be distinguished by the optional [`space-<label>`](../99-appendices/09-entities.md#space)
field, see the [`*_electrodes.tsv`-section](#electrode-description-_electrodestsv)
for more information.
Note that the [`space-<label>`](../99-appendices/09-entities.md#space) fields must correspond
between `*_electrodes.tsv` and `*_coordsystem.json` if they refer to the same
data.

Example:

```json
{
    "IntendedFor": "/sub-01/ses-01/anat/sub-01_T1w.nii.gz",
    "iEEGCoordinateSystem": "ACPC",
    "iEEGCoordinateUnits": "mm",
    "iEEGCoordinateSystemDescription": "Coordinate system with the origin at anterior commissure (AC), negative y-axis going through the posterior commissure (PC), z-axis going to a mid-hemisperic point which lies superior to the AC-PC line, x-axis going to the right",
    "iEEGCoordinateProcessingDescription": "surface_projection",
    "iEEGCoordinateProcessingReference": "Hermes et al., 2010 JNeuroMeth"
}
```

## Photos of the electrode positions (`*_photo.jpg`)

{{ MACROS___make_filename_template(datatypes=["ieeg"], suffixes=["photo"]) }}

These can include photos of the electrodes on the brain surface, photos of
anatomical features or landmarks (such as sulcal structure), and fiducials. Photos
can also include an X-ray picture, a flatbed scan of a schematic drawing made
during surgery, or screenshots of a brain rendering with electrode positions.
The photos may need to be cropped and/or blurred to conceal identifying features
or entirely omitted prior to sharing, depending on obtained consent.

If there are photos of the electrodes, the [`acq-<label>`](../99-appendices/09-entities.md#acq) entity should be specified
with:

-   `*_photo.jpg` in case of an operative photo

-   `*_acq-xray#_photo.jpg` in case of an x-ray picture

-   `*_acq-drawing#_photo.jpg` in case of a drawing or sketch of electrode
    placements

-   `*_acq-render#_photo.jpg` in case of a rendering

The [`ses-<label>`](../99-appendices/09-entities.md#ses) entity may be used to specify when the photo was taken.

Example of the operative photo of ECoG electrodes (here is an annotated example in
which electrodes and vasculature are marked, taken from Hermes et al.,
JNeuroMeth 2010).

```Text
    sub-0001_ses-01_acq-photo1_photo.jpg
    sub-0001_ses-01_acq-photo2_photo.jpg
```

![operative photo of ECoG electrodes](images/ieeg_electrodes1.png "operative photo of ECoG electrodes")

Below is an example of a volume rendering of the cortical surface with a
superimposed subdural electrode implantation. This map is often provided by the

EEG technician and provided to the epileptologists (for example, see Burneo JG et al.
2014. [doi:10.1016/j.clineuro.2014.03.020](https://doi.org/10.1016/j.clineuro.2014.03.020)).

```Text
    sub-0002_ses-01_acq-render_photo.jpg
```

![volume rendering of the cortical surface](images/ieeg_electrodes2.png "volume rendering of the cortical surface")

## Electrical stimulation

In case of electrical stimulation of brain tissue by passing current through the
iEEG electrodes, and the electrical stimulation has an event structure (on-off,
onset, duration), the `_events.tsv` file can contain the electrical stimulation
parameters in addition to other events. Note that these can be intermixed with
other task events. Electrical stimulation parameters can be described in columns
called `electrical_stimulation_<label>`, with labels chosen by the researcher and
optionally defined in more detail in an accompanying `_events.json` file (as
per the main BIDS spec). Functions for complex stimulation patterns can, similar
as when a video is presented, be stored in a folder in the `/stimuli/` folder.
For example: `/stimuli/electrical_stimulation_functions/biphasic.tsv`

Example:

```Text
onset duration trial_type             electrical_stimulation_type electrical_stimulation_site electrical_stimulation_current
1.2   0.001    electrical_stimulation biphasic                    LT01-LT02                   0.005
1.3   0.001    electrical_stimulation biphasic                    LT01-LT02                   0.005
2.2   0.001    electrical_stimulation biphasic                    LT02-LT03                   0.005
4.2   1        electrical_stimulation complex                     LT02-LT03                   n/a
15.2  3        auditory_stimulus      n/a                         n/a                         n/a
```

<!-- Link Definitions -->

[object]: https://www.json.org/json-en.html

[objects]: https://www.json.org/json-en.html

[number]: https://www.w3schools.com/js/js_json_datatypes.asp

[integer]: https://www.w3schools.com/js/js_json_datatypes.asp

[string]: https://www.w3schools.com/js/js_json_datatypes.asp

[boolean]: https://www.w3schools.com/js/js_json_datatypes.asp

[uri]: ../02-common-principles.md#uniform-resource-indicator

[deprecated]: ../02-common-principles.md#definitions<|MERGE_RESOLUTION|>--- conflicted
+++ resolved
@@ -108,7 +108,6 @@
 encourage users to extract the values of these fields from the actual raw data.
 Whenever possible, please avoid using ad hoc wording.
 
-<<<<<<< HEAD
 {{ MACROS___make_metadata_table(
    {
       "InstitutionName": "RECOMMENDED",
@@ -124,19 +123,6 @@
    }
 ) }}
 
-| **Key name**           | **Requirement level** | **Data type** | **Description**                                                                                                                                                                                                  |
-| ---------------------- | --------------------- | ------------- | ---------------------------------------------------------------------------------------------------------------------------------------------------------------------------------------------------------------- |
-| InstitutionName        | RECOMMENDED           | [string][]    | The name of the institution in charge of the equipment that produced the composite instances.                                                                                                                    |
-| InstitutionAddress     | RECOMMENDED           | [string][]    | The address of the institution in charge of the equipment that produced the composite instances.                                                                                                                 |
-| Manufacturer           | RECOMMENDED           | [string][]    | Manufacturer of the amplifier system (for example, `"TDT, Blackrock"`).                                                                                                                                          |
-| ManufacturersModelName | RECOMMENDED           | [string][]    | Manufacturer's designation of the iEEG amplifier model.                                                                                                                                                          |
-| SoftwareVersions       | RECOMMENDED           | [string][]    | Manufacturer's designation of the acquisition software.                                                                                                                                                          |
-| TaskDescription        | RECOMMENDED           | [string][]    | Longer description of the task.                                                                                                                                                                                  |
-| Instructions           | RECOMMENDED           | [string][]    | Text of the instructions given to participants before the recording. This is especially important in context of resting state and distinguishing between eyes open and eyes closed paradigms.                    |
-| CogAtlasID             | RECOMMENDED           | [string][]    | [URI][uri] of the corresponding [Cognitive Atlas Task](https://www.cognitiveatlas.org/) term.                                                                                                                    |
-| CogPOID                | RECOMMENDED           | [string][]    | [URI][uri] of the corresponding [CogPO](http://www.cogpo.org/) term.                                                                                                                                             |
-| DeviceSerialNumber     | RECOMMENDED           | [string][]    | The serial number of the equipment that produced the composite instances. A pseudonym can also be used to prevent the equipment from being identifiable, as long as each pseudonym is unique within the dataset. |
-=======
 | **Key name**           | **Requirement level** | **Data type** | **Description**                                                                                                                                                                                           |
 | ---------------------- | --------------------- | ------------- | --------------------------------------------------------------------------------------------------------------------------------------------------------------------------------------------------------- |
 | InstitutionName        | RECOMMENDED           | [string][]    | The name of the institution in charge of the equipment that produced the measurements.                                                                                                                    |
@@ -149,7 +135,6 @@
 | CogAtlasID             | RECOMMENDED           | [string][]    | [URI][uri] of the corresponding [Cognitive Atlas Task](https://www.cognitiveatlas.org/) term.                                                                                                             |
 | CogPOID                | RECOMMENDED           | [string][]    | [URI][uri] of the corresponding [CogPO](http://www.cogpo.org/) term.                                                                                                                                      |
 | DeviceSerialNumber     | RECOMMENDED           | [string][]    | The serial number of the equipment that produced the measurements. A pseudonym can also be used to prevent the equipment from being identifiable, as long as each pseudonym is unique within the dataset. |
->>>>>>> e7e71186
 
 Specific iEEG fields MUST be present:
 
