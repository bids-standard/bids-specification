--- conflicted
+++ resolved
@@ -422,7 +422,6 @@
 
 General fields:
 
-<<<<<<< HEAD
 {{ MACROS___make_metadata_table(
    {
       "IntendedFor": (
@@ -434,23 +433,18 @@
          "For example, **T1**: `'sub-<label>/ses-<label>/anat/"
          "sub-01_T1w.nii.gz'`  "
          "**Surface**: `'/derivatives/surfaces/sub-<label>/ses-<label>/anat/"
-         "sub-01_T1w_pial.R.surf.gii'` "
+         "sub-01_desc-T1w_hemi-R_pial.surf.gii'` "
          "**Operative photo**: `'/sub-<label>/ses-<label>/ieeg/"
          "sub-0001_ses-01_acq-photo1_photo.jpg'` "
          "**Talairach**: `'/derivatives/surfaces/sub-Talairach/ses-01/anat/"
-         "sub-Talairach_T1w_pial.R.surf.gii'`",
+         "sub-Talairach_hemi-R_pial.surf.gii'`",
       )
    }
 ) }}
 
-| **Key name** | **Requirement level** | **Data type** | **Description**                                                                                                                                                                                                                                                                                                                                                                                                                                                                                                                                                                                                                                                                                          |
-| ------------ | --------------------- | ------------- | -------------------------------------------------------------------------------------------------------------------------------------------------------------------------------------------------------------------------------------------------------------------------------------------------------------------------------------------------------------------------------------------------------------------------------------------------------------------------------------------------------------------------------------------------------------------------------------------------------------------------------------------------------------------------------------------------------- |
-| IntendedFor  | RECOMMENDED           | [string][]    | This can be an MRI/CT or a file containing the operative photo, x-ray or drawing with path relative to the project folder. If only a surface reconstruction is available, this should point to the surface reconstruction file. Note that this file should have the same coordinate system specified in `iEEGCoordinateSystem`. For example, **T1**: `"sub-<label>/ses-<label>/anat/sub-01_T1w.nii.gz"`  **Surface**: `"/derivatives/surfaces/sub-<label>/ses-<label>/anat/sub-01_T1w_pial.R.surf.gii"` **Operative photo**: `"/sub-<label>/ses-<label>/ieeg/sub-0001_ses-01_acq-photo1_photo.jpg"` **Talairach**: `"/derivatives/surfaces/sub-Talairach/ses-01/anat/sub-Talairach_T1w_pial.R.surf.gii"` |
-=======
 | **Key name** | **Requirement level** | **Data type** | **Description**                                                                                                                                                                                                                                                                                                                                                                                                                                                                                                                                                                                                                                                                                                     |
 | ------------ | --------------------- | ------------- | ------------------------------------------------------------------------------------------------------------------------------------------------------------------------------------------------------------------------------------------------------------------------------------------------------------------------------------------------------------------------------------------------------------------------------------------------------------------------------------------------------------------------------------------------------------------------------------------------------------------------------------------------------------------------------------------------------------------- |
 | IntendedFor  | RECOMMENDED           | [string][]    | This can be an MRI/CT or a file containing the operative photo, x-ray or drawing with path relative to the project folder. If only a surface reconstruction is available, this should point to the surface reconstruction file. Note that this file should have the same coordinate system specified in `iEEGCoordinateSystem`. For example, **T1**: `"sub-<label>/ses-<label>/anat/sub-01_T1w.nii.gz"`  **Surface**: `"/derivatives/surfaces/sub-<label>/ses-<label>/anat/sub-01_desc-T1w_hemi-R_pial.surf.gii"` **Operative photo**: `"/sub-<label>/ses-<label>/ieeg/sub-0001_ses-01_acq-photo1_photo.jpg"` **Talairach**: `"/derivatives/surfaces/sub-Talairach/ses-01/anat/sub-Talairach_hemi-R_pial.surf.gii"` |
->>>>>>> 168cbad4
 
 Fields relating to the iEEG electrode positions:
 
