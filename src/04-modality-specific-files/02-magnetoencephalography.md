--- conflicted
+++ resolved
@@ -1,10 +1,6 @@
 # Magnetoencephalography
 
-<<<<<<< HEAD
-Support for MEG was developed as a [BIDS Extension Proposal](../07-extensions.md#bids-extension-proposals).
-=======
-Support for Magnetoencephalography (MEG) was developed as a [BIDS Extension Proposal](../06-extensions.md#bids-extension-proposals).
->>>>>>> b50cdadb
+Support for Magnetoencephalography (MEG) was developed as a [BIDS Extension Proposal](../07-extensions.md#bids-extension-proposals).
 Please cite the following paper when referring to this part of the standard in
 context of the academic literature:
 
