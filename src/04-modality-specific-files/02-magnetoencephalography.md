# Magnetoencephalography

Support for Magnetoencephalography (MEG) was developed as a
[BIDS Extension Proposal](../07-extensions.md#bids-extension-proposals).
Please see [Citing BIDS](../01-introduction.md#citing-bids)
on how to appropriately credit this extension when referring to it in the
context of the academic literature.

## MEG recording data

{{ MACROS___make_filename_template(datatypes=["meg"], suffixes=["meg", "markers", "events"]) }}

Unprocessed MEG data MUST be stored in the native file format of the MEG
instrument with which the data was collected.
With the MEG specification of BIDS, we wish to promote the adoption of good
practices in the management of scientific data.
Hence, the emphasis is not to impose a new, generic data format for the
modality, but rather to standardize the way data is stored in repositories.
Further, there is currently no widely accepted standard file format for MEG, but
major software applications, including free and open-source solutions for MEG
data analysis, provide readers of such raw files.

Some software readers may skip important metadata that is specific to MEG system
manufacturers. It is therefore RECOMMENDED that users provide additional meta
information extracted from the manufacturer raw data files in a sidecar JSON
file. This allows for easy searching and indexing of key metadata elements
without the need to parse files in proprietary data format. Other relevant files
MAY be included alongside the MEG data; examples are provided below.

This template is for MEG data of any kind, including but not limited to
task-based, resting-state, and noise recordings.
If multiple *Tasks* were performed within a single *Run*,
the task description can be set to `task-multitask`.
The `*_meg.json` file SHOULD contain details on the *Tasks*.

Some manufacturers' data storage conventions use folders which contain data
files of various nature: for example, CTF's `.ds` format, or BTi/4D's data folder.
Yet other manufacturers split their files once they exceed a certain size
limit.
For example Neuromag/Elekta/Megin, which can produce several files
for a single recording.
Both `some_file.fif` and `some_file-1.fif` would belong to a single recording.
In BIDS, the [`split`](../99-appendices/09-entities.md#split) entity is RECOMMENDED to deal
with split files.
If there are multiple parts of a recording and the optional `scans.tsv` is provided,
remember to list all files separately in `scans.tsv` and that the entries for the
`acq_time` column in `scans.tsv` MUST all be identical, as described in
[Scans file](../03-modality-agnostic-files.md#scans-file).

Another manufacturer-specific detail pertains to the KIT/Yokogawa/Ricoh system,
which saves the MEG sensor coil positions in a separate file with two possible filename extensions  (`.sqd`, `.mrk`).
For these files, the `markers` suffix MUST be used.
For example: `sub-01_task-nback_markers.sqd`

Please refer to [Appendix VI](../99-appendices/06-meg-file-formats.md)
for general information on how to deal with such manufacturer specifics and to see more examples.

The [`proc-<label>`](../99-appendices/09-entities.md#proc) entity is analogous to the
[`rec-<label>`](../99-appendices/09-entities.md#rec) entity for MRI,
and denotes a variant of a file that was a result of particular processing performed on the device.
This is useful for files produced in particular by Elekta's MaxFilter
(for example, sss, tsss, trans, quat, mc),
which some installations impose to be run on raw data prior to analysis.
Such processing steps are needed for example because of active shielding software corrections
that have to be performed to before the MEG data can actually be exploited.

### Recording EEG simultaneously with MEG

Note that if EEG is recorded with a separate amplifier,
it SHOULD be stored separately under a new `/eeg` data type
(see [the EEG specification](03-electroencephalography.md)).

If however EEG is recorded simultaneously **with the same MEG system**,
it MAY be stored under the `/meg` data type.
In that case, it SHOULD have the same sampling frequency as MEG (see `SamplingFrequency` field below).
Furthermore, the EEG sensor coordinates SHOULD be specified using MEG-specific coordinate
systems (see [coordinates section](#coordinate-system-json-_coordsystemjson) below and [Appendix VIII](../99-appendices/08-coordinate-systems.md)).

### Sidecar JSON (`*_meg.json`)

Generic fields MUST be present:

{{ MACROS___make_metadata_table(
   {
      "TaskName": ("REQUIRED", "A RECOMMENDED convention is to name resting state task using labels beginning with `rest`."),
   }
) }}

SHOULD be present: For consistency between studies and institutions, we
encourage users to extract the values of these fields from the actual raw data.
Whenever possible, please avoid using ad-hoc wording.

{{ MACROS___make_metadata_table(
   {
      "InstitutionName": "RECOMMENDED",
      "InstitutionAddress": "RECOMMENDED",
      "InstitutionalDepartmentName": "RECOMMENDED",
      "Manufacturer": (
         "RECOMMENDED",
         "For MEG scanners, this must be one of: "
         '`"CTF"`, `"Elekta/Neuromag"`, `"BTi/4D"`, `"KIT/Yokogawa"`, '
         '`"ITAB"`, `"KRISS"`, `"Other"`. '
         "See [Appendix VII](/99-appendices/07-meg-systems.html) for "
         "preferred names.",
      ),
      "ManufacturersModelName": (
         "RECOMMENDED",
         "See [Appendix VII](/99-appendices/07-meg-systems.html) for "
         "preferred names.",
      ),
      "SoftwareVersions": "RECOMMENDED",
      "TaskDescription": "RECOMMENDED",
      "Instructions": ("RECOMMENDED", "This is especially important in context of resting state recordings and distinguishing between eyes open and eyes closed paradigms."),
      "CogAtlasID": "RECOMMENDED",
      "CogPOID": "RECOMMENDED",
      "DeviceSerialNumber": "RECOMMENDED",
   }
) }}

Specific MEG fields MUST be present:

{{ MACROS___make_metadata_table(
   {
      "SamplingFrequency": ("REQUIRED", "The sampling frequency of data channels that deviate from the main sampling frequency SHOULD be specified in the `channels.tsv` file."),
      "PowerLineFrequency": "REQUIRED",
      "DewarPosition": "REQUIRED",
      "SoftwareFilters": "REQUIRED",
      "DigitizedLandmarks": "REQUIRED",
      "DigitizedHeadPoints": "REQUIRED",
   }
) }}

SHOULD be present:

<<<<<<< HEAD
| **Key name**               | **Requirement level** | **Data type**                          | **Description**                                                                                                                                                                                                                                                                                                                          |
| -------------------------- | --------------------- | -------------------------------------- | ---------------------------------------------------------------------------------------------------------------------------------------------------------------------------------------------------------------------------------------------------------------------------------------------------------------------------------------- |
| MEGChannelCount            | RECOMMENDED           | [integer][]                            | Number of MEG channels (for example, 275).                                                                                                                                                                                                                                                                                               |
| MEGREFChannelCount         | RECOMMENDED           | [integer][]                            | Number of MEG reference channels (for example, 23). For systems without such channels (for example, Neuromag Vectorview), `MEGREFChannelCount` should be set to `0`.                                                                                                                                                                     |
| EEGChannelCount            | RECOMMENDED           | [integer][]                            | Number of EEG channels recorded simultaneously (for example, 21).                                                                                                                                                                                                                                                                        |
| ECOGChannelCount           | RECOMMENDED           | [integer][]                            | Number of ECoG channels.                                                                                                                                                                                                                                                                                                                 |
| SEEGChannelCount           | RECOMMENDED           | [integer][]                            | Number of SEEG channels.                                                                                                                                                                                                                                                                                                                 |
| EOGChannelCount            | RECOMMENDED           | [integer][]                            | Number of EOG channels.                                                                                                                                                                                                                                                                                                                  |
| ECGChannelCount            | RECOMMENDED           | [integer][]                            | Number of ECG channels.                                                                                                                                                                                                                                                                                                                  |
| EMGChannelCount            | RECOMMENDED           | [integer][]                            | Number of EMG channels.                                                                                                                                                                                                                                                                                                                  |
| MiscChannelCount           | RECOMMENDED           | [integer][]                            | Number of miscellaneous analog channels for auxiliary signals.                                                                                                                                                                                                                                                                           |
| TriggerChannelCount        | RECOMMENDED           | [integer][]                            | Number of channels for digital (TTL bit level) triggers.                                                                                                                                                                                                                                                                                 |
| RecordingDuration          | RECOMMENDED           | [number][]                             | Length of the recording in seconds (for example, 3600).                                                                                                                                                                                                                                                                                  |
| RecordingType              | RECOMMENDED           | [string][]                             | Defines whether the recording is `"continuous"`, `"discontinuous"` or `"epoched"`, where `"epoched"` is limited to time windows about events of interest (for example, stimulus presentations or subject responses).                                                                                                                     |
| EpochLength                | RECOMMENDED           | [number][]                             | Duration of individual epochs in seconds (for example, 1) in case of epoched data.                                                                                                                                                                                                                                                       |
| ContinuousHeadLocalization | RECOMMENDED           | [boolean][]                            | `true` or `false` value indicating whether continuous head localisation was performed.                                                                                                                                                                                                                                                   |
| HeadCoilFrequency          | RECOMMENDED           | [number][] or [array][] of [numbers][] | List of frequencies (in Hz) used by the head localisation coils (‘HLC’ in CTF systems, ‘HPI’ in Elekta, ‘COH’ in BTi/4D) that track the subject’s head position in the MEG helmet (for example, `[293, 307, 314, 321]`).                                                                                                                 |
| MaxMovement                | RECOMMENDED           | [number][]                             | Maximum head movement (in mm) detected during the recording, as measured by the head localisation coils (for example, 4.8).                                                                                                                                                                                                              |
| SubjectArtefactDescription | RECOMMENDED           | [string][]                             | Freeform description of the observed subject artefact and its possible cause (for example, `"Vagus Nerve Stimulator"`, `"non-removable implant"`). If this field is set to `"n/a"`, it will be interpreted as absence of major source of artifacts except cardiac and blinks.                                                            |
| AssociatedEmptyRoom        | RECOMMENDED           | [string][] or [array][] of [strings][] | One or more [BIDS URIs][] pointing to empty-room file(s) associated with the subject's MEG recording. Using paths relative to the dataset root is [DEPRECATED][].                                                                                                                                                                        |
| HardwareFilters            | RECOMMENDED           | [object][] of [objects][] or `"n/a"`   | [Object][] of temporal hardware filters applied, or `"n/a"` if the data is not available. Each key:value pair in the JSON object is a name of the filter and an object in which its parameters are defined as key:value pairs (for example, `{"Highpass RC filter": {"Half amplitude cutoff (Hz)": 0.0159, "Roll-off": "6dB/Octave"}}`). |
=======
{{ MACROS___make_metadata_table(
   {
      "MEGChannelCount": "RECOMMENDED",
      "MEGREFChannelCount": "RECOMMENDED",
      "EEGChannelCount": "RECOMMENDED",
      "ECOGChannelCount": "RECOMMENDED",
      "SEEGChannelCount": "RECOMMENDED",
      "EOGChannelCount": "RECOMMENDED",
      "ECGChannelCount": "RECOMMENDED",
      "EMGChannelCount": "RECOMMENDED",
      "MiscChannelCount": "RECOMMENDED",
      "TriggerChannelCount": "RECOMMENDED",
      "RecordingDuration": "RECOMMENDED",
      "RecordingType": "RECOMMENDED",
      "EpochLength": "RECOMMENDED",
      "ContinuousHeadLocalization": "RECOMMENDED",
      "HeadCoilFrequency": "RECOMMENDED",
      "MaxMovement": "RECOMMENDED",
      "SubjectArtefactDescription": "RECOMMENDED",
      "AssociatedEmptyRoom": "RECOMMENDED",
      "HardwareFilters": "RECOMMENDED",
   }
) }}
>>>>>>> 9a79dff1

Specific EEG fields
(if recorded with MEG, see [Recording EEG simultaneously with MEG](#recording-eeg-simultaneously-with-meg)
SHOULD be present:

{{ MACROS___make_metadata_table(
   {
      "EEGPlacementScheme": "OPTIONAL",
      "CapManufacturer": "OPTIONAL",
      "CapManufacturersModelName": "OPTIONAL",
      "EEGReference": "OPTIONAL",
   }
) }}

Example:

```JSON
{
   "InstitutionName": "Stanford University",
   "InstitutionAddress": "450 Serra Mall, Stanford, CA 94305-2004, USA",
   "Manufacturer": "CTF",
   "ManufacturersModelName": "CTF-275",
   "DeviceSerialNumber": "11035",
   "SoftwareVersions": "Acq 5.4.2-linux-20070507",
   "PowerLineFrequency": 60,
   "SamplingFrequency": 2400,
   "MEGChannelCount": 270,
   "MEGREFChannelCount": 26,
   "EEGChannelCount": 0,
   "EOGChannelCount": 2,
   "ECGChannelCount": 1,
   "EMGChannelCount": 0,
     "DewarPosition": "upright",
   "SoftwareFilters": {
     "SpatialCompensation": {"GradientOrder": "3rd"}
   },
   "RecordingDuration": 600,
   "RecordingType": "continuous",
   "EpochLength": 0,
   "TaskName": "rest",
   "ContinuousHeadLocalization": true,
   "HeadCoilFrequency": [1470,1530,1590],
   "DigitizedLandmarks": true,
   "DigitizedHeadPoints": true
}
```

Note that the date and time information SHOULD be stored in the Study key file
(`scans.tsv`), see [Scans file](../03-modality-agnostic-files.md#scans-file).
Date time information MUST be expressed as indicated in [Units](../02-common-principles.md#units)

## Channels description (`*_channels.tsv`)

{{ MACROS___make_filename_template(datatypes=["meg"], suffixes=["channels"]) }}

This file is RECOMMENDED as it provides easily searchable information across
BIDS datasets for for example, general curation, response to queries or batch
analysis.
To avoid confusion, the channels SHOULD be listed in the order they
appear in the MEG data file.
Missing values MUST be indicated with `n/a`.

The columns of the Channels description table stored in `*_channels.tsv` are:

MUST be present **in this specific order**:

| **Column name** | **Requirement level** | **Description**                                                                                                                                                               |
| --------------- | --------------------- | ----------------------------------------------------------------------------------------------------------------------------------------------------------------------------- |
| name            | REQUIRED              | Channel name (for example, MRT012, MEG023).                                                                                                                                   |
| type            | REQUIRED              | Type of channel; MUST use the channel types listed below. Note that the type MUST be in upper-case.                                                                           |
| units           | REQUIRED              | Physical unit of the value represented in this channel, for example, `V` for Volt, or `fT/cm` for femto Tesla per centimeter (see [Units](../02-common-principles.md#units)). |

SHOULD be present:

| **Column name**    | **Requirement level** | **Description**                                                                                                                                                                                                                                                     |
| ------------------ | --------------------- | ------------------------------------------------------------------------------------------------------------------------------------------------------------------------------------------------------------------------------------------------------------------- |
| description        | OPTIONAL              | Brief free-text description of the channel, or other information of interest. See examples below.                                                                                                                                                                   |
| sampling_frequency | OPTIONAL              | Sampling rate of the channel in Hz.                                                                                                                                                                                                                                 |
| low_cutoff         | OPTIONAL              | Frequencies used for the high-pass filter applied to the channel in Hz. If no high-pass filter applied, use `n/a`.                                                                                                                                                  |
| high_cutoff        | OPTIONAL              | Frequencies used for the low-pass filter applied to the channel in Hz. If no low-pass filter applied, use `n/a`. Note that hardware anti-aliasing in A/D conversion of all MEG/EEG electronics applies a low-pass filter; specify its frequency here if applicable. |
| notch              | OPTIONAL              | Frequencies used for the notch filter applied to the channel, in Hz. If no notch filter applied, use `n/a`.                                                                                                                                                         |
| software_filters   | OPTIONAL              | List of temporal and/or spatial software filters applied (for example, "SSS", `"SpatialCompensation"`). Note that parameters should be defined in the general MEG sidecar .json file. Indicate `n/a` in the absence of software filters applied.                    |
| status             | OPTIONAL              | Data quality observed on the channel `(good/bad)`. A channel is considered `bad` if its data quality is compromised by excessive noise. Description of noise type SHOULD be provided in `[status_description]`.                                                     |
| status_description | OPTIONAL              | Freeform text description of noise or artifact affecting data quality on the channel. It is meant to explain why the channel was declared bad in `[status]`.                                                                                                        |

Example:

```Text
name type units description sampling_frequency low_cutoff high_cutoff notch software_filters status
UDIO001 TRIG V analogue trigger 1200 0.1 300 0 n/a good
MLC11 MEGGRADAXIAL T sensor 1st-order grad 1200 0 n/a 50 SSS bad
```

Restricted keyword list for field `type`.
Note that upper-case is REQUIRED:

| **Keyword**      | **Description**                                      |
| ---------------- | ---------------------------------------------------- |
| MEGMAG           | MEG magnetometer                                     |
| MEGGRADAXIAL     | MEG axial gradiometer                                |
| MEGGRADPLANAR    | MEG planargradiometer                                |
| MEGREFMAG        | MEG reference magnetometer                           |
| MEGREFGRADAXIAL  | MEG reference axial gradiometer                      |
| MEGREFGRADPLANAR | MEG reference planar gradiometer                     |
| MEGOTHER         | Any other type of MEG sensor                         |
| EEG              | Electrode channel                                    |
| ECOG             | Electrode channel                                    |
| SEEG             | Electrode channel                                    |
| DBS              | Electrode channel                                    |
| VEOG             | Vertical EOG (electrooculogram)                      |
| HEOG             | Horizontal EOG                                       |
| EOG              | Generic EOG channel                                  |
| ECG              | ElectroCardioGram (heart)                            |
| EMG              | ElectroMyoGram (muscle)                              |
| TRIG             | System Triggers                                      |
| AUDIO            | Audio signal                                         |
| PD               | Photodiode                                           |
| EYEGAZE          | Eye Tracker gaze                                     |
| PUPIL            | Eye Tracker pupil diameter                           |
| MISC             | Miscellaneous                                        |
| SYSCLOCK         | System time showing elapsed time since trial started |
| ADC              | Analog to Digital input                              |
| DAC              | Digital to Analog output                             |
| HLU              | Measured position of head and head coils             |
| FITERR           | Fit error signal from each head localization coil    |
| OTHER            | Any other type of channel                            |

Example of free text for field `description`:

-   stimulus, response, vertical EOG, horizontal EOG, skin conductance, sats,
    intracranial, eyetracker

Example:

```Text
name type units description
VEOG VEOG V vertical EOG
FDI EMG V left first dorsal interosseous
UDIO001 TRIG V analog trigger signal
UADC001 AUDIO V envelope of audio signal presented to participant
```

## Coordinate System JSON (`*_coordsystem.json`)

{{ MACROS___make_filename_template(datatypes=["meg"], suffixes=["coordsystem"]) }}

OPTIONAL. A JSON document specifying the coordinate system(s) used for the MEG,
EEG, head localization coils, and anatomical landmarks.

MEG and EEG sensors:

{{ MACROS___make_metadata_table(
   {
      "MEGCoordinateSystem": "REQUIRED",
      "MEGCoordinateUnits": "REQUIRED",
      "MEGCoordinateSystemDescription": "OPTIONAL, but REQUIRED if `MEGCoordinateSystem` is `Other`",
      "EEGCoordinateSystem": (
         "OPTIONAL",
         "See [Recording EEG simultaneously with MEG](/04-modality-specific-files/02-magnetoencephalography.html#recording-eeg-simultaneously-with-meg). "
         "Preferably the same as the `MEGCoordinateSystem`.",
      ),
      "EEGCoordinateUnits": "OPTIONAL",
      "EEGCoordinateSystemDescription": (
         "OPTIONAL, but REQUIRED if `EEGCoordinateSystem` is `Other`",
         "See [Recording EEG simultaneously with MEG](/04-modality-specific-files/02-magnetoencephalography.html#recording-eeg-simultaneously-with-meg).",
      ),
   }
) }}

Head localization coils:

{{ MACROS___make_metadata_table(
   {
      "HeadCoilCoordinates": "OPTIONAL",
      "HeadCoilCoordinateSystem": "OPTIONAL",
      "HeadCoilCoordinateUnits": "OPTIONAL",
      "HeadCoilCoordinateSystemDescription": "OPTIONAL, but REQUIRED if `HeadCoilCoordinateSystem` is `Other`",
   }
) }}

Digitized head points:

{{ MACROS___make_metadata_table(
   {
      "DigitizedHeadPoints": "OPTIONAL",
      "DigitizedHeadPointsCoordinateSystem": "OPTIONAL",
      "DigitizedHeadPointsCoordinateUnits": "OPTIONAL",
      "DigitizedHeadPointsCoordinateSystemDescription": "OPTIONAL, but REQUIRED if `DigitizedHeadPointsCoordinateSystem` is `Other`",
   }
) }}

Anatomical MRI:

<<<<<<< HEAD
| **Key name** | **Requirement level** | **Data type**                          | **Description**                                                                                                                                                                                               |
| ------------ | --------------------- | -------------------------------------- | ------------------------------------------------------------------------------------------------------------------------------------------------------------------------------------------------------------- |
| IntendedFor  | OPTIONAL              | [string][] or [array][] of [strings][] | One or more [BIDS URIs][] pointing to the structural MRI, possibly of different types if a list is specified, to be used with the MEG recording. Using paths relative to the subject folder is [DEPRECATED][] |
=======
{{ MACROS___make_metadata_table(
   {
      "IntendedFor": (
         "OPTIONAL",
         "This is used to identify the structural MRI(s), "
         "possibly of different types if a list is specified, "
         "to be used with the MEG recording.",
      )
   }
) }}
>>>>>>> 9a79dff1

Anatomical landmarks:

{{ MACROS___make_metadata_table(
   {
      "AnatomicalLandmarkCoordinates": "OPTIONAL",
      "AnatomicalLandmarkCoordinateSystem": ("OPTIONAL", "Preferably the same as the `MEGCoordinateSystem`."),
      "AnatomicalLandmarkCoordinateUnits": "OPTIONAL",
      "AnatomicalLandmarkCoordinateSystemDescription": "OPTIONAL, but REQUIRED if `AnatomicalLandmarkCoordinateSystem` is `Other`",
   }
) }}

It is also RECOMMENDED that the MRI voxel coordinates of the actual anatomical
landmarks for co-registration of MEG with structural MRI are stored in the
`AnatomicalLandmarkCoordinates` field in the JSON sidecar of the corresponding
T1w MRI anatomical data of the subject seen in the MEG session
(see [Anatomy Imaging Data](01-magnetic-resonance-imaging-data.md#anatomy-imaging-data)).

For example: `"sub-01/ses-mri/anat/sub-01_ses-mri_acq-mprage_T1w.json"`

In principle, these locations are those of absolute anatomical markers. However,
the marking of NAS, LPA and RPA is more ambiguous than that of for example, AC and PC.
This may result in some variability in their 3-D digitization from session to
session, even for the same participant. The solution would be to use only one
T1w file and populate the `AnatomicalLandmarkCoordinates` field with
session-specific labels for example, "NAS-session1": `[127,213,139]`,"NAS-session2":
`[123,220,142]`.

Fiducials information:

{{ MACROS___make_metadata_table(
   {
      "FiducialsDescription": "OPTIONAL",
   }
) }}

For more information on the definition of anatomical landmarks, please visit:
[http://www.fieldtriptoolbox.org/faq/how_are_the_lpa_and_rpa_points_defined](http://www.fieldtriptoolbox.org/faq/how_are_the_lpa_and_rpa_points_defined)

For more information on typical coordinate systems for MEG-MRI coregistration:
[http://www.fieldtriptoolbox.org/faq/how_are_the_different_head_and_mri_coordinate_systems_defined](http://www.fieldtriptoolbox.org/faq/how_are_the_different_head_and_mri_coordinate_systems_defined),
or:
[http://neuroimage.usc.edu/brainstorm/CoordinateSystems](http://neuroimage.usc.edu/brainstorm/CoordinateSystems)

## Landmark photos (`*_photo.jpg`)

Photos of the anatomical landmarks and/or head localization coils
(`*_photo.jpg`)

{{ MACROS___make_filename_template(datatypes=["meg"], suffixes=["photo"]) }}

Photos of the anatomical landmarks and/or head localization coils on the
subject’s head are RECOMMENDED. If the coils are not placed at the location of
actual anatomical landmarks, these latter may be marked with a piece of felt-tip
taped to the skin. Please note that the photos may need to be cropped or blurred
to conceal identifying features prior to sharing, depending on the terms of the
consent given by the participant.

The [`acq-<label>`](../99-appendices/09-entities.md#acq) entity can be used to indicate acquisition of different photos of
the same face (or other body part in different angles to show, for example, the
location of the nasion (NAS) as opposed to the right periauricular point (RPA)).

Example of the NAS fiducial placed between the eyebrows, rather than at the
actual anatomical nasion: `sub-0001_ses-001_acq-NAS_photo.jpg`

![placement of NAS fiducial](images/sub-0001_ses-001_acq-NAS_photo.jpg "placement of NAS fiducial")

## Head shape and electrode description (`*_headshape.<ext>`)

{{ MACROS___make_filename_template(datatypes=["meg"], suffixes=["headshape"]) }}

This file is RECOMMENDED.

The 3-D locations of points that describe the head shape and/or EEG
electrode locations can be digitized and stored in separate files. The
[`acq-<label>`](../99-appendices/09-entities.md#acq) entity can be used when more than one type of digitization in done for
a session, for example when the head points are in a separate file from the EEG
locations. These files are stored in the specific format of the 3-D digitizer’s
manufacturer (see [Appendix VI](../99-appendices/06-meg-file-formats.md)).

Example:

```Text
sub-control01
    ses-01
        sub-control01_ses-01_acq-HEAD_headshape.pos
        sub-control01_ses-01_acq-ECG_headshape.pos
```

Note that the `*_headshape` file(s) is shared by all the runs and tasks in a
session. If the subject needs to be taken out of the scanner and the head-shape
has to be updated, then for MEG it could be considered to be a new session.

## Empty-room MEG recordings

Empty-room MEG recordings capture the environmental and recording system's
noise.
In the context of BIDS it is RECOMMENDED to perform an empty-room recording for
each experimental session.
It is RECOMMENDED to store the empty-room recording inside a subject folder
named `sub-emptyroom`.
The label for the [`task-<label>`](../99-appendices/09-entities.md#task) entity in the empty-room recording SHOULD be
set to `noise`.
If a [`session-<label>`](../99-appendices/09-entities.md#ses) entity is present, its label SHOULD be the date of the
empty-room recording in the format `YYYYMMDD`, that is `ses-YYYYMMDD`.
The `scans.tsv` file containing the date and time of the acquisition SHOULD
also be included.
The rationale is that this naming scheme will allow users to easily retrieve the
empty-room recording that best matches a particular experimental session, based
on date and time of the recording.
It should be possible to query empty-room recordings just like usual subject
recordings, hence all metadata sidecar files (such as the `channels.tsv`) file
SHOULD be present as well.

Example:

```Text
sub-control01/
sub-control02/
sub-emptyroom/
    ses-20170801/
        sub-emptyroom_ses-20170801_scans.tsv
        meg/
            sub-emptyroom_ses-20170801_task-noise_meg.ds
            sub-emptyroom_ses-20170801_task-noise_meg.json
            sub-emptyroom_ses-20170801_task-noise_channels.tsv
```

<<<<<<< HEAD
<!-- Link Definitions -->

[bids uris]: ../02-common-principles.md#bids-uri-pointing-to-files-within-and-outside-of-bids-datasets

[deprecated]: ../02-common-principles.md#definitions

[object]: https://www.json.org/json-en.html

[objects]: https://www.json.org/json-en.html

[boolean]: https://www.w3schools.com/js/js_json_datatypes.asp

[number]: https://www.w3schools.com/js/js_json_datatypes.asp

[numbers]: https://www.w3schools.com/js/js_json_datatypes.asp

[integer]: https://www.w3schools.com/js/js_json_datatypes.asp

[string]: https://www.w3schools.com/js/js_json_datatypes.asp

[strings]: https://www.w3schools.com/js/js_json_datatypes.asp

[array]: https://www.w3schools.com/js/js_json_arrays.asp

[arrays]: https://www.w3schools.com/js/js_json_arrays.asp

[uri]: ../02-common-principles.md#uniform-resource-indicator
=======
<!-- Link Definitions -->
>>>>>>> 9a79dff1
<|MERGE_RESOLUTION|>--- conflicted
+++ resolved
@@ -132,29 +132,6 @@
 
 SHOULD be present:
 
-<<<<<<< HEAD
-| **Key name**               | **Requirement level** | **Data type**                          | **Description**                                                                                                                                                                                                                                                                                                                          |
-| -------------------------- | --------------------- | -------------------------------------- | ---------------------------------------------------------------------------------------------------------------------------------------------------------------------------------------------------------------------------------------------------------------------------------------------------------------------------------------- |
-| MEGChannelCount            | RECOMMENDED           | [integer][]                            | Number of MEG channels (for example, 275).                                                                                                                                                                                                                                                                                               |
-| MEGREFChannelCount         | RECOMMENDED           | [integer][]                            | Number of MEG reference channels (for example, 23). For systems without such channels (for example, Neuromag Vectorview), `MEGREFChannelCount` should be set to `0`.                                                                                                                                                                     |
-| EEGChannelCount            | RECOMMENDED           | [integer][]                            | Number of EEG channels recorded simultaneously (for example, 21).                                                                                                                                                                                                                                                                        |
-| ECOGChannelCount           | RECOMMENDED           | [integer][]                            | Number of ECoG channels.                                                                                                                                                                                                                                                                                                                 |
-| SEEGChannelCount           | RECOMMENDED           | [integer][]                            | Number of SEEG channels.                                                                                                                                                                                                                                                                                                                 |
-| EOGChannelCount            | RECOMMENDED           | [integer][]                            | Number of EOG channels.                                                                                                                                                                                                                                                                                                                  |
-| ECGChannelCount            | RECOMMENDED           | [integer][]                            | Number of ECG channels.                                                                                                                                                                                                                                                                                                                  |
-| EMGChannelCount            | RECOMMENDED           | [integer][]                            | Number of EMG channels.                                                                                                                                                                                                                                                                                                                  |
-| MiscChannelCount           | RECOMMENDED           | [integer][]                            | Number of miscellaneous analog channels for auxiliary signals.                                                                                                                                                                                                                                                                           |
-| TriggerChannelCount        | RECOMMENDED           | [integer][]                            | Number of channels for digital (TTL bit level) triggers.                                                                                                                                                                                                                                                                                 |
-| RecordingDuration          | RECOMMENDED           | [number][]                             | Length of the recording in seconds (for example, 3600).                                                                                                                                                                                                                                                                                  |
-| RecordingType              | RECOMMENDED           | [string][]                             | Defines whether the recording is `"continuous"`, `"discontinuous"` or `"epoched"`, where `"epoched"` is limited to time windows about events of interest (for example, stimulus presentations or subject responses).                                                                                                                     |
-| EpochLength                | RECOMMENDED           | [number][]                             | Duration of individual epochs in seconds (for example, 1) in case of epoched data.                                                                                                                                                                                                                                                       |
-| ContinuousHeadLocalization | RECOMMENDED           | [boolean][]                            | `true` or `false` value indicating whether continuous head localisation was performed.                                                                                                                                                                                                                                                   |
-| HeadCoilFrequency          | RECOMMENDED           | [number][] or [array][] of [numbers][] | List of frequencies (in Hz) used by the head localisation coils (‘HLC’ in CTF systems, ‘HPI’ in Elekta, ‘COH’ in BTi/4D) that track the subject’s head position in the MEG helmet (for example, `[293, 307, 314, 321]`).                                                                                                                 |
-| MaxMovement                | RECOMMENDED           | [number][]                             | Maximum head movement (in mm) detected during the recording, as measured by the head localisation coils (for example, 4.8).                                                                                                                                                                                                              |
-| SubjectArtefactDescription | RECOMMENDED           | [string][]                             | Freeform description of the observed subject artefact and its possible cause (for example, `"Vagus Nerve Stimulator"`, `"non-removable implant"`). If this field is set to `"n/a"`, it will be interpreted as absence of major source of artifacts except cardiac and blinks.                                                            |
-| AssociatedEmptyRoom        | RECOMMENDED           | [string][] or [array][] of [strings][] | One or more [BIDS URIs][] pointing to empty-room file(s) associated with the subject's MEG recording. Using paths relative to the dataset root is [DEPRECATED][].                                                                                                                                                                        |
-| HardwareFilters            | RECOMMENDED           | [object][] of [objects][] or `"n/a"`   | [Object][] of temporal hardware filters applied, or `"n/a"` if the data is not available. Each key:value pair in the JSON object is a name of the filter and an object in which its parameters are defined as key:value pairs (for example, `{"Highpass RC filter": {"Half amplitude cutoff (Hz)": 0.0159, "Roll-off": "6dB/Octave"}}`). |
-=======
 {{ MACROS___make_metadata_table(
    {
       "MEGChannelCount": "RECOMMENDED",
@@ -178,7 +155,6 @@
       "HardwareFilters": "RECOMMENDED",
    }
 ) }}
->>>>>>> 9a79dff1
 
 Specific EEG fields
 (if recorded with MEG, see [Recording EEG simultaneously with MEG](#recording-eeg-simultaneously-with-meg)
@@ -372,11 +348,6 @@
 
 Anatomical MRI:
 
-<<<<<<< HEAD
-| **Key name** | **Requirement level** | **Data type**                          | **Description**                                                                                                                                                                                               |
-| ------------ | --------------------- | -------------------------------------- | ------------------------------------------------------------------------------------------------------------------------------------------------------------------------------------------------------------- |
-| IntendedFor  | OPTIONAL              | [string][] or [array][] of [strings][] | One or more [BIDS URIs][] pointing to the structural MRI, possibly of different types if a list is specified, to be used with the MEG recording. Using paths relative to the subject folder is [DEPRECATED][] |
-=======
 {{ MACROS___make_metadata_table(
    {
       "IntendedFor": (
@@ -387,7 +358,6 @@
       )
    }
 ) }}
->>>>>>> 9a79dff1
 
 Anatomical landmarks:
 
@@ -516,7 +486,6 @@
             sub-emptyroom_ses-20170801_task-noise_channels.tsv
 ```
 
-<<<<<<< HEAD
 <!-- Link Definitions -->
 
 [bids uris]: ../02-common-principles.md#bids-uri-pointing-to-files-within-and-outside-of-bids-datasets
@@ -543,7 +512,4 @@
 
 [arrays]: https://www.w3schools.com/js/js_json_arrays.asp
 
-[uri]: ../02-common-principles.md#uniform-resource-indicator
-=======
-<!-- Link Definitions -->
->>>>>>> 9a79dff1
+[uri]: ../02-common-principles.md#uniform-resource-indicator