--- conflicted
+++ resolved
@@ -43,14 +43,9 @@
 performed within a single Run, the task description can be set to
 `task-multitask`. The \_meg.json SHOULD contain details on the Tasks. Some
 manufacturers data storage conventions use folders which contain data files of
-<<<<<<< HEAD
-various nature: e.g., CTF’s .ds format, or 4D/BTi. Please refer to
-[Appendix VI](../99-appendices/06-meg-file-formats.md) for examples from a
-selection of MEG manufacturers.
-=======
 various nature: e.g., CTF’s .ds format, or 4D/BTi. Please refer to [Appendix VI](../99-appendices/06-meg-file-formats.md)
 for examples from a selection of MEG manufacturers.
->>>>>>> 37128cf2
+
 
 The `proc` label is analogous to `rec` for MR and denotes a variant of a file
 that was a result of particular processing performed on the device. This is
@@ -75,17 +70,10 @@
 | :--------------------- | :------------------------------------------------------------------------------------------------------------------------------------------------------------------------------------------------------------------------------------------------------------------------------ |
 | InstitutionName        | RECOMMENDED. The name of the institution in charge of the equipment that produced the composite instances.                                                                                                                                                                      |
 | InstitutionAddress     | RECOMMENDED. The address of the institution in charge of the equipment that produced the composite instances.                                                                                                                                                                   |
-<<<<<<< HEAD
 | Manufacturer           | RECOMMENDED. Manufacturer of the MEG system (`CTF`, `Elekta/Neuromag`, `4D/BTi`, `KIT/Yokogawa`, `ITAB`, `KRISS`, `Other`). See [Appendix VII](../99-appendices/07-meg-systems.md) with preferred names                                                                         |
 | ManufacturersModelName | RECOMMENDED. Manufacturer’s designation of the MEG scanner model (e.g. `CTF-275`). See [Appendix VII](../99-appendices/07-meg-systems.md) with preferred names                                                                                                                  |
 | SoftwareVersions       | RECOMMENDED. Manufacturer’s designation of the acquisition software.                                                                                                                                                                                                            |
 | ManufacturersModelName | RECOMMENDED. Manufacturer’s designation of the MEG scanner model (e.g. `CTF-275`). See [Appendix VII](../99-appendices/07-meg-systems.md) with preferred names                                                                                                                  |
-=======
-| Manufacturer           | RECOMMENDED. Manufacturer of the MEG system (`CTF`, `Elekta/Neuromag`, `4D/BTi`, `KIT/Yokogawa`, `ITAB`, `KRISS`, `Other`). See [Appendix VII](../99-appendices/07-meg-systems.html) with preferred names                                                                       |
-| ManufacturersModelName | RECOMMENDED. Manufacturer’s designation of the MEG scanner model (e.g. `CTF-275`). See [Appendix VII](../99-appendices/07-meg-systems.html) with preferred names                                                                                                                |
-| SoftwareVersions       | RECOMMENDED. Manufacturer’s designation of the acquisition software.                                                                                                                                                                                                            |
-| ManufacturersModelName | RECOMMENDED. Manufacturer’s designation of the MEG scanner model (e.g. `CTF-275`). See [Appendix VII](../99-appendices/07-meg-systems.html) with preferred names                                                                                                                |
->>>>>>> 37128cf2
 | SoftwareVersions       | RECOMMENDED. Manufacturer’s designation of the acquisition software.                                                                                                                                                                                                            |
 | TaskDescription        | RECOMMENDED. Description of the task.                                                                                                                                                                                                                                           |
 | Instructions           | RECOMMENDED. Text of the instructions given to participants before the scan. This is not only important for behavioural or cognitive tasks but also in resting state paradigms (e.g. to distinguish between eyes open and eyes closed).                                         |
@@ -309,11 +297,7 @@
 | Field name                          | Description                                                                                                                                                                                                                                                                                                                                                                                                                                                                                           |
 | :---------------------------------- | :---------------------------------------------------------------------------------------------------------------------------------------------------------------------------------------------------------------------------------------------------------------------------------------------------------------------------------------------------------------------------------------------------------------------------------------------------------------------------------------------------- |
 | HeadCoilCoordinates                 | OPTIONAL. Key:value pairs describing head localization coil labels and their coordinates, interpreted following the `HeadCoilCoordinateSystem`, e.g., {`NAS`: `[12.7,21.3,13.9]`, `LPA`: `[5.2,11.3,9.6]`, `RPA`: `[20.2,11.3,9.1]`}. Note that coils are not always placed at locations that have a known anatomical name (e.g. for Elekta, Yokogawa systems); in that case generic labels can be used (e.g. {`coil1`: `[12.2,21.3,12.3]`, `coil2`: `[6.7,12.3,8.6]`, `coil3`: `[21.9,11.0,8.1]`} ). |
-<<<<<<< HEAD
 | HeadCoilCoordinateSystem            | OPTIONAL. Defines the coordinate system for the coils. See [Appendix VIII](../99-appendices/08-coordinate-systems.md): preferred names of Coordinate systems. If "Other", provide definition of the coordinate system in `HeadCoilCoordinateSystemDescription`.                                                                                                                                                                                                                                       |
-=======
-| HeadCoilCoordinateSystem            | OPTIONAL. Defines the coordinate system for the coils. See [Appendix VIII](../99-appendices/08-coordinate-systems.html): preferred names of Coordinate systems. If "Other", provide definition of the coordinate system in `HeadCoilCoordinateSystemDescription`.                                                                                                                                                                                                                                     |
->>>>>>> 37128cf2
 | HeadCoilCoordinateUnits             | OPTIONAL. Units of the coordinates of `HeadCoilCoordinateSystem`. MUST be `m`, `cm`, or `mm`.                                                                                                                                                                                                                                                                                                                                                                                                         |
 | HeadCoilCoordinateSystemDescription | OPTIONAL. Freeform text description or link to document describing the Head Coil coordinate system system in detail.                                                                                                                                                                                                                                                                                                                                                                                  |
 
@@ -413,12 +397,8 @@
 and stored in separate files. The `*_acq-<label>` can be used when more than one
 type of digitization in done for a session, for example when the head points are
 in a separate file from the EEG locations. These files are stored in the
-<<<<<<< HEAD
 specific format of the 3-D digitizer’s manufacturer (see
 [Appendix VI](../99-appendices/06-meg-file-formats.md)).
-=======
-specific format of the 3-D digitizer’s manufacturer (see [Appendix VI](../99-appendices/06-meg-file-formats.html)).
->>>>>>> 37128cf2
 
 Example:
 
