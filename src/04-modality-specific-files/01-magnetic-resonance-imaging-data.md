# Magnetic Resonance Imaging data

## Common metadata fields

MR Data described in sections 8.3.x share the following RECOMMENDED metadata
fields (stored in sidecar JSON files). MRI acquisition parameters are divided
into several categories based on
["A checklist for fMRI acquisition methods reporting in the literature"](https://thewinnower.com/papers/977-a-checklist-for-fmri-acquisition-methods-reporting-in-the-literature)
by Ben Inglis:

### Scanner Hardware

| Field name                    | Definition                                                                                                                                                                                                                                                                                                                                                                                                                                                                                                                                                                                                                                                                                                                                                                                                                                                                                                                                                                                                                                                                                                               |
| :---------------------------- | :----------------------------------------------------------------------------------------------------------------------------------------------------------------------------------------------------------------------------------------------------------------------------------------------------------------------------------------------------------------------------------------------------------------------------------------------------------------------------------------------------------------------------------------------------------------------------------------------------------------------------------------------------------------------------------------------------------------------------------------------------------------------------------------------------------------------------------------------------------------------------------------------------------------------------------------------------------------------------------------------------------------------------------------------------------------------------------------------------------------------- |
| Manufacturer                  | RECOMMENDED. Manufacturer of the equipment that produced the composite instances. Corresponds to DICOM Tag 0008, 0070 `Manufacturer`                                                                                                                                                                                                                                                                                                                                                                                                                                                                                                                                                                                                                                                                                                                                                                                                                                                                                                                                                                                     |
| ManufacturersModelName        | RECOMMENDED. Manufacturer's model name of the equipment that produced the composite instances. Corresponds to DICOM Tag 0008, 1090 `Manufacturers Model Name`                                                                                                                                                                                                                                                                                                                                                                                                                                                                                                                                                                                                                                                                                                                                                                                                                                                                                                                                                            |
| DeviceSerialNumber            | RECOMMENDED. The serial number of the equipment that produced the composite instances. Corresponds to DICOM Tag 0018, 1000 `DeviceSerialNumber`. A pseudonym can also be used to prevent the equipment from being identifiable, so long as each pseudonym is unique within the dataset                                                                                                                                                                                                                                                                                                                                                                                                                                                                                                                                                                                                                                                                                                                                                                                                                                   |
| StationName                   | RECOMMENDED. Institution defined name of the machine that produced the composite instances. Corresponds to DICOM Tag 0008, 1010 `Station Name`                                                                                                                                                                                                                                                                                                                                                                                                                                                                                                                                                                                                                                                                                                                                                                                                                                                                                                                                                                           |
| SoftwareVersions              | RECOMMENDED. Manufacturer’s designation of software version of the equipment that produced the composite instances. Corresponds to DICOM Tag 0018, 1020 `Software Versions`                                                                                                                                                                                                                                                                                                                                                                                                                                                                                                                                                                                                                                                                                                                                                                                                                                                                                                                                              |
| HardcopyDeviceSoftwareVersion | (Deprecated) Manufacturer’s designation of the software of the device that created this Hardcopy Image (the printer). Corresponds to DICOM Tag 0018, 101A `Hardcopy Device Software Version`                                                                                                                                                                                                                                                                                                                                                                                                                                                                                                                                                                                                                                                                                                                                                                                                                                                                                                                             |
| MagneticFieldStrength         | RECOMMENDED. Nominal field strength of MR magnet in Tesla. Corresponds to DICOM Tag 0018,0087 `Magnetic Field Strength`                                                                                                                                                                                                                                                                                                                                                                                                                                                                                                                                                                                                                                                                                                                                                                                                                                                                                                                                                                                                  |
| ReceiveCoilName               | RECOMMENDED. Information describing the receiver coil. Corresponds to DICOM Tag 0018, 1250 `Receive Coil Name`, although not all vendors populate that DICOM Tag, in which case this field can be derived from an appropriate private DICOM field                                                                                                                                                                                                                                                                                                                                                                                                                                                                                                                                                                                                                                                                                                                                                                                                                                                                        |
| ReceiveCoilActiveElements     | RECOMMENDED. Information describing the active/selected elements of the receiver coil. This doesn’t correspond to a tag in the DICOM ontology. The vendor-defined terminology for active coil elements can go in this field. As an example, for Siemens, coil channels are typically not activated/selected individually, but rather in pre-defined selectable "groups" of individual channels, and the list of the "groups" of elements that are active/selected in any given scan populates the `Coil String` entry in Siemens’ private DICOM fields (e.g., `HEA;HEP` for the Siemens standard 32 ch coil when both the anterior and posterior groups are activated). This is a flexible field that can be used as most appropriate for a given vendor and coil to define the "active" coil elements. Since individual scans can sometimes not have the intended coil elements selected, it is preferable for this field to be populated directly from the DICOM for each individual scan, so that it can be used as a mechanism for checking that a given scan was collected with the intended coil elements selected |
| GradientSetType               | RECOMMENDED. It should be possible to infer the gradient coil from the scanner model. If not, e.g. because of a custom upgrade or use of a gradient insert set, then the specifications of the actual gradient coil should be reported independently                                                                                                                                                                                                                                                                                                                                                                                                                                                                                                                                                                                                                                                                                                                                                                                                                                                                     |
| MRTransmitCoilSequence        | RECOMMENDED. This is a relevant field if a non-standard transmit coil is used. Corresponds to DICOM Tag 0018, 9049 `MR Transmit Coil Sequence`                                                                                                                                                                                                                                                                                                                                                                                                                                                                                                                                                                                                                                                                                                                                                                                                                                                                                                                                                                           |
| MatrixCoilMode                | RECOMMENDED. (If used) A method for reducing the number of independent channels by combining in analog the signals from multiple coil elements. There are typically different default modes when using un-accelerated or accelerated (e.g. GRAPPA, SENSE) imaging                                                                                                                                                                                                                                                                                                                                                                                                                                                                                                                                                                                                                                                                                                                                                                                                                                                        |
| CoilCombinationMethod         | RECOMMENDED. Almost all fMRI studies using phased-array coils use root-sum-of-squares (rSOS) combination, but other methods exist. The image reconstruction is changed by the coil combination method (as for the matrix coil mode above), so anything non-standard should be reported                                                                                                                                                                                                                                                                                                                                                                                                                                                                                                                                                                                                                                                                                                                                                                                                                                   |

#### Sequence Specifics

| Field name                  | Definition                                                                                                                                                                                                                                                                     |
| :-------------------------- | :----------------------------------------------------------------------------------------------------------------------------------------------------------------------------------------------------------------------------------------------------------------------------- |
| PulseSequenceType           | RECOMMENDED. A general description of the pulse sequence used for the scan (i.e. MPRAGE, Gradient Echo EPI, Spin Echo EPI, Multiband gradient echo EPI).                                                                                                                       |
| ScanningSequence            | RECOMMENDED. Description of the type of data acquired. Corresponds to DICOM Tag 0018, 0020 `Scanning Sequence`.                                                                                                                                                                |
| SequenceVariant             | RECOMMENDED. Variant of the ScanningSequence. Corresponds to DICOM Tag 0018, 0021 `Sequence Variant`.                                                                                                                                                                          |
| ScanOptions                 | RECOMMENDED. Parameters of ScanningSequence. Corresponds to DICOM Tag 0018, 0022 `Scan Options`.                                                                                                                                                                               |
| SequenceName                | RECOMMENDED. Manufacturer’s designation of the sequence name. Corresponds to DICOM Tag 0018, 0024 `Sequence Name`.                                                                                                                                                             |
| PulseSequenceDetails        | RECOMMENDED. Information beyond pulse sequence type that identifies the specific pulse sequence used (i.e. "Standard Siemens Sequence distributed with the VB17 software," "Siemens WIP ### version #.##," or "Sequence written by X using a version compiled on MM/DD/YYYY"). |
| NonlinearGradientCorrection | RECOMMENDED. Boolean stating if the image saved has been corrected for gradient nonlinearities by the scanner sequence.                                                                                                                                                        |

#### In-Plane Spatial Encoding

| Field name                     | Definition                                                                                                                                                                                                                                                                                                                                                                                                                                                                                                                                                                                                                                                                                                                                                                                                                             |
| :----------------------------- | :------------------------------------------------------------------------------------------------------------------------------------------------------------------------------------------------------------------------------------------------------------------------------------------------------------------------------------------------------------------------------------------------------------------------------------------------------------------------------------------------------------------------------------------------------------------------------------------------------------------------------------------------------------------------------------------------------------------------------------------------------------------------------------------------------------------------------------- |
| NumberShots                    | RECOMMENDED. The number of RF excitations need to reconstruct a slice or volume. Please mind that this is not the same as Echo Train Length which denotes the number of lines of k-space collected after an excitation.                                                                                                                                                                                                                                                                                                                                                                                                                                                                                                                                                                                                                |
| ParallelReductionFactorInPlane | RECOMMENDED. The parallel imaging (e.g, GRAPPA) factor. Use the denominator of the fraction of k-space encoded for each slice. For example, 2 means half of k-space is encoded. Corresponds to DICOM Tag 0018, 9069 `Parallel Reduction Factor In-plane`.                                                                                                                                                                                                                                                                                                                                                                                                                                                                                                                                                                              |
| ParallelAcquisitionTechnique   | RECOMMENDED. The type of parallel imaging used (e.g. GRAPPA, SENSE). Corresponds to DICOM Tag 0018, 9078 `Parallel Acquisition Technique`.                                                                                                                                                                                                                                                                                                                                                                                                                                                                                                                                                                                                                                                                                             |
| PartialFourier                 | RECOMMENDED. The fraction of partial Fourier information collected. Corresponds to DICOM Tag 0018, 9081 `Partial Fourier`.                                                                                                                                                                                                                                                                                                                                                                                                                                                                                                                                                                                                                                                                                                             |
| PartialFourierDirection        | RECOMMENDED. The direction where only partial Fourier information was collected. Corresponds to DICOM Tag 0018, 9036 `Partial Fourier Direction`.                                                                                                                                                                                                                                                                                                                                                                                                                                                                                                                                                                                                                                                                                      |
| PhaseEncodingDirection         | RECOMMENDED. Possible values: `i`, `j`, `k`, `i-`, `j-`, `k-`. The letters `i`, `j`, `k` correspond to the first, second and third axis of the data in the NIFTI file. The polarity of the phase encoding is assumed to go from zero index to maximum index unless `-` sign is present (then the order is reversed - starting from the highest index instead of zero). `PhaseEncodingDirection` is defined as the direction along which phase is was modulated which may result in visible distortions. Note that this is not the same as the DICOM term `InPlanePhaseEncodingDirection` which can have `ROW` or `COL` values. This parameter is REQUIRED if corresponding fieldmap data is present or when using multiple runs with different phase encoding directions (which can be later used for field inhomogeneity correction). |
| EffectiveEchoSpacing           | RECOMMENDED. The "effective" sampling interval, specified in seconds, between lines in the phase-encoding direction, defined based on the size of the reconstructed image in the phase direction. It is frequently, but incorrectly, referred to as "dwell time" (see `DwellTime` parameter below for actual dwell time). It is required for unwarping distortions using field maps. Note that beyond just in-plane acceleration, a variety of other manipulations to the phase encoding need to be accounted for properly, including partial fourier, phase oversampling, phase resolution, phase field-of-view and interpolation.<sup>2</sup> This parameter is REQUIRED if corresponding fieldmap data is present.                                                                                                                  |
| TotalReadoutTime               | RECOMMENDED. This is actually the "effective" total readout time , defined as the readout duration, specified in seconds, that would have generated data with the given level of distortion. It is NOT the actual, physical duration of the readout train. If `EffectiveEchoSpacing` has been properly computed, it is just `EffectiveEchoSpacing * (ReconMatrixPE - 1)`.<sup>3</sup> . This parameter is REQUIRED if corresponding "field/distortion" maps acquired with opposing phase encoding directions are present (see 8.9.4).                                                                                                                                                                                                                                                                                                  |

<sup>2</sup>Conveniently, for Siemens’ data, this value is easily obtained as
1/\[`BWPPPE` \* `ReconMatrixPE`\], where BWPPPE is the
"`BandwidthPerPixelPhaseEncode` in DICOM tag (0019,1028) and ReconMatrixPE is
the size of the actual reconstructed data in the phase direction (which is NOT
reflected in a single DICOM tag for all possible aforementioned scan
manipulations). See [here](https://lcni.uoregon.edu/kb-articles/kb-0003) and
[here](https://github.com/neurolabusc/dcm_qa/tree/master/In/TotalReadoutTime)

<sup>3</sup>We use the "FSL definition", i.e, the time between the center of the
first "effective" echo and the center of the last "effective" echo.

#### Timing Parameters

| Field name             | Definition                                                                                                                                                                                                                                                                                                                                                                                                                                                                                                                                                                                                                                                                                                                                                                                                                                                                                                                                                                           |
| :--------------------- | :----------------------------------------------------------------------------------------------------------------------------------------------------------------------------------------------------------------------------------------------------------------------------------------------------------------------------------------------------------------------------------------------------------------------------------------------------------------------------------------------------------------------------------------------------------------------------------------------------------------------------------------------------------------------------------------------------------------------------------------------------------------------------------------------------------------------------------------------------------------------------------------------------------------------------------------------------------------------------------- |
| EchoTime               | RECOMMENDED. The echo time (TE) for the acquisition, specified in seconds. This parameter is REQUIRED if corresponding fieldmap data is present or the data comes from a multi echo sequence. Corresponds to DICOM Tag 0018, 0081 `Echo Time` (please note that the DICOM term is in milliseconds not seconds).                                                                                                                                                                                                                                                                                                                                                                                                                                                                                                                                                                                                                                                                      |
| InversionTime          | RECOMMENDED. The inversion time (TI) for the acquisition, specified in seconds. Inversion time is the time after the middle of inverting RF pulse to middle of excitation pulse to detect the amount of longitudinal magnetization. Corresponds to DICOM Tag 0018, 0082 `Inversion Time` (please note that the DICOM term is in milliseconds not seconds).                                                                                                                                                                                                                                                                                                                                                                                                                                                                                                                                                                                                                           |
| SliceTiming            | RECOMMENDED. The time at which each slice was acquired within each volume (frame) of the acquisition. Slice timing is not slice order -- rather, it is a list of times (in JSON format) containing the time (in seconds) of each slice acquisition in relation to the beginning of volume acquisition. The list goes through the slices along the slice axis in the slice encoding dimension (see below). Note that to ensure the proper interpretation of the `SliceTiming` field, it is important to check if the OPTIONAL `SliceEncodingDirection` exists. In particular, if `SliceEncodingDirection` is negative, the entries in `SliceTiming` are defined in reverse order with respect to the slice axis (i.e., the final entry in the `SliceTiming` list is the time of acquisition of slice 0). This parameter is REQUIRED for sparse sequences that do not have the `DelayTime` field set. In addition without this parameter slice time correction will not be possible.   |
| SliceEncodingDirection | RECOMMENDED. Possible values: `i`, `j`, `k`, `i-`, `j-`, `k-` (the axis of the NIfTI data along which slices were acquired, and the direction in which `SliceTiming` is defined with respect to). `i`, `j`, `k` identifiers correspond to the first, second and third axis of the data in the NIfTI file. A `-` sign indicates that the contents of `SliceTiming` are defined in reverse order - that is, the first entry corresponds to the slice with the largest index, and the final entry corresponds to slice index zero. When present, the axis defined by `SliceEncodingDirection` needs to be consistent with the ‘slice_dim’ field in the NIfTI header. When absent, the entries in `SliceTiming` must be in the order of increasing slice index as defined by the NIfTI header.                                                                                                                                                                                           |
| DwellTime              | RECOMMENDED. Actual dwell time (in seconds) of the receiver per point in the readout direction, including any oversampling. For Siemens, this corresponds to DICOM field (0019,1018) (in ns). This value is necessary for the optional readout distortion correction of anatomicals in the HCP Pipelines. It also usefully provides a handle on the readout bandwidth, which isn’t captured in the other metadata tags. Not to be confused with `EffectiveEchoSpacing`, and the frequent mislabeling of echo spacing (which is spacing in the phase encoding direction) as "dwell time" (which is spacing in the readout direction).                                                                                                                                                                                                                                                                                                                                                 |

#### RF & Contrast

| Field name                  | Definition                                                                                                                                                                                                                                                                                                                                     |
| :-------------------------- | :--------------------------------------------------------------------------------------------------------------------------------------------------------------------------------------------------------------------------------------------------------------------------------------------------------------------------------------------- |
| FlipAngle                   | RECOMMENDED. Flip angle for the acquisition, specified in degrees. Corresponds to: DICOM Tag 0018, 1314 `Flip Angle`.                                                                                                                                                                                                                          |
| MultibandAccelerationFactor | RECOMMENDED. The multiband factor, for multiband acquisitions.                                                                                                                                                                                                                                                                                 |
| NegativeContrast            | OPTIONAL. Boolean (`true` or `false`) value specifying whether increasing voxel intensity (within sample voxels) denotes a decreased value with respect to the contrast suffix. This is commonly the case when Cerebral Blood Volume is estimated via usage of a contrast agent in conjunction with a T2\* weighted acquisition protocol.      |

#### Slice Acceleration

| Field name                  | Definition                                                     |
| :-------------------------- | :------------------------------------------------------------- |
| MultibandAccelerationFactor | RECOMMENDED. The multiband factor, for multiband acquisitions. |

#### Anatomical landmarks
Useful for multimodal co-registration with MEG, (S)EEG, TMS, etc.

| Field name                    | Definition                                                                                                                                                                                                                                                                                                                                     |
| :---------------------------- | :--------------------------------------------------------------------------------------------------------------------------------------------------------------------------------------------------------------------------------------------------------------------------------------------------------------------------------------------- |
| AnatomicalLandmarkCoordinates | RECOMMENDED. Key:value pairs of any number of additional anatomical landmarks and their coordinates in voxel units (where first voxel has index 0,0,0) relative to the associated anatomical MRI, (e.g. `{"AC": [127,119,149], "PC": [128,93,141], "IH": [131,114,206]}, or {"NAS": [127,213,139], "LPA": [52,113,96], "RPA": [202,113,91]}`). |

#### Institution information

| Field name                  | Definition                                                                                                                                                                            |
| :-------------------------- | :------------------------------------------------------------------------------------------------------------------------------------------------------------------------------------ |
| InstitutionName             | RECOMMENDED. The name of the institution in charge of the equipment that produced the composite instances. Corresponds to DICOM Tag 0008, 0080 `InstitutionName`.                     |
| InstitutionAddress          | RECOMMENDED. The address of the institution in charge of the equipment that produced the composite instances. Corresponds to DICOM Tag 0008, 0081 `InstitutionAddress`.               |
| InstitutionalDepartmentName | RECOMMENDED. The department in the institution in charge of the equipment that produced the composite instances. Corresponds to DICOM Tag 0008, 1040 `Institutional Department Name`. |

When adding additional metadata please use the camelcase version of
[DICOM ontology terms](https://scicrunch.org/scicrunch/interlex/dashboard)
whenever possible.

### Anatomy imaging data

Template:

```Text
sub-<label>/[ses-<label>/]
    anat/
        sub-<label>[_ses-<label>][_acq-<label>][_ce-<label>][_rec-<label>][_run-<index>]_<modality_label>.nii[.gz]
        sub-<label>[_ses-<label>][_acq-<label>][_ce-<label>][_rec-<label>][_run-<index>][_mod-<label>]_defacemask.nii[.gz]
```

Anatomical (structural) data acquired for that participant. Currently supported
modalities include:

| Name               | `modality_label` | Description                                                                                                                                                                                                                             |
| :----------------- | :--------------- | :-------------------------------------------------------------------------------------------------------------------------------------------------------------------------------------------------------------------------------------- |
| T1 weighted        | T1w              |                                                                                                                                                                                                                                         |
| T2 weighted        | T2w              |                                                                                                                                                                                                                                         |
| T1 Rho map         | T1rho            | Quantitative T1rho brain imaging<br>[http://www.ncbi.nlm.nih.gov/pubmed/24474423](http://www.ncbi.nlm.nih.gov/pubmed/24474423) <br> [http://www.ncbi.nlm.nih.gov/pmc/articles/PMC4346383/](http://www.ncbi.nlm.nih.gov/pubmed/24474423) |
| T1 map             | T1map            | quantitative T1 map                                                                                                                                                                                                                     |
| T2 map             | T2map            | quantitative T2 map                                                                                                                                                                                                                     |
| T2\*               | T2star           | High resolution T2\* image                                                                                                                                                                                                              |
| FLAIR              | FLAIR            |                                                                                                                                                                                                                                         |
| FLASH              | FLASH            |                                                                                                                                                                                                                                         |
| Proton density     | PD               |                                                                                                                                                                                                                                         |
| Proton density map | PDmap            |                                                                                                                                                                                                                                         |
| Combined PD/T2     | PDT2             |                                                                                                                                                                                                                                         |
| Inplane T1         | inplaneT1        | T1-weighted anatomical image matched to functional acquisition                                                                                                                                                                          |
| Inplane T2         | inplaneT2        | T2-weighted anatomical image matched to functional acquisition                                                                                                                                                                          |
| Angiography        | angio            |                                                                                                                                                                                                                                         |

#### The `run` entity

If several scans of the same modality are acquired they MUST be indexed with a
key-value pair: `_run-1`, `_run-2`, `_run-3` etc. (only integers are allowed as
run labels). When there is only one scan of a given type the run key MAY be
omitted. Please note that diffusion imaging data is stored elsewhere (see
below).

#### The `acq` entity

The OPTIONAL `acq-<label>` key/value pair corresponds to a custom label the user
MAY use to distinguish a different set of parameters used for acquiring the same
modality. For example this should be used when a study includes two T1w images -
one full brain low resolution and and one restricted field of view but high
resolution. In such case two files could have the following names:
`sub-01_acq-highres_T1w.nii.gz` and `sub-01_acq-lowres_T1w.nii.gz`, however the
user is free to choose any other label than `highres` and `lowres` as long as
they are consistent across subjects and sessions. In case different sequences
are used to record the same modality (e.g. RARE and FLASH for T1w) this field
can also be used to make that distinction. At what level of detail to make the
distinction (e.g. just between RARE and FLASH, or between RARE, FLASH, and
FLASHsubsampled) remains at the discretion of the researcher.

#### The `ce` entity

Similarly the OPTIONAL `ce-<label>` key/value can be used to distinguish
sequences using different contrast enhanced images. The label is the name of the
contrast agent. The key `ContrastBolusIngredient` MAY be also be added in the
JSON file, with the same label.

#### The `rec` entity

Similarly the OPTIONAL `rec-<label>` key/value can be used to distinguish
different reconstruction algorithms (for example ones using motion correction).

If the structural images included in the dataset were defaced (to protect
identity of participants) one CAN provide the binary mask that was used to
remove facial features in the form of `_defacemask` files. In such cases the
OPTIONAL `mod-<label>` key/value pair corresponds to modality label for eg: T1w,
inplaneT1, referenced by a defacemask image. E.g.,
`sub-01_mod-T1w_defacemask.nii.gz`.

Some meta information about the acquisition MAY be provided in an additional
JSON file. See [Common metadata fields](#common-metadata-fields) for a
list of terms and their definitions. There are also some OPTIONAL JSON
fields specific to anatomical scans:

| Field name              | Definition                                                                                                                                         |
| :---------------------- | :------------------------------------------------------------------------------------------------------------------------------------------------- |
| ContrastBolusIngredient | OPTIONAL. Active ingredient of agent. Values MUST be one of: IODINE, GADOLINIUM, CARBON DIOXIDE, BARIUM, XENON Corresponds to DICOM Tag 0018,1048. |

### Task (including resting state) imaging data

Currently supported image contrasts include:

| Name               | `contrast_label` | Description                                                                                                             |
| :----------------- | :--------------- | :-----------------------------------------------------------------------------------------------------------------------|
| BOLD               | bold             | Blood-Oxygen-Level Dependent contrast (specialized T2\* weighting)                                                      |
| CBV                | cbv              | Cerebral Blood Volume contrast (specialized T2\* weighting or difference between T1 weighted images)                    |
| Phase              | phase            | Phase information associated with magnitude information stored in BOLD contrast                                         |

Template:

```Text
sub-<label>/[ses-<label>/]
    func/
        sub-<label>[_ses-<label>]_task-<label>[_acq-<label>][_ce-<label>][_dir-<label>][_rec-<label>][_run-<index>][_echo-<index>]_<contrast_label>.nii[.gz]
        sub-<label>[_ses-<label>]_task-<label>[_acq-<label>][_ce-<label>][_dir-<label>][_rec-<label>][_run-<index>][_echo-<index>]_sbref.nii[.gz]
```

Imaging data acquired during functional imaging (i.e. imaging which supports
rapid temporal repetition). This includes but is not limited to task based fMRI
as well as resting state fMRI (i.e. rest is treated as another task). For task
based fMRI a corresponding task events file (see below) MUST be provided
(please note that this file is not necessary for resting state scans). For
multiband acquisitions, one MAY also save the single-band reference image as
type `sbref` (e.g. `sub-control01_task-nback_sbref.nii.gz`).

Each task has a unique label MUST only include of letters and/or numbers (other
characters including spaces and underscores are not allowed). Those labels MUST
be consistent across subjects and sessions.

If more than one run of the same task has been acquired a key/value pair:
`_run-1`, `_run-2`, `_run-3` etc. MUST be used. If only one run was acquired the
`run-<index>` can be omitted. In the context of functional imaging a run is
defined as the same task, but in some cases it can mean different set of stimuli
(for example randomized order) and participant responses.

The OPTIONAL `acq-<label>` key/value pair corresponds to a custom label one may
use to distinguish different set of parameters used for acquiring the same task.
For example this should be used when a study includes two resting state images -
one single band and one multiband. In such case two files could have the
following names: `sub-01_task-rest_acq-singleband_bold.nii.gz` and
`sub-01_task-rest_acq-multiband_bold.nii.gz`, however the user is MAY choose any
other label than `singleband` and `multiband` as long as they are consistent
across subjects and sessions and consist only of the legal label characters.

Similarly the OPTIONAL `ce-<label>` key/value can be used to distinguish
sequences using different contrast enhanced images. The label is the name of the
contrast agent. The key ContrastBolusIngredient MAY be also be added in the JSON
file, with the same label.

Similarly the OPTIONAL `rec-<label>` key/value can be used to distinguish
different reconstruction algorithms (for example ones using motion correction).

Similarly the OPTIONAL `dir-<label>` and `rec-<label>` key/values
can be used to distinguish different phase-encoding directions and
reconstruction algorithms (for example ones using motion correction).
See [`fmap` Case 4](01-magnetic-resonance-imaging-data.md#case-4-multiple-phase-encoded-directions-pepolar)
for more information on `dir` field specification.

Multi-echo data MUST be split into one file per echo. Each file shares the same
name with the exception of the `_echo-<index>` key/value. For example:

```Text
sub-01/
   func/
      sub-01_task-cuedSGT_run-1_echo-1_bold.nii.gz
      sub-01_task-cuedSGT_run-1_echo-1_bold.json
      sub-01_task-cuedSGT_run-1_echo-2_bold.nii.gz
      sub-01_task-cuedSGT_run-1_echo-2_bold.json
      sub-01_task-cuedSGT_run-1_echo-3_bold.nii.gz
      sub-01_task-cuedSGT_run-1_echo-3_bold.json
```

Please note that the `<index>` denotes the number/index (in a form of an
integer) of the echo not the echo time value which needs to be stored in the
field EchoTime of the separate JSON file.

Some meta information about the acquisition MUST be provided in an additional
JSON file.

#### Required fields

| Field name     | Definition                                                                                                                                                                                                                                                                                                                                                                                                                                                                                                                                                     |
| :------------- | :------------------------------------------------------------------------------------------------------------------------------------------------------------------------------------------------------------------------------------------------------------------------------------------------------------------------------------------------------------------------------------------------------------------------------------------------------------------------------------------------------------------------------------------------------------- |
| RepetitionTime | REQUIRED. The time in seconds between the beginning of an acquisition of one volume and the beginning of acquisition of the volume following it (TR). Please note that this definition includes time between scans (when no data has been acquired) in case of sparse acquisition schemes. This value needs to be consistent with the `pixdim[4]` field (after accounting for units stored in `xyzt_units` field) in the NIfTI header. This field is mutually exclusive with `VolumeTiming` and is derived from DICOM Tag 0018, 0080 and converted to seconds. |
| VolumeTiming   | REQUIRED. The time at which each volume was acquired during the acquisition. It is described using a list of times (in JSON format) referring to the onset of each volume in the BOLD series. The list must have the same length as the BOLD series, and the values must be non-negative and monotonically increasing. This field is mutually exclusive with `RepetitionTime` and `DelayTime`. If defined, this requires acquisition time (TA) be defined via either `SliceTiming` or `AcquisitionDuration` be defined.                                        |
| TaskName       | REQUIRED. Name of the task. No two tasks should have the same name. Task label (`task-`) included in the file name is derived from this field by removing all non alphanumeric (`[a-zA-Z0-9]`) characters. For example task name `faces n-back` will corresponds to task label `facesnback`. A RECOMMENDED convention is to name resting state task using labels beginning with `rest`.                                                                                                                                                                        |

For the fields described above and in the following section, the term "Volume"
refers to a reconstruction of the object being imaged (e.g., brain or part of a
brain). In case of multiple channels in a coil, the term "Volume" refers to a
combined image rather than an image from each coil.

#### Other RECOMMENDED metadata

##### Timing Parameters

| Field name                        | Definition                                                                                                                                                                                                                                                                                                                                                                                                                                                                                                                                                                                               |
| :-------------------------------- | :------------------------------------------------------------------------------------------------------------------------------------------------------------------------------------------------------------------------------------------------------------------------------------------------------------------------------------------------------------------------------------------------------------------------------------------------------------------------------------------------------------------------------------------------------------------------------------------------------- |
| NumberOfVolumesDiscardedByScanner | RECOMMENDED. Number of volumes ("dummy scans") discarded by the scanner (as opposed to those discarded by the user post hoc) before saving the imaging file. For example, a sequence that automatically discards the first 4 volumes before saving would have this field as 4. A sequence that doesn't discard dummy scans would have this set to 0. Please note that the onsets recorded in the \_event.tsv file should always refer to the beginning of the acquisition of the first volume in the corresponding imaging file - independent of the value of `NumberOfVolumesDiscardedByScanner` field. |
| NumberOfVolumesDiscardedByUser    | RECOMMENDED. Number of volumes ("dummy scans") discarded by the user before including the file in the dataset. If possible, including all of the volumes is strongly recommended. Please note that the onsets recorded in the \_event.tsv file should always refer to the beginning of the acquisition of the first volume in the corresponding imaging file - independent of the value of `NumberOfVolumesDiscardedByUser` field.                                                                                                                                                                       |
| DelayTime                         | RECOMMENDED. User specified time (in seconds) to delay the acquisition of data for the following volume. If the field is not present it is assumed to be set to zero. Corresponds to Siemens CSA header field `lDelayTimeInTR`. This field is REQUIRED for sparse sequences using the `RepetitionTime` field that do not have the `SliceTiming` field set to allowed for accurate calculation of "acquisition time". This field is mutually exclusive with `VolumeTiming`.                                                                                                                               |
| AcquisitionDuration               | RECOMMENDED. Duration (in seconds) of volume acquisition. Corresponds to DICOM Tag 0018,9073 `Acquisition Duration`. This field is REQUIRED for sequences that are described with the `VolumeTiming` field and that not have the `SliceTiming` field set to allowed for accurate calculation of "acquisition time". This field is mutually exclusive with `RepetitionTime`.                                                                                                                                                                                                                              |
| DelayAfterTrigger                 | RECOMMENDED. Duration (in seconds) from trigger delivery to scan onset. This delay is commonly caused by adjustments and loading times. This specification is entirely independent of `NumberOfVolumesDiscardedByScanner` or `NumberOfVolumesDiscardedByUser`, as the delay precedes the acquisition.                                                                                                                                                                                                                                                                                                    |

The following table recapitulates the different ways that specific fields have
to be populated for functional sequences. Note that all those options can used
for non sparse sequences but that only options B, D and E are valid for sparse
sequences.

|          | RepetitionTime  | SliceTiming  | AcquisitionDuration | DelayTime | VolumeTiming |
|----------|:---------------:|:------------:|:-------------------:|:---------:|:------------:|
| option A |       \[ X ]    |              |         \[ ]        |           |      \[ ]    |
| option B |       \[ ]      |     \[ X ]   |                     |    \[ ]   |      \[ X ]  |
| option C |       \[ ]      |              |         \[ X ]      |    \[ ]   |      \[ X ]  |
| option D |       \[ X ]    |     \[ X ]   |         \[ ]        |           |      \[ ]    |
| option E |       \[ X ]    |              |         \[ ]        |    \[ X ] |      \[ ]    |

**Legend**
-   \[ X ] --> has to be filled
-   \[   \] --> has to be left empty
-   empty cell --> can be specified but not required

##### fMRI task information

| Field name      | Definition                                                                                                                                                                                                 |
| :-------------- | :--------------------------------------------------------------------------------------------------------------------------------------------------------------------------------------------------------- |
| Instructions    | RECOMMENDED. Text of the instructions given to participants before the scan. This is especially important in context of resting state fMRI and distinguishing between eyes open and eyes closed paradigms. |
| TaskDescription | RECOMMENDED. Longer description of the task.                                                                                                                                                               |
| CogAtlasID      | RECOMMENDED. URL of the corresponding [Cognitive Atlas](http://www.cognitiveatlas.org/) Task term.                                                                                                         |
| CogPOID         | RECOMMENDED. URL of the corresponding [CogPO](http://www.cogpo.org/) term.                                                                                                                                 |

See [Common metadata fields](#common-metadata-fields) for a list of
additional terms and their definitions.

Example:

```Text
sub-control01/
    func/
        sub-control01_task-nback_bold.json
```

```JSON
{
   "TaskName": "N Back",
   "RepetitionTime": 0.8,
   "EchoTime": 0.03,
   "FlipAngle": 78,
   "SliceTiming": [0.0, 0.2, 0.4, 0.6, 0.0, 0.2, 0.4, 0.6, 0.0, 0.2, 0.4, 0.6, 0.0, 0.2, 0.4, 0.6],
   "MultibandAccelerationFactor": 4,
   "ParallelReductionFactorInPlane": 2,
   "PhaseEncodingDirection": "j",
   "InstitutionName": "Stanford University",
   "InstitutionAddress": "450 Serra Mall, Stanford, CA 94305-2004, USA",
   "DeviceSerialNumber": "11035"
}
```

If this information is the same for all participants, sessions and runs it can
be provided in `task-<label>_bold.json` (in the root directory of the
dataset). However, if the information differs between subjects/runs it can be
specified in the
`sub-<label>/func/sub-<label>_task-<label>[_acq-<label>][_run-<index>]_bold.json` file.
If both files are specified fields from the file corresponding to a particular
participant, task and run takes precedence.

### Diffusion imaging data

Template:

```Text
sub-<label>/[ses-<label>/]
    dwi/
       sub-<label>[_ses-<label>][_acq-<label>][_dir-<label>][_run-<index>]_dwi.nii[.gz]
       sub-<label>[_ses-<label>][_acq-<label>][_dir-<label>][_run-<index>]_dwi.bval
       sub-<label>[_ses-<label>][_acq-<label>][_dir-<label>][_run-<index>]_dwi.bvec
       sub-<label>[_ses-<label>][_acq-<label>][_dir-<label>][_run-<index>]_dwi.json
       sub-<label>[_ses-<label>][_acq-<label>][_dir-<label>][_run-<index>]_sbref.nii[.gz]
       sub-<label>[_ses-<label>][_acq-<label>][_dir-<label>][_run-<index>]_sbref.json
```

Diffusion-weighted imaging data acquired for that participant. The OPTIONAL
`acq-<label>` key/value pair corresponds to a custom label the user may use to
distinguish different set of parameters. For example this should be used when a
study includes two diffusion images - one single band and one multiband. In such
case two files could have the following names:
`sub-01_acq-singleband_dwi.nii.gz` and `sub-01_acq-multiband_dwi.nii.gz`,
however the user is free to choose any other label than `singleband` and
`multiband` as long as they are consistent across subjects and sessions. For
multiband acquisitions, one can also save the single-band reference image as
type `sbref` (e.g. `dwi/sub-control01_sbref.nii[.gz]`) The bvec and bval files
<<<<<<< HEAD
are in the FSL format<sup>4</sup>: The bvec files contain 3 rows with n
space-delimited floating-point numbers (corresponding to the n volumes in the
relevant NIfTI file). The first row contains the x elements, the second row
contains the y elements and third row contains the z elements of a unit vector
in the direction of the applied diffusion gradient, where the i-th elements in
each row correspond together to the i-th volume with `[0,0,0]` for
non-diffusion-weighted volumes. Inherent to the FSL format for bvec
specification is the fact that the coordinate system of the bvecs is with
respect to the participant (i.e., defined by the axes of the corresponding
dwi.nii file) and not the magnet’s coordinate system, which means that any
rotations applied to dwi.nii also need to be applied to the corresponding bvec
file.

<sup>4</sup>[https://fsl.fmrib.ox.ac.uk/fsl/fslwiki/FDT/UserGuide#DTIFIT](https://fsl.fmrib.ox.ac.uk/fsl/fslwiki/FDT/UserGuide#DTIFIT)
=======
are in the [FSL format](http://fsl.fmrib.ox.ac.uk/fsl/fsl4.0/fdt/fdt_dtifit.html):
The bvec files contain 3 rows with n space-delimited floating-point numbers
(corresponding to the n volumes in the relevant NIfTI file). The first row
contains the x elements, the second row contains the y elements and third row
contains the z elements of a unit vector in the direction of the applied
diffusion gradient, where the i-th elements in each row correspond together to
the i-th volume with `[0,0,0]` for non-diffusion-weighted volumes. Inherent to
the FSL format for bvec specification is the fact that the coordinate system of
the bvecs is with respect to the participant (i.e., defined by the axes of the
corresponding dwi.nii file) and not the magnet’s coordinate system, which means
that any rotations applied to dwi.nii also need to be applied to the
corresponding bvec file.
>>>>>>> 85eb60e1

bvec example:

```Text
0 0 0.021828 -0.015425 -0.70918 -0.2465
0 0 0.80242 0.22098 -0.00063106 0.1043
0 0 -0.59636 0.97516 -0.70503 -0.96351
```

The bval file contains the b-values (in s/mm<sup>2</sup>) corresponding to the
volumes in the relevant NIfTI file), with 0 designating non-diffusion-weighted
volumes, space-delimited.

bval example:

```Text
0 0 2000 2000 1000 1000
```

`.bval` and `.bvec` files can be saved on any level of the directory structure
and thus define those values for all sessions and/or subjects in one place (see
Inheritance principle).

See [Common metadata fields](#common-metadata-fields) for a list of
additional terms that can be included in the corresponding JSON file.

JSON example:

```JSON
{
  "PhaseEncodingDirection": "j-",
  "TotalReadoutTime": 0.095
}
```

### Fieldmap data

Data acquired to correct for B0 inhomogeneities can come in different forms. The
current version of this standard considers four different scenarios. Please note
that in all cases fieldmap data can be linked to a specific scan(s) it was
acquired for by filling the IntendedFor field in the corresponding JSON file.
For example:

```JSON
{
   "IntendedFor": "func/sub-01_task-motor_bold.nii.gz"
}
```

The IntendedFor field may contain one or more filenames with paths relative to
the subject subfolder. The path needs to use forward slashes instead of backward
slashes. Here’s an example with multiple target scans:

```JSON
{
   "IntendedFor": ["ses-pre/func/sub-01_ses-pre_task-motor_run-1_bold.nii.gz",
                   "ses-post/func/sub-01_ses-post_task-motor_run-1_bold.nii.gz"]
}
```

The IntendedFor field is OPTIONAL and in case the fieldmaps do not correspond to
any particular scans it does not have to be filled.

Multiple fieldmaps can be stored. In such case the `_run-1`, `_run-2` should be
used. The OPTIONAL `acq-<label>` key/value pair corresponds to a custom label
the user may use to distinguish different set of parameters.

#### Phase difference image and at least one magnitude image

Template:

```Text
sub-<label>/[ses-<label>/]
    fmap/
        sub-<label>[_ses-<label>][_acq-<label>][_run-<index>]_phasediff.nii[.gz]
        sub-<label>[_ses-<label>][_acq-<label>][_run-<index>]_phasediff.json
        sub-<label>[_ses-<label>][_acq-<label>][_run-<index>]_magnitude1.nii[.gz]
```

OPTIONAL

```Text
sub-<label>/[ses-<label>/]
    fmap/
        sub-<label>[_ses-<label>][_acq-<label>][_run-<index>]_magnitude2.nii[.gz]
```

This is a common output for build in fieldmap sequence on Siemens scanners. In
this particular case the sidecar JSON file has to define the Echo Times of the
two phase images used to create the difference image. `EchoTime1` corresponds to
the shorter echo time and `EchoTime2` to the longer echo time. Similarly
`_magnitude1` image corresponds to the shorter echo time and the OPTIONAL
`_magnitude2` image to the longer echo time. For example:

```JSON
{
   "EchoTime1": 0.00600,
   "EchoTime2": 0.00746,
   "IntendedFor": "func/sub-01_task-motor_bold.nii.gz"
}
```

#### Two phase images and two magnitude images

Template:

```Text
sub-<label>/[ses-<label>/]
    fmap/
        sub-<label>[_ses-<label>][_acq-<label>][_run-<index>]_phase1.nii[.gz]
        sub-<label>[_ses-<label>][_acq-<label>][_run-<index>]_phase1.json
        sub-<label>[_ses-<label>][_acq-<label>][_run-<index>]_phase2.nii[.gz]
        sub-<label>[_ses-<label>][_acq-<label>][_run-<index>]_phase2.json
        sub-<label>[_ses-<label>][_acq-<label>][_run-<index>]_magnitude1.nii[.gz]
        sub-<label>[_ses-<label>][_acq-<label>][_run-<index>]_magnitude2.nii[.gz]
```

Similar to the case above, but instead of a precomputed phase difference map two
separate phase images are presented. The two sidecar JSON file need to specify
corresponding `EchoTime` values. For example:

```JSON
{
   "EchoTime": 0.00746,
   "IntendedFor": "func/sub-01_task-motor_bold.nii.gz"
}
```

#### A real fieldmap image

Template:

```Text
sub-<label>/[ses-<label>/]
    fmap/
       sub-<label>[_ses-<label>][_acq-<label>][_run-<index>]_magnitude.nii[.gz]
       sub-<label>[_ses-<label>][_acq-<label>][_run-<index>]_fieldmap.nii[.gz]
       sub-<label>[_ses-<label>][_acq-<label>][_run-<index>]_fieldmap.json
```

In some cases (for example GE) the scanner software will output a precomputed
fieldmap denoting the B0 inhomogeneities along with a magnitude image used for
coregistration. In this case the sidecar JSON file needs to include the units of
the fieldmap. The possible options are: `Hz`, `rad/s`, or `Tesla`. For example:

```JSON
{
   "Units": "rad/s",
   "IntendedFor": "func/sub-01_task-motor_bold.nii.gz"
}
```

#### Case 4: Multiple phase encoded directions ("pepolar")

Template:

```Text
sub-<label>/[ses-<label>/]
    fmap/
        sub-<label>[_ses-<label>][_acq-<label>][_ce-<label>]_dir-<label>[_run-<index>]_epi.nii[.gz]
        sub-<label>[_ses-<label>][_acq-<label>][_ce-<label>]_dir-<label>[_run-<index>]_epi.json
```

The phase-encoding polarity (PEpolar) technique combines two or more Spin Echo
EPI scans with different phase encoding directions to estimate the underlying
inhomogeneity/deformation map. Examples of tools using this kind of images are
FSL TOPUP, AFNI 3dqwarp and SPM. In such a case, the phase encoding direction is
specified in the corresponding JSON file as one of: `i`, `j`, `k`, `i-`, `j-`,
`k-`. For these differentially phase encoded sequences, one also needs to
specify the Total Readout Time defined as the time (in seconds) from the center
of the first echo to the center of the last echo (aka "FSL definition" - see
[here](https://fsl.fmrib.ox.ac.uk/fsl/fslwiki/topup/Faq#How_do_I_know_what_phase-encode_vectors_to_put_into_my_--datain_text_file.3F) and
[here](https://lcni.uoregon.edu/kb-articles/kb-0003) how to calculate it). For
example

```JSON
{
   "PhaseEncodingDirection": "j-",
   "TotalReadoutTime": 0.095,
   "IntendedFor": "func/sub-01_task-motor_bold.nii.gz"
}
```

`label` value of `_dir-` can be set to arbitrary alphanumeric label (`[a-zA-Z0-9]+` for
example `LR` or `AP`) that can help users to distinguish between different
files, but should not be used to infer any scanning parameters (such as phase
encoding directions) of the corresponding sequence. Please rely only on the JSON
file to obtain scanning parameters. \_epi files can be a 3D or 4D - in the
latter case all timepoints share the same scanning parameters. To indicate which
run is intended to be used with which functional or diffusion scan the
IntendedFor field in the JSON file should be used.<|MERGE_RESOLUTION|>--- conflicted
+++ resolved
@@ -380,23 +380,7 @@
 `multiband` as long as they are consistent across subjects and sessions. For
 multiband acquisitions, one can also save the single-band reference image as
 type `sbref` (e.g. `dwi/sub-control01_sbref.nii[.gz]`) The bvec and bval files
-<<<<<<< HEAD
-are in the FSL format<sup>4</sup>: The bvec files contain 3 rows with n
-space-delimited floating-point numbers (corresponding to the n volumes in the
-relevant NIfTI file). The first row contains the x elements, the second row
-contains the y elements and third row contains the z elements of a unit vector
-in the direction of the applied diffusion gradient, where the i-th elements in
-each row correspond together to the i-th volume with `[0,0,0]` for
-non-diffusion-weighted volumes. Inherent to the FSL format for bvec
-specification is the fact that the coordinate system of the bvecs is with
-respect to the participant (i.e., defined by the axes of the corresponding
-dwi.nii file) and not the magnet’s coordinate system, which means that any
-rotations applied to dwi.nii also need to be applied to the corresponding bvec
-file.
-
-<sup>4</sup>[https://fsl.fmrib.ox.ac.uk/fsl/fslwiki/FDT/UserGuide#DTIFIT](https://fsl.fmrib.ox.ac.uk/fsl/fslwiki/FDT/UserGuide#DTIFIT)
-=======
-are in the [FSL format](http://fsl.fmrib.ox.ac.uk/fsl/fsl4.0/fdt/fdt_dtifit.html):
+are in the [FSL format](https://fsl.fmrib.ox.ac.uk/fsl/fslwiki/FDT/UserGuide#DTIFIT):
 The bvec files contain 3 rows with n space-delimited floating-point numbers
 (corresponding to the n volumes in the relevant NIfTI file). The first row
 contains the x elements, the second row contains the y elements and third row
@@ -408,7 +392,6 @@
 corresponding dwi.nii file) and not the magnet’s coordinate system, which means
 that any rotations applied to dwi.nii also need to be applied to the
 corresponding bvec file.
->>>>>>> 85eb60e1
 
 bvec example:
 
