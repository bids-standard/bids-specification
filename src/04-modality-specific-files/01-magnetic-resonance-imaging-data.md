--- conflicted
+++ resolved
@@ -117,26 +117,123 @@
         sub-<label>[_ses-<label>][_acq-<label>][_part-<mag/phase>][_ce-<label>][_rec-<label>][_run-<index>][_mod-<suffix>]_defacemask.nii[.gz]
 ```
 
-<<<<<<< HEAD
-Anatomical (structural) data acquired for that participant. Currently supported
-modalities include:
-
-| Name               | `modality_label` | Description                                                                                                                                       |
-| ---------------------------------------------------------------------- | --------------------------------------------------------- | --------------------------------------------------------------------------------------------------------------------------------------------------------------------------------------------------------------------------------------------------- |
-| T1 weighted        | T1w              |                                                                                                                                                   |
-| T2 weighted        | T2w              |                                                                                                                                                   |
-| T1 Rho map         | T1rho            | Quantitative T1rho brain imaging <br> <https://www.ncbi.nlm.nih.gov/pubmed/24474423> <br> <https://www.ncbi.nlm.nih.gov/pmc/articles/PMC4346383/> |
-| T1 map             | T1map            | quantitative T1 map                                                                                                                               |
-| T2 map             | T2map            | quantitative T2 map                                                                                                                               |
-| T2\*               | T2star           | High resolution T2\* image                                                                                                                        |
-| FLAIR              | FLAIR            |                                                                                                                                                   |
-| FLASH              | FLASH            |                                                                                                                                                   |
-| Proton density     | PD               |                                                                                                                                                   |
-| Proton density map | PDmap            |                                                                                                                                                   |
-| Combined PD/T2     | PDT2             |                                                                                                                                                   |
-| Inplane T1         | inplaneT1        | T1-weighted anatomical image matched to functional acquisition                                                                                    |
-| Inplane T2         | inplaneT2        | T2-weighted anatomical image matched to functional acquisition                                                                                    |
-| Angiography        | angio            |                                                                                                                                                   |
+The term anatomical imaging data pertains to a broad range of MRI applications that provide structural 
+information about (brain) anatomy, but differ by the nature of the data they contain. Anatomical
+(structural) data for a participant may refer to three types of data:
+1. a single image with specific weighting on an arbitrary scale (e.g. a 3D high resolution T1-weighted image).
+This type is most commonly used in neuroimaging applications.
+2. a group of images acquired within a single protocol for the purpose of improving contrast 
+characteristics (e.g., a multi-echo anatomical GRE image) or calculating quantitative maps
+(e.g. four 3D volumes provided as an input to an MP2RAGE calculation) 
+3. a quantitative map of which the intensities are put on an absolute scales (e.g., seconds for a T1 map).
+These images are generally produced by some mathematical operation on images from class 2.
+
+#### Conventional structural acquisitions
+
+Anatomical images of this type typically refer to a volumetric high-resolution 
+dataset, representing the measured MRI signal in an arbitrary scale of gray
+shades. Contrast factor of these grayscale images depend on the relative contribution
+of inherent tissue parameters (e.g. `T1`, `T2` and `PD`) to the measured signal. 
+
+Contribution weights of these parameters are determined by the type of acquisition
+sequence (e.g. `spin-` or `gradient-echo`) and the setting of various parameters
+(e.g. `Repetition Time`, `Echo Time`, `Inversion Time` and `Flip Angle`). For 
+example, in a spoiled gradient-echo scan, keeping the repetition and the echo time 
+short with a relatively large flip angle increases the contribution of `T1`, yielding
+a primarily T1-weighted image.
+
+#### Grouped scan collections for contrast improvement or quantitative map calculation
+
+A group of anatomical scans may be collected to enhance certain contrast features,
+such as to calculate a weighted average of multi-echo gradient echo (`MEGRE`) images,
+which is known to improve segmentation algorithm outputs.
+
+Quantitative MRI (qMRI) methods mathematically characterize the signal changes observed in a collection of parametrically altered scans under certain biophysical model assumptions. These `grouped scan collections` are then processed to derive a `qMRI map`, representing anatomical features in a physically meaningful parameter range.
+
+In both cases, the contrast characteristics change with varying acquisition parameters across `grouped scan collections`. Therefore, it is not tenable to name all the members
+of a `grouped scan collection` with one conventional MRI suffix label (e.g., `T1w`)
+or any other label that implies interchangeability among its instances. 
+
+To circumvent this problem, the `_<suffix>` entity is adaptively used according 
+to the intended application of anatomical imaging data. For conventional MRI 
+applications, the suffixes will correspond to common anatomical contrasts `T1w`,
+`T2w`, `T2starw` etc. For groups of scans acquired for contrast improvement or 
+qMRI processing, the `_<suffix>` indicates the collection that the scans belong to.
+
+#### The `_<suffix>` entity
+
+To ensure an comprehensible, human readable directory that contains anatomical 
+imaging data, the `_<suffix>` entity can be used in one of three ways:
+
+1. Conventional MRI suffixes
+2. Grouping suffixes
+3. Quantitative MRI (qMRI) map suffixes
+
+This distinction was added to the specification on acceptance of the BEP001 
+proposal in version `1.x.x`. However, as a result, some  suffixes that were introduced
+into BIDS at an earlier point time are inconsistent with this typology: for example 
+because they are linked to a readout-sequence rather than a contrast, or because 
+they don't clearly distinguish between a quantitative map or a contrast-weighted 
+image. These `legacy`-suffixes are no longer recommended but remain part of the 
+specification in order to maintain backwards compatability with previous versions 
+of the specification.
+
+These can be found in the [legacy suffixes](#legacy-suffixes) subsection.
+
+Previous versions of the specification used the term `modality_label` instead of 
+`_suffix` to represent this entity. The change in term was introduced in version 
+`1.x.x.` to accodomate a broad definition of anatomical imaging applications.
+
+##### Conventional MRI suffixes
+
+**Function:**
+
+Denotes the type of the predominant contrast conveyed by an individual file of
+a conventional anatomical image.
+One of the `_<suffix>` entries listed in the table below
+is REQUIRED (with additional entities where applicable) to provide a self-explanatory 
+file name.
+
+A change to the specification is REQUIRED to expand or to modify the following table.
+
+| Name                                       | _suffix | _suffix type | Description                                                                                                                                                                                                                     |
+|--------------------------------------------|---------|--------------|---------------------------------------------------------------------------------------------------------------------------------------------------------------------------------------------------------------------------------|
+| T1 weighted images                         | T1w     | Conventional | Denotes images with predominant T1 contribution.                                                                                                                                                                                |
+| T2 weighted images                         | T2w     | Conventional | Denotes images with predominant T2 contribution.                                                                                                                                                                                |
+| Proton density weighted images             | PDw     | Conventional | Denotes images with predominant proton density (PD) contribution.                                                                                                                                                               |
+| T2 star weighted images                    | T2starw | Conventional | Denotes images with predominant T2* contribution, typically images acquired using a GRE sequence with low flip angle, long echo time and long repetition time. Please note that this suffix is not a surrogate for `T2starmap`. |
+| Fluid Attenuated Inversion Recovery Images | FLAIR   | Conventional | Denotes images with predominant T2 contribution (a.k.a T2-FLAIR), in which signal from fluids (e.g. CSF) is nulled out by adjusting inversion time, coupled with notably long repetition and echo times.              |
+| Inplane T1                                 | inplaneT1 | Conventional | T1-weighted anatomical image matched to functional acquisition                                                           |
+| Inplane T2                                 | inplaneT2 | Conventional | T2-weighted anatomical image matched to functional acquisition                                                           | 
+
+Example use for conventional **T1 weighted images**:
+
+```Text
+sub-01_run-1_T1w.nii.gz
+sub-01_run-1_T1w.json
+sub-01_run-2_T1w.nii.gz
+sub-01_run-2_T1w.json
+```
+
+The `run` entity in the example above denotes the index of the acquisition
+repeated with the identical scan parameters (e.g., to achieve a higher SNR by averaging the scans together).
+Note that changing parameters between multiple acquisitions of the same sequence
+creates a different use case: **grouped scan collections**. For more information see
+the [grouping suffixes](#grouping-suffixes) subsection.
+
+**Important:**
+
+If an anatomical image is defaced for anonymization, one MAY provide
+the binary mask that was used to remove facial features. In the specific case of
+naming this binary mask, the `_<suffix>` entity is replaced by `_<defacemask>` entry.
+Therefore, to contain the original `_<suffix>` entry, the OPTIONAL `mod-<suffix>`
+entity is used. For example, deface mask image belonging to a **T1 weighted image**
+is named as follows:
+
+```
+sub-01_mod-T1w_defacemask.nii.gz
+sub-01_mod-T1w_defacemask.json
+```
 ##### Grouping suffixes
 
 **Function:**
@@ -177,125 +274,7 @@
 
 Note: Individual images within a grouped scan collection may be used for any purpose.
 For example, the acquisition that is most similar to a `T1w` image may be used in analysis pipelines needing a conventional T1-weighted image.
-=======
-The term anatomical imaging data pertains to a broad range of MRI applications that provide structural 
-information about (brain) anatomy, but differ by the nature of the data they contain. Anatomical
-(structural) data for a participant may refer to three types of data:
-1. a single image with specific weighting on an arbitrary scale (e.g. a 3D high resolution T1-weighted image).
-This type is most commonly used in neuroimaging applications.
-2. a group of images acquired within a single protocol for the purpose of improving contrast 
-characteristics (e.g., a multi-echo anatomical GRE image) or calculating quantitative maps
-(e.g. four 3D volumes provided as an input to an MP2RAGE calculation) 
-3. a quantitative map of which the intensities are put on an absolute scales (e.g., seconds for a T1 map).
-These images are generally produced by some mathematical operation on images from class 2.
-
-#### Conventional structural acquisitions
-
-Anatomical images of this type typically refer to a volumetric high-resolution 
-dataset, representing the measured MRI signal in an arbitrary scale of gray
-shades. Contrast factor of these grayscale images depend on the relative contribution
-of inherent tissue parameters (e.g. `T1`, `T2` and `PD`) to the measured signal. 
-
-Contribution weights of these parameters are determined by the type of acquisition
-sequence (e.g. `spin-` or `gradient-echo`) and the setting of various parameters
-(e.g. `Repetition Time`, `Echo Time`, `Inversion Time` and `Flip Angle`). For 
-example, in a spoiled gradient-echo scan, keeping the repetition and the echo time 
-short with a relatively large flip angle increases the contribution of `T1`, yielding
-a primarily T1-weighted image.
-
-#### Grouped scan collections for contrast improvement or quantitative map calculation
-
-A group of anatomical scans may be collected to enhance certain contrast features,
-such as to calculate a weighted average of multi-echo gradient echo (`MEGRE`) images,
-which is known to improve segmentation algorithm outputs.
-
-Quantitative MRI (qMRI) methods mathematically characterize the signal changes observed in a collection of parametrically altered scans under certain biophysical model assumptions. These `grouped scan collections` are then processed to derive a `qMRI map`, representing anatomical features in a physically meaningful parameter range.
-
-In both cases, the contrast characteristics change with varying acquisition parameters across `grouped scan collections`. Therefore, it is not tenable to name all the members
-of a `grouped scan collection` with one conventional MRI suffix label (e.g., `T1w`)
-or any other label that implies interchangeability among its instances. 
-
-To circumvent this problem, the `_<suffix>` entity is adaptively used according 
-to the intended application of anatomical imaging data. For conventional MRI 
-applications, the suffixes will correspond to common anatomical contrasts `T1w`,
-`T2w`, `T2starw` etc. For groups of scans acquired for contrast improvement or 
-qMRI processing, the `_<suffix>` indicates the collection that the scans belong to.
-
-#### The `_<suffix>` entity
-
-To ensure an comprehensible, human readable directory that contains anatomical 
-imaging data, the `_<suffix>` entity can be used in one of three ways:
-
-1. Conventional MRI suffixes
-2. Grouping suffixes
-3. Quantitative MRI (qMRI) map suffixes
-
-This distinction was added to the specification on acceptance of the BEP001 
-proposal in version `1.x.x`. However, as a result, some  suffixes that were introduced
-into BIDS at an earlier point time are inconsistent with this typology: for example 
-because they are linked to a readout-sequence rather than a contrast, or because 
-they don't clearly distinguish between a quantitative map or a contrast-weighted 
-image. These `legacy`-suffixes are no longer recommended but remain part of the 
-specification in order to maintain backwards compatability with previous versions 
-of the specification.
-
-These can be found in the [legacy suffixes](#legacy-suffixes) subsection.
-
-Previous versions of the specification used the term `modality_label` instead of 
-`_suffix` to represent this entity. The change in term was introduced in version 
-`1.x.x.` to accodomate a broad definition of anatomical imaging applications.
-
-##### Conventional MRI suffixes
-
-**Function:**
-
-Denotes the type of the predominant contrast conveyed by an individual file of
-a conventional anatomical image.
-One of the `_<suffix>` entries listed in the table below
-is REQUIRED (with additional entities where applicable) to provide a self-explanatory 
-file name.
-
-A change to the specification is REQUIRED to expand or to modify the following table.
-
-| Name                                       | _suffix | _suffix type | Description                                                                                                                                                                                                                     |
-|--------------------------------------------|---------|--------------|---------------------------------------------------------------------------------------------------------------------------------------------------------------------------------------------------------------------------------|
-| T1 weighted images                         | T1w     | Conventional | Denotes images with predominant T1 contribution.                                                                                                                                                                                |
-| T2 weighted images                         | T2w     | Conventional | Denotes images with predominant T2 contribution.                                                                                                                                                                                |
-| Proton density weighted images             | PDw     | Conventional | Denotes images with predominant proton density (PD) contribution.                                                                                                                                                               |
-| T2 star weighted images                    | T2starw | Conventional | Denotes images with predominant T2* contribution, typically images acquired using a GRE sequence with low flip angle, long echo time and long repetition time. Please note that this suffix is not a surrogate for `T2starmap`. |
-| Fluid Attenuated Inversion Recovery Images | FLAIR   | Conventional | Denotes images with predominant T2 contribution (a.k.a T2-FLAIR), in which signal from fluids (e.g. CSF) is nulled out by adjusting inversion time, coupled with notably long repetition and echo times.              |
-| Inplane T1                                 | inplaneT1 | Conventional | T1-weighted anatomical image matched to functional acquisition                                                           |
-| Inplane T2                                 | inplaneT2 | Conventional | T2-weighted anatomical image matched to functional acquisition                                                           | 
-
-Example use for conventional **T1 weighted images**:
-
-```Text
-sub-01_run-1_T1w.nii.gz
-sub-01_run-1_T1w.json
-sub-01_run-2_T1w.nii.gz
-sub-01_run-2_T1w.json
-```
-
-The `run` entity in the example above denotes the index of the acquisition
-repeated with the identical scan parameters (e.g., to achieve a higher SNR by averaging the scans together).
-Note that changing parameters between multiple acquisitions of the same sequence
-creates a different use case: **grouped scan collections**. For more information see
-the [grouping suffixes](#grouping-suffixes) subsection.
-
-**Important:**
-
-If an anatomical image is defaced for anonymization, one MAY provide
-the binary mask that was used to remove facial features. In the specific case of
-naming this binary mask, the `_<suffix>` entity is replaced by `_<defacemask>` entry.
-Therefore, to contain the original `_<suffix>` entry, the OPTIONAL `mod-<suffix>`
-entity is used. For example, deface mask image belonging to a **T1 weighted image**
-is named as follows:
-
-```
-sub-01_mod-T1w_defacemask.nii.gz
-sub-01_mod-T1w_defacemask.json
-```
->>>>>>> e5420db0
+
 
 #### The `run` entity
 
