--- conflicted
+++ resolved
@@ -145,16 +145,9 @@
 such as T1w or inplaneT1, referenced by the defacemask image.
 For example, `sub-01_mod-T1w_defacemask.nii.gz`.
 
-<<<<<<< HEAD
 If several scans of the same modality are acquired they MUST be indexed with the
 [`run-<index>`](../99-appendices/09-entities.md#run) key-value pair:
-`_run-1`, `_run-2`, `_run-3` etc. (only integers are allowed as
-=======
-#### The `run` entity
-
-If several scans of the same modality are acquired they MUST be indexed with a
-key-value pair: `_run-1`, `_run-2`, `_run-3` etc. (only nonnegative integers are allowed as
->>>>>>> 5a7c1d75
+`_run-1`, `_run-2`, `_run-3` etc. (only nonnegative integers are allowed as
 run labels). When there is only one scan of a given type the run key MAY be
 omitted. Please note that diffusion imaging data is stored elsewhere (see
 below).
