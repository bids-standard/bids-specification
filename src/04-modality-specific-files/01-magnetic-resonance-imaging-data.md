--- conflicted
+++ resolved
@@ -1011,37 +1011,6 @@
 However, please note that `PhaseEncodingDirection` and `TotalReadoutTime` keys
 are REQUIRED for these field mapping sequences.
 
-<<<<<<< HEAD
-=======
-### Expressing the MR protocol intent for fieldmaps
-
-Fieldmaps are typically acquired with the purpose of correcting one or more EPI
-scans under `func/` or `dwi/` for distortions derived from *B<sub>0</sub>*
-nonuniformity.
-This linking between fieldmaps and their targeted data MAY be encoded with the
-`IntendedFor` metadata.
-
-#### Using `IntendedFor` metadata
-
-Fieldmap data MAY be linked to the specific scan(s) it was acquired for by
-filling the `IntendedFor` field in the corresponding JSON file.
-
-| **Key name** | **Requirement level** | **Data type**                         | **Description**                                                                                                                                                                                                                                                                 |
-| ------------ | --------------------- | ------------------------------------- | ------------------------------------------------------------------------------------------------------------------------------------------------------------------------------------------------------------------------------------------------------------------------------- |
-| IntendedFor  | RECOMMENDED           | [string][] or [array][] of [string][] | Contains one or more filenames with paths relative to the participant subfolder. The path needs to use forward slashes instead of backward slashes. This field is OPTIONAL, and in case the fieldmaps do not correspond to any particular scans, it does not have to be filled. |
-
-For example:
-
-```JSON
-{
-   "IntendedFor": [
-        "ses-pre/func/sub-01_ses-pre_task-motor_run-1_bold.nii.gz",
-        "ses-pre/func/sub-01_ses-pre_task-motor_run-2_bold.nii.gz"
-    ]
-}
-```
-
->>>>>>> b6875251
 <!-- Link Definitions -->
 
 [deprecated]: ../02-common-principles.md#definitions
