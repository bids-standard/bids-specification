--- conflicted
+++ resolved
@@ -859,12 +859,6 @@
 
 Some common metadata fields are REQUIRED for the `*_m0scan.json`: `EchoTime`, `RepetitionTimePreparation`, and `FlipAngle` in case `LookLocker` is `true`.
 
-<<<<<<< HEAD
-| **Key name**         | **Requirement level** | **Data type**                          | **Description**                                                                                                                                                                                                                                                                                                                                                                   |
-| -------------------- | --------------------- | -------------------------------------- | --------------------------------------------------------------------------------------------------------------------------------------------------------------------------------------------------------------------------------------------------------------------------------------------------------------------------------------------------------------------------------- |
-| IntendedFor          | REQUIRED              | [string][] or [array][] of [strings][] | One or more [BIDS URIs][] referring to ASL time series for which the `*_m0scan.nii[.gz]` is intended. Using paths relative to the subject folder is [DEPRECATED][]                                                                                                                                                                                                                |
-| AcquisitionVoxelSize | RECOMMENDED           | [array][] of [numbers][]               | An array of numbers with a length of 3, in millimeters. This parameter denotes the original acquisition voxel size, excluding any inter-slice gaps and before any interpolation or resampling within reconstruction or image processing. Any point spread function effects, for example due to T2-blurring, that would decrease the effective resolution are not considered here. |
-=======
 {{ MACROS___make_metadata_table(
    {
       "IntendedFor": (
@@ -874,7 +868,6 @@
       "AcquisitionVoxelSize": "RECOMMENDED",
    }
 ) }}
->>>>>>> 9a79dff1
 
 The following table recapitulates the ASL field dependencies. If Source field (column 1) contains the Value specified in column 2, then the Requirements in column 4 are
 imposed on the Dependent fields in column 3. See [Appendix XII](../99-appendices/12-arterial-spin-labeling.md#flowchart-based-on-dependency-table) for this information in the
@@ -956,11 +949,6 @@
 Fieldmap data MAY be linked to the specific scan(s) it was acquired for by
 filling the `IntendedFor` field in the corresponding JSON file.
 
-<<<<<<< HEAD
-| **Key name** | **Requirement level** | **Data type**                         | **Description**                                                                                                                                                                                                      |
-| ------------ | --------------------- | ------------------------------------- | ---------------------------------------------------------------------------------------------------------------------------------------------------------------------------------------------------------------------|
-| IntendedFor  | OPTIONAL              | [string][] or [array][] of [string][] | One or more [BIDS URIs][]. Using paths relative to the subject folder is [DEPRECATED][]. This field is OPTIONAL, and in case the fieldmaps do not correspond to any particular scans, it does not have to be filled. |
-=======
 {{ MACROS___make_metadata_table(
    {
       "IntendedFor": (
@@ -970,7 +958,6 @@
       ),
    }
 ) }}
->>>>>>> 9a79dff1
 
 For example:
 
@@ -1120,7 +1107,6 @@
 However, please note that `PhaseEncodingDirection` and `TotalReadoutTime` keys
 are REQUIRED for these field mapping sequences.
 
-<<<<<<< HEAD
 <!-- Link Definitions -->
 
 [bids uris]: ../02-common-principles.md#bids-uri-pointing-to-files-within-and-outside-of-bids-datasets
@@ -1145,7 +1131,4 @@
 
 [object]: https://www.json.org/json-en.html
 
-[uri]: ../02-common-principles.md#uniform-resource-indicator
-=======
-<!-- Link Definitions -->
->>>>>>> 9a79dff1
+[uri]: ../02-common-principles.md#uniform-resource-indicator