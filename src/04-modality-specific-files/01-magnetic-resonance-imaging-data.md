--- conflicted
+++ resolved
@@ -748,12 +748,9 @@
 {
   "PhaseEncodingDirection": "j-",
   "TotalReadoutTime": 0.095,
-<<<<<<< HEAD
+  "B0FieldSource": ["phasediff_fmap0", "pepolar_fmap0"],
   "BigDelta": 0.005,
   "SmallDelta": 0.0005
-=======
-  "B0FieldSource": ["phasediff_fmap0", "pepolar_fmap0"]
->>>>>>> 31679c34
 }
 ```
 
