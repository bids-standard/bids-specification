--- conflicted
+++ resolved
@@ -376,9 +376,6 @@
 
 ## Diffusion imaging data
 
-<<<<<<< HEAD
-{{ make_filename_template(datatypes=["dwi"]) }}
-=======
 Diffusion-weighted imaging data acquired for a participant.
 Currently supported image types include:
 
@@ -387,8 +384,7 @@
 | DWI                   | dwi      | Diffusion-weighted imaging contrast (specialized T2\* weighting). |
 | Single-Band Reference | sbref    | Single-band reference for one or more multi-band `dwi` images.    |
 
-Template:
->>>>>>> 63946854
+{{ make_filename_template(datatypes=["dwi"]) }}
 
 ```Text
 sub-<label>/[ses-<label>/]
