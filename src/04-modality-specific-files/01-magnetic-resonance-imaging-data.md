--- conflicted
+++ resolved
@@ -175,12 +175,6 @@
 contrast agent. The key `ContrastBolusIngredient` MAY be also be added in the
 JSON file, with the same label.
 
-<<<<<<< HEAD
-#### The `rec` entity
-
-Similarly the OPTIONAL `rec-<label>` key/value can be used to distinguish
-different reconstruction algorithms (for example ones using motion correction).
-
 #### The `part` entity
 
 Complex-valued data MUST be split into one file for each data type.
@@ -191,15 +185,6 @@
 `part-<mag|phase>` key/value is OPTIONAL.
 If the key/value is not provided, data are assumed to be magnitude.
 
-If the structural images included in the dataset were defaced (to protect
-identity of participants) one CAN provide the binary mask that was used to
-remove facial features in the form of `_defacemask` files. In such cases the
-OPTIONAL `mod-<label>` key/value pair corresponds to modality label for eg: T1w,
-inplaneT1, referenced by a defacemask image. E.g.,
-`sub-01_mod-T1w_defacemask.nii.gz`.
-
-=======
->>>>>>> e689bdd9
 Some meta information about the acquisition MAY be provided in an additional
 JSON file. See [Common metadata fields](#common-metadata-fields) for a
 list of terms and their definitions. There are also some OPTIONAL JSON
@@ -294,7 +279,6 @@
 nonnegative integer) of the echo not the echo time value which needs to be stored in the
 field EchoTime of the separate JSON file.
 
-<<<<<<< HEAD
 Complex-valued data MUST be split into one file for each data type.
 For BOLD data, there are separate suffixes for magnitude (`_bold`) and phase
 (`_phase`) data.
@@ -315,9 +299,6 @@
 ```
 
 Some meta information about the acquisition MUST be provided in an additional
-=======
-Some meta information about the acquisition MUST be provided in an additional
->>>>>>> e689bdd9
 JSON file.
 
 #### Required fields
