# Eye-tracking including gaze position and pupil size

Support for eye-tracking dataset developed as a [BIDS Extension Proposal](../07-extensions.md#bids-extension-proposals). Please see [Citing BIDS](../01-introduction.md#citing-bids) on how to appropriately credit this extension when referring to it in the context of the academic literature.

## Terminology and conventions

Eye-tracking-BIDS is fully consistent with the BIDS specification as a whole. However, BIDS was initially developed in the context of MRI, so some terminology may be unfamiliar to researchers from other field. This section adds clarifications to [Common Principles - Definitions](../02-common-principles.html) for the eye-tracking context.

-  Eye-tracker - refer to the apparatus allowing the records of gaze position and/or pupil size. 
-	Screen - Video display used to present visual stimulation (for example projector, monitor, tablet).

## Eye-tracking data

{{ MACROS___make_filename_template(datatypes=["eyetrack"], suffixes=["eyetrack", "events"]) }}

The eye-tracking data files generally contain gaze position (x/y coordinates) and pupil size data. With Eye-Tracking-BIDS, we wish to promote the adoption of good practices in the management of scientific data. Hence, the current emphasis of Eye-Tracking-BIDS is not to impose a generic data format for the modality, but to standardize the way data is stored in repositories. 

Eye-tracking data MUST be stored in the `eyetrack` directory. The current version of this extension *does not* include a specification of the extension format and data formatting of recorded eye-tracking data. Thus, data must be stored in an open format (for example EDF file converted in ASCII `.asc` format or `.tsv` etc) with the `_eyetrack` suffix.

The OPTIONAL [`task-<label>`](../99-appendices/09-entities.md#task) is used to indicate a task subject were asked to perform while eye-tracking records were obtained. Those labels MUST be consistent across subjects and sessions. For task based eye-tracking, a corresponding [task events](../04-modality-specific-files/05-task-events.md) file MUST be provided (please note that this file is not necessary for resting state tasks).

The OPTIONAL [`acq-<label>`](../99-appendices/09-entities.md#acq) refers to a custom label the user MAY use to distinguish a different set of parameters used for acquiring the same modality. Acquisition labels corresponds mostly to imaging records (for example eye-tracking with fMRI) but can also be specified when combining eye-tracking and imaging methods.

If more than one run of the same task and acquisition are acquired during the same session, the [`run-<index>`](../99-appendices/09-entities.md#run) entity MUST be used: _run-1, _run-2, _run-3, and so on. If only one run was acquired the run-<index> can be omitted.

### Sidecar JSON document (`*_eyetrack.json`)

Generic fields MUST be present:

{{ MACROS___make_metadata_table(
   {
      "TaskName": ("REQUIRED", "Name of the task. No two tasks should have the same name. The task label included in the file name is derived from this TaskName field by removing all non-alphanumeric ([a-zA-Z0-9]) characters. For example TaskName "faces n-back" will correspond to task label facesnback. A RECOMMENDED convention is to name resting state task using labels beginning with rest."),
   }
) }}

SHOULD be present: 

For consistency between studies and institutions, we encourage users to extract the values of these fields from the actual raw data. Whenever possible, please avoid using ad hoc wording.

{{ MACROS___make_metadata_table(
   {
      "InstitutionName": "RECOMMENDED",
      "InstitutionAddress": "RECOMMENDED",
      "Manufacturer": (
         "RECOMMENDED",
         "Manufacturer of the eye-tracking system (for example "
<<<<<<< HEAD
         "`"SR-Research"`, `"Tobii"`, `"SMI"`,`"Gazepoint"`, `"Pupil Labs"`, "
         "`"Custom built"`, ... , `"Other"`)"),
      "ManufacturersModelName": (
         "RECOMMENDED",
         "Manufacturer's designation of the eye-tracker model "
=======
         "`"SR-Research"`, `"Tobii"`, `"SMI"`,`“Gazepoint”`, `“Pupil Labs”`, "
         "`“Custom built”`, ... , `"Other"`)"),
      "ManufacturersModelName": (
         "RECOMMENDED",
         "Manufacturer’s designation of the eye-tracker model "
>>>>>>> 3316ef5d
         "(for example `"Eye-link 1000"`)."),
      "SoftwareVersion": "RECOMMENDED",
      "TaskDescription": "RECOMMENDED",
      "Instructions": (
         "RECOMMENDED", 
         "Text of the instructions given to participants before the experiment. "
         "If no instruction is given, write `none`."),
      "CogAtlasID": "RECOMMENDED",
      "CogPOID": "RECOMMENDED",
      "DeviceSerialNumber": "RECOMMENDED",
   }
) }}

Specific ET fields MUST be present:

{{ MACROS___make_metadata_table(
   {
      "SamplingFrequency": (
         "REQUIRED",
         "Sampling frequency (in Hz) of the corresponding data in the recording "
         "(for example, 1000). If the sampling frequency change across run, "
         "sidecar JSON document must be created specifying the run number."),
      "SampleCoordinateUnit": "REQUIRED",
      "SampleCoordinateSystem": "REQUIRED",
      "EnvironmentCoordinates": "REQUIRED",
      "ScreenSize": "REQUIRED",
      "ScreenResolution": "REQUIRED",
      "ScreenDistance": (
         "REQUIRED",
         "Screen distance in cm (e.g 60 for a screen distance of 60 cm), "
         "if no screen use "n/a". "
         "For MRI, it corresponds to the distance between the head-coil mirror "
         "to the projection screen for example."),
   }
) }}

Specific ET fields SHOULD be present:

{{ MACROS___make_metadata_table(
   {
      "IncludedEyeMovementEvents": "RECOMMENDED",
      "DetectionAlgorithm": "RECOMMENDED",
      "DetectionAlgorithmSettings": "RECOMMENDED",
      "StartMessage": "RECOMMENDED",
      "EndMessage": "RECOMMENDED",
      "KeyPressMessage": "RECOMMENDED",
      "CalibrationType": "RECOMMENDED",
      "CalibrationPosition": "RECOMMENDED",
      "CalibrationUnit": "RECOMMENDED",
      "MaximalCalibrationError": "RECOMMENDED",
      "AverageCalibrationError": "RECOMMENDED",
      "CalibrationList": "RECOMMENDED",
      "RecordedEye": "RECOMMENDED",
      "EyeCameraSettings": "RECOMMENDED",
      "FeatureDetectionSettings": "RECOMMENDED",
      "GazeMappingSettings": "RECOMMENDED",
      "RawDataFilters": "RECOMMENDED",
      "ScreenRefreshRate": "RECOMMENDED",
      "AOIDefinition": "RECOMMENDED",
      "PupilPositionType": "RECOMMENDED",
      "PupilFitMethod": "RECOMMENDED",
   }
) }}

Example:

```JSON
{"TaskName": "PSC_train",
"InstitutionName": "Goethe-University of Frankfurt; Department of Psychology",
"InstitutionAdress": "Theodor-W.-Adorno-Platz 6 60323 Frankfurt am Main; Germany",
"Manufacturer": "SR-Research",
"ManufacturersModelName": "EYELINK II CL v4.56 Aug 18 2010",
"SoftwareVersion": "SREB1.10.1630 WIN32 LID:F2AE011 Mod:2017.04.21 15:19 CEST",
"TaskDescription": "Sentence reading",
"Instructions": "Read sentences as you would read a book or a newspaper",
"SamplingFrequency": 1000,
"SampleCoordinateUnit": "pixel",
"SampleCoordinateSystem": "gaze-on-screen",
"EnvironmentCoordinates": [["0,0", "top left"], ["1,1", "bottom right"]],
"EventIdentifier": ["ID_73_7","ID_74_7","ID_75_7","ID_76_7","ID_77_7","ID_78_9","ID_79_8","ID_80_8","ID_81_8","ID_82_5","ID_83_6","ID_84_8","ID_85_7","ID_86_8","ID_87_5","ID_88_8","ID_89_5","ID_90_8","ID_91_6","ID_92_8","ID_93_8","ID_94_8","ID_95_7","ID_96_6","ID_97_8","ID_98_7","ID_99_9","ID_100_7","ID_101_6","ID_102_8","ID_103_7","ID_104_7","ID_105_10","ID_106_7","ID_107_6","ID_108_7"],
"IncludedEyeMovementEvents": [["Start of fixation", "SFIX"],["End of fixation", "EFIX"],["Start of saccade", "SSACC"], ["End of saccade", "ESACC"],["Start of blink", "SBLINK"], ["End of blink", "EBLINK"]],
"DetectionAlgorithm": "SR-Research",
"StartMessage": "SENTENCESTART",
"EndMessage": "SENTENCESTOP",
"KeyPressMessage": "ANSWER",
"RecordedEye": "BOTH",
"ScreenSize": [38.6, 29],
"ScreenResolution": [1024, 768],
"ScreenDistance": 60,
"AOIDefinition": ["square",["x_start", "x_stop", "y_start", "y_stop"]] ,
"PupilPositionType": "raw pupil position on screen",
"CalibrationList":[["H3", "LEFT", 0.71, 0.41, -425.49],["H3", "RIGHT", 0.51, 0.35, -425.49],["H3", "LEFT", 0.21, 0.16, -108.696],["H3", "RIGHT", 0.73, 0.42, -108.696],["H3", "LEFT", 0.39, 0.33, -99.545],["H3", "RIGHT", 1.08, 0.41, -99.545],["H3", "LEFT", 0.57, 0.31, -79.831],["H3", "RIGHT", 0.43, 0.21, -79.831],["H3", "LEFT", 0.51, 0.36, -72.362],["H3", "RIGHT", 0.27, 0.2, -72.362],["H3", "LEFT", 0.58, 0.44, -35.031],["H3", "RIGHT", 0.59, 0.44, -35.031],["H3", "LEFT", 0.42, 0.25, -25.399],["H3", "RIGHT", 0.42, 0.3, -25.399]]
}
```

### Example Dataset

**Potsdam Sentence Corpus Dataset**

Eye-tracking data, measured with an Eyelink, from 2 German speaker learners reading 36 sentences from the Potsdamer Sentence Corpus (Kliegl et al., 2004). They were measured on four occasions, in a randomized controlled design (that is, before and after a control and experimental training). The sentences appeared after the calibration check on the fixation cross and disappeared as soon as a saccade crossed the invisible boundary on the right sight of the screen. The participants were asked to fixate the fixation cross and then read the sentences naturally as they would read a book or a newspaper. After they have read the sentence, they should look to a fixation cross in the right down corner of the screen. With this action they automatically passed the boundary and the sentence disappeared. After some sentences a question sign appeared and the experimenter asked the participant a question about the content of the sentence to check if the participant understood it. The correctness of the answer was recorded by the experimenter by pressing the key "r" ("correct") or "f" ("false").

[BIDS dataset](https://github.com/greckla/Eye-Tracking-BIDS/tree/master/PSC_train/PSC_train_raw_data_BIDS) 
<<<<<<< HEAD

=======
   
>>>>>>> 3316ef5d
[Conversion script](https://github.com/greckla/Eye-Tracking-BIDS/blob/master/PSC_train/from_asc_to_BIDS_asc.Rmd)


**Reading Hyperlinks Dataset**

Eye-tracking data, measured with an Eyelink, from 8 subjects reading sentences with 320 embedded target words and invisible boundary manipulation. The task of participants was similar as in the Dataset in 4.1, silent reading with comprehension questions. The main interest of the study was to investigate word recognition processes of the target word under different conditions (for example, was the word presented in blue or black). The invisible boundary manipulation allowed the investigation of parafoveal preview benefits in relation to the conditions of interest. Here, the predominant characteristics of Hyperlinks. 
<<<<<<< HEAD
For details see [here](https://doi.org/10.7717/peerj.2467)

[BIDS dataset](https://github.com/greckla/Eye-Tracking-BIDS/tree/master/hyperlink/hyperlinks_raw_data_BIDS) 

=======
For details see [here](https://doi.org/10.7717/peerj.2467).

[BIDS dataset](https://github.com/greckla/Eye-Tracking-BIDS/tree/master/hyperlink/hyperlinks_raw_data_BIDS) 
   
>>>>>>> 3316ef5d
[Conversion script](https://github.com/greckla/Eye-Tracking-BIDS/blob/master/hyperlink/from_asc_to_BIDS_asc.Rmd)

**Emotional Faces Dataset**

Eye-tracking data, measured with an Eyelink, from 4 subjects viewing a grid of sixteen faces showing different emotions without any explicit task. The procedure resembled that described by Lazarov and colleagues (2018). Grids of 4x4 stimulus matrices of 16 color photographs of human faces displaying emotional expressions were presented. Photos were taken from the FACES database (Ebner et al., 2010). The paradigm was divided into two tasks:
-  Task 1 (happy + sad): 8 faces with happy and 8 faces with sad expression.
-  Task 2 (happy/sad + neutral): 8 faces with happy or sad and 8 faces with neutral expression.
In both tasks, 64 stimulus matrices in 2 blocks of 32 matrices were presented. Participants were asked to just look at the photos. Each matrix was presented for 6s.

[BIDS dataset](https://github.com/greckla/Eye-Tracking-BIDS/tree/master/emotional_faces/freeviewfaces_raw_data_BIDS) 
<<<<<<< HEAD

=======
   
>>>>>>> 3316ef5d
[Conversion script](https://github.com/greckla/Eye-Tracking-BIDS/blob/master/emotional_faces/from_asc_to_BIDS_asc.Rmd)

**Resting State inside MRI Dataset**

<<<<<<< HEAD
Eye-tracking data, measured from 3 healthy subjects by an EyeLink 1000 Plus eye-tracking system (SR Research Ltd. Ottawa, ON, Canada) inside a Siemens 3.0T MAGNETOM Prisma MRI. Two resting state scans were acquired for each subject. Subjects were instructed to stay still, think of nothing in particular, and maintain fixation on the cross. All lights were turned off except an assistant front-light inside the scanner room. Total duration of each fMRI scan was 6:50 min. The start of MRI acquisition was automatically recorded in the eye-tracking data using MRI trigger (e.g.  MSG `<time-stamp>` RS_starts.). The end of MRI acquisition was manually recorded by human operator by pressing button after the MRI acquisition was finished (e.g. MSG `<time-stamp>` RS_endtime_recorded_maually). For details see [here](https://doi.org/10.1101/2021.07.12.452041)

[BIDS dataset](https://github.com/greckla/Eye-Tracking-BIDS/tree/master/emotional_faces/freeviewfaces_raw_data_BIDS) 

[Conversion script](https://github.com/greckla/Eye-Tracking-BIDS/blob/master/emotional_faces/from_asc_to_BIDS_asc.Rmd)
=======
Eye-tracking data, measured from 3 healthy subjects by an EyeLink 1000 Plus eye-tracking system (SR Research Ltd. Ottawa, ON, Canada) inside a Siemens 3.0T MAGNETOM Prisma MRI. Two resting state scans were acquired for each subject. Subjects were instructed to stay still, think of nothing in particular, and maintain fixation on the cross. All lights were turned off except an assistant front-light inside the scanner room. Total duration of each fMRI scan was 6:50 min. The start of MRI acquisition was automatically recorded in the eye-tracking data using MRI trigger (e.g.  MSG `<time-stamp>` RS_starts.). The end of MRI acquisition was manually recorded by human operator by pressing button after the MRI acquisition was finished (e.g. MSG `<time-stamp>` RS_endtime_recorded_maually). For details see [here](https://doi.org/10.1101/2021.07.12.452041).
   
[BIDS dataset](https://github.com/Kangjoo/Eye-Tracking-BIDS/tree/main/rest_in_mri_raw_data) 
   
[Conversion script](https://github.com/Kangjoo/Eye-Tracking-BIDS/tree/main/rest_in_mri_raw_data)
>>>>>>> 3316ef5d
<|MERGE_RESOLUTION|>--- conflicted
+++ resolved
@@ -44,19 +44,11 @@
       "Manufacturer": (
          "RECOMMENDED",
          "Manufacturer of the eye-tracking system (for example "
-<<<<<<< HEAD
          "`"SR-Research"`, `"Tobii"`, `"SMI"`,`"Gazepoint"`, `"Pupil Labs"`, "
          "`"Custom built"`, ... , `"Other"`)"),
       "ManufacturersModelName": (
          "RECOMMENDED",
          "Manufacturer's designation of the eye-tracker model "
-=======
-         "`"SR-Research"`, `"Tobii"`, `"SMI"`,`“Gazepoint”`, `“Pupil Labs”`, "
-         "`“Custom built”`, ... , `"Other"`)"),
-      "ManufacturersModelName": (
-         "RECOMMENDED",
-         "Manufacturer’s designation of the eye-tracker model "
->>>>>>> 3316ef5d
          "(for example `"Eye-link 1000"`)."),
       "SoftwareVersion": "RECOMMENDED",
       "TaskDescription": "RECOMMENDED",
@@ -159,28 +151,17 @@
 Eye-tracking data, measured with an Eyelink, from 2 German speaker learners reading 36 sentences from the Potsdamer Sentence Corpus (Kliegl et al., 2004). They were measured on four occasions, in a randomized controlled design (that is, before and after a control and experimental training). The sentences appeared after the calibration check on the fixation cross and disappeared as soon as a saccade crossed the invisible boundary on the right sight of the screen. The participants were asked to fixate the fixation cross and then read the sentences naturally as they would read a book or a newspaper. After they have read the sentence, they should look to a fixation cross in the right down corner of the screen. With this action they automatically passed the boundary and the sentence disappeared. After some sentences a question sign appeared and the experimenter asked the participant a question about the content of the sentence to check if the participant understood it. The correctness of the answer was recorded by the experimenter by pressing the key "r" ("correct") or "f" ("false").
 
 [BIDS dataset](https://github.com/greckla/Eye-Tracking-BIDS/tree/master/PSC_train/PSC_train_raw_data_BIDS) 
-<<<<<<< HEAD
-
-=======
    
->>>>>>> 3316ef5d
 [Conversion script](https://github.com/greckla/Eye-Tracking-BIDS/blob/master/PSC_train/from_asc_to_BIDS_asc.Rmd)
 
 
 **Reading Hyperlinks Dataset**
 
 Eye-tracking data, measured with an Eyelink, from 8 subjects reading sentences with 320 embedded target words and invisible boundary manipulation. The task of participants was similar as in the Dataset in 4.1, silent reading with comprehension questions. The main interest of the study was to investigate word recognition processes of the target word under different conditions (for example, was the word presented in blue or black). The invisible boundary manipulation allowed the investigation of parafoveal preview benefits in relation to the conditions of interest. Here, the predominant characteristics of Hyperlinks. 
-<<<<<<< HEAD
-For details see [here](https://doi.org/10.7717/peerj.2467)
-
-[BIDS dataset](https://github.com/greckla/Eye-Tracking-BIDS/tree/master/hyperlink/hyperlinks_raw_data_BIDS) 
-
-=======
 For details see [here](https://doi.org/10.7717/peerj.2467).
 
 [BIDS dataset](https://github.com/greckla/Eye-Tracking-BIDS/tree/master/hyperlink/hyperlinks_raw_data_BIDS) 
    
->>>>>>> 3316ef5d
 [Conversion script](https://github.com/greckla/Eye-Tracking-BIDS/blob/master/hyperlink/from_asc_to_BIDS_asc.Rmd)
 
 **Emotional Faces Dataset**
@@ -191,25 +172,13 @@
 In both tasks, 64 stimulus matrices in 2 blocks of 32 matrices were presented. Participants were asked to just look at the photos. Each matrix was presented for 6s.
 
 [BIDS dataset](https://github.com/greckla/Eye-Tracking-BIDS/tree/master/emotional_faces/freeviewfaces_raw_data_BIDS) 
-<<<<<<< HEAD
-
-=======
    
->>>>>>> 3316ef5d
 [Conversion script](https://github.com/greckla/Eye-Tracking-BIDS/blob/master/emotional_faces/from_asc_to_BIDS_asc.Rmd)
 
 **Resting State inside MRI Dataset**
 
-<<<<<<< HEAD
-Eye-tracking data, measured from 3 healthy subjects by an EyeLink 1000 Plus eye-tracking system (SR Research Ltd. Ottawa, ON, Canada) inside a Siemens 3.0T MAGNETOM Prisma MRI. Two resting state scans were acquired for each subject. Subjects were instructed to stay still, think of nothing in particular, and maintain fixation on the cross. All lights were turned off except an assistant front-light inside the scanner room. Total duration of each fMRI scan was 6:50 min. The start of MRI acquisition was automatically recorded in the eye-tracking data using MRI trigger (e.g.  MSG `<time-stamp>` RS_starts.). The end of MRI acquisition was manually recorded by human operator by pressing button after the MRI acquisition was finished (e.g. MSG `<time-stamp>` RS_endtime_recorded_maually). For details see [here](https://doi.org/10.1101/2021.07.12.452041)
-
-[BIDS dataset](https://github.com/greckla/Eye-Tracking-BIDS/tree/master/emotional_faces/freeviewfaces_raw_data_BIDS) 
-
-[Conversion script](https://github.com/greckla/Eye-Tracking-BIDS/blob/master/emotional_faces/from_asc_to_BIDS_asc.Rmd)
-=======
 Eye-tracking data, measured from 3 healthy subjects by an EyeLink 1000 Plus eye-tracking system (SR Research Ltd. Ottawa, ON, Canada) inside a Siemens 3.0T MAGNETOM Prisma MRI. Two resting state scans were acquired for each subject. Subjects were instructed to stay still, think of nothing in particular, and maintain fixation on the cross. All lights were turned off except an assistant front-light inside the scanner room. Total duration of each fMRI scan was 6:50 min. The start of MRI acquisition was automatically recorded in the eye-tracking data using MRI trigger (e.g.  MSG `<time-stamp>` RS_starts.). The end of MRI acquisition was manually recorded by human operator by pressing button after the MRI acquisition was finished (e.g. MSG `<time-stamp>` RS_endtime_recorded_maually). For details see [here](https://doi.org/10.1101/2021.07.12.452041).
    
 [BIDS dataset](https://github.com/Kangjoo/Eye-Tracking-BIDS/tree/main/rest_in_mri_raw_data) 
    
-[Conversion script](https://github.com/Kangjoo/Eye-Tracking-BIDS/tree/main/rest_in_mri_raw_data)
->>>>>>> 3316ef5d
+[Conversion script](https://github.com/Kangjoo/Eye-Tracking-BIDS/tree/main/rest_in_mri_raw_data)