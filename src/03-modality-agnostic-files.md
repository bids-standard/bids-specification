# Modality agnostic files

## Dataset description

Templates:

-   `dataset_description.json`
-   `README`
-   `CHANGES`
-   `LICENSE`

### `dataset_description.json`

The file `dataset_description.json` is a JSON file describing the dataset.
Every dataset MUST include this file with the following fields:

| Field name         | Definition                                                                                                                                                                                                                                                         |
| ------------------------------------------------------------------------------| ---------------------------------------------------------------------------------------------------------------------------------------------------------------------------------------------------------------------------- |
| Name               | REQUIRED. Name of the dataset.                                                                                                                                                                                                                                     |
| BIDSVersion        | REQUIRED. The version of the BIDS standard that was used.                                                                                                                                                                                                          |
| DatasetType        | RECOMMENDED. The interpretaton of the dataset. MUST be one of `"raw"` or `"derivative"`. For backwards compatibility, the default value is `"raw"`.                                                                                                                |
| License            | RECOMMENDED. The license for the dataset. The use of license name abbreviations is RECOMMENDED for specifying a license (see [Appendix II](./99-appendices/02-licenses.md)). The corresponding full license text MAY be specified in an additional `LICENSE` file. |
| Authors            | OPTIONAL. List of individuals who contributed to the creation/curation of the dataset.                                                                                                                                                                             |
| Acknowledgements   | OPTIONAL. Text acknowledging contributions of individuals or institutions beyond those listed in Authors or Funding.                                                                                                                                               |
| HowToAcknowledge   | OPTIONAL. Text containing instructions on how researchers using this dataset should acknowledge the original authors. This field can also be used to define a publication that should be cited in publications that use the dataset.                               |
| Funding            | OPTIONAL. List of sources of funding (grant numbers).                                                                                                                                                                                                              |
| EthicsApprovals    | OPTIONAL. List of ethics committee approvals of the research protocols and/or protocol identifiers.                                                                                                                                                                |
| ReferencesAndLinks | OPTIONAL. List of references to publication that contain information on the dataset, or links.                                                                                                                                                                     |
| DatasetDOI         | OPTIONAL. The Document Object Identifier of the dataset (not the corresponding paper).                                                                                                                                                                             |

Example:

```JSON
{
  "Name": "The mother of all experiments",
  "BIDSVersion": "1.4.0",
  "DatasetType": "raw",
  "License": "CC0",
  "Authors": [
    "Paul Broca",
    "Carl Wernicke"
  ],
  "Acknowledgements": "Special thanks to Korbinian Brodmann for help in formatting this dataset in BIDS. We thank Alan Lloyd Hodgkin and Andrew Huxley for helpful comments and discussions about the experiment and manuscript; Hermann Ludwig Helmholtz for administrative support; and Claudius Galenus for providing data for the medial-to-lateral index analysis.",
  "HowToAcknowledge": "Please cite this paper: https://www.ncbi.nlm.nih.gov/pubmed/001012092119281",
  "Funding": [
    "National Institute of Neuroscience Grant F378236MFH1",
    "National Institute of Neuroscience Grant 5RMZ0023106"
  ],
  "EthicsApprovals": [
    "Army Human Research Protections Office (Protocol ARL-20098-10051, ARL 12-040, and ARL 12-041)"
  ],
  "ReferencesAndLinks": [
    "https://www.ncbi.nlm.nih.gov/pubmed/001012092119281",
    "Alzheimer A., & Kraepelin, E. (2015). Neural correlates of presenile dementia in humans. Journal of Neuroscientific Data, 2, 234001. http://doi.org/1920.8/jndata.2015.7"
  ],
  "DatasetDOI": "10.0.2.3/dfjj.10"
}
```

#### Derived dataset and pipeline description

As for any BIDS dataset, a `dataset_description.json` file MUST be found at the
top level of the a derived dataset:
`<dataset>/derivatives/<pipeline_name>/dataset_description.json`

In addition to the keys for raw BIDS datasets,
derived BIDS datasets include the following REQUIRED and RECOMMENDED
`dataset_description.json` keys:

| **Key name**   | **Description**                                                                                                                                                                    |
| -------------- | ---------------------------------------------------------------------------------------------------------------------------------------------------------------------------------- |
| GeneratedBy    | REQUIRED. List of [objects][object] with at least one element.                                                                                                                     |
| SourceDatasets | RECOMMENDED. A list of [objects][object] specifying the locations and relevant attributes of all source datasets. Valid fields in each object include `URL`, `DOI`, and `Version`. |

Each object in the `GeneratedBy` list includes the following REQUIRED, RECOMMENDED
and OPTIONAL keys:

| **Key name** | **Description**                                                                                                                                                                                              |
| ------------ | ------------------------------------------------------------------------------------------------------------------------------------------------------------------------------------------------------------ |
| Name         | REQUIRED. Name of the pipeline or process that generated the outputs. Use `"Manual"` to indicate the derivatives were generated by hand, or adjusted manually after an initial run of an automated pipeline. |
| Version      | RECOMMENDED. Version of the pipeline.                                                                                                                                                                        |
| Description  | OPTIONAL. Plain-text description of the pipeline or process that generated the outputs. RECOMMENDED if `Name` is `"Manual"`.                                                                                 |
| CodeURL      | OPTIONAL. URL where the code used to generate the derivatives may be found.                                                                                                                                  |
| Container    | OPTIONAL. [Object][object] specifying the location and relevant attributes of software container image used to produce the derivative. Valid fields in this object include `Type`, `Tag` and `URI`.          |

Example:

```JSON
{
  "Name": "FMRIPREP Outputs",
  "BIDSVersion": "1.4.0",
  "DatasetType": "derivative",
  "GeneratedBy": [
    {
      "Name": "fmriprep",
      "Version": "1.4.1",
      "Container": {
        "Type": "docker",
        "Tag": "poldracklab/fmriprep:1.4.1"
        }
    },
    {
      "Name": "Manual",
      "Description": "Re-added RepetitionTime metadata to bold.json files"
    }
  ],
  "SourceDatasets": [
    {
      "DOI": "10.18112/openneuro.ds000114.v1.0.1",
      "URL": "https://openneuro.org/datasets/ds000114/versions/1.0.1",
      "Version": "1.0.1"
    }
  ]
}
```

If a derived dataset is stored as a subfolder of the raw dataset, then the `Name` field
of the first `GeneratedBy` object MUST be a substring of the derived dataset folder name.
That is, in a directory `<dataset>/derivatives/<pipeline>[-<variant>]/`, the first
`GeneratedBy` object should have a `Name` of `<pipeline>`.

### `README`

In addition a free form text file (`README`) describing the dataset in more
details SHOULD be provided.
The `README` file MUST be either in ASCII or UTF-8 encoding.

### `CHANGES`

Version history of the dataset (describing changes, updates and corrections) MAY
be provided in the form of a `CHANGES` text file. This file MUST follow the CPAN
Changelog convention:
[http://search.cpan.org/~haarg/CPAN-Changes-0.400002/lib/CPAN/Changes/Spec.pod](https://metacpan.org/pod/release/HAARG/CPAN-Changes-0.400002/lib/CPAN/Changes/Spec.pod).
The `CHANGES` file MUST be either in ASCII or UTF-8 encoding.

Example:

```Text
1.0.1 2015-08-27
  - Fixed slice timing information.

1.0.0 2015-08-17
  - Initial release.
```

### `LICENSE`

A `LICENSE` file MAY be provided in addition to the short specification of the
used license in the `dataset_description.json` `"License"` field.
The `"License"` field and `LICENSE` file MUST correspond.
The `LICENSE` file MUST be either in ASCII or UTF-8 encoding.

## Participants file

Template:

```Text
participants.tsv
participants.json
```

The purpose of this RECOMMENDED file is to describe properties of participants
such as age, sex, handedness etc.
In case of single-session studies, this file has one compulsory column
`participant_id` that consists of `sub-<label>`, followed by a list of optional
columns describing participants.
Each participant MUST be described by one and only one row.

Commonly used *optional* columns in `participant.tsv` files are `age`, `sex`,
and `handedness`. We RECOMMEND to make use of these columns, and
in case that you do use them, we RECOMMEND to use the following values
for them:

-   `age`: numeric value in years (float or integer value)

-   `sex`: string value indicating phenotypical sex, one of "male", "female",
    "other"

    -   for "male", use one of these values: `male`, `m`, `M`, `MALE`, `Male`

    -   for "female", use one of these values: `female`, `f`, `F`, `FEMALE`,
      ` Female`

    -   for "other", use one of these values: `other`, `o`, `O`, `OTHER`,
        `Other`

-   `handedness`: string value indicating one of "left", "right",
    "ambidextrous"

    -   for "left", use one of these values: `left`, `l`, `L`, `LEFT`, `Left`

    -   for "right", use one of these values: `right`, `r`, `R`, `RIGHT`,
        `Right`

    -   for "ambidextrous", use one of these values: `ambidextrous`, `a`, `A`,
        `AMBIDEXTROUS`, `Ambidextrous`

Throughout BIDS you can indicate missing values with `n/a` (i.e., "not
available").

`participants.tsv` example:

```Text
participant_id age sex handedness group
sub-01 34 M right read
sub-02 12 F right write
sub-03 33 F n/a read
```

It is RECOMMENDED to accompany each `participants.tsv` file with a sidecar
`participants.json` file to describe the TSV column names and properties of their values (see also
the [section on tabular files](02-common-principles.md#tabular-files)).
Such sidecar files are needed to interpret the data, especially so when
optional columns are defined beyond `age`, `sex`, and `handedness`, such as
`group` in this example, or when a different age unit is needed (e.g., gestational weeks).
If no `units` is provided for age, it will be assumed to be in years relative to date of birth.

`participants.json` example:

```JSON
{
    "age": {
        "Description": "age of the participant",
        "Units": "years"
    },
    "sex": {
        "Description": "sex of the participant as reported by the participant",
        "Levels": {
            "M": "male",
            "F": "female"
        }
    },
    "handedness": {
        "Description": "handedness of the participant as reported by the participant",
        "Levels": {
            "left": "left",
            "right": "right"
        }
    },
    "group": {
        "Description": "experimental group the participant belonged to",
        "Levels": {
            "read": "participants who read an inspirational text before the experiment",
            "write": "participants who wrote an inspirational text before the experiment"
        }
    }
}
```

## Phenotypic and assessment data

Template:

```Text
phenotype/<measurement_tool_name>.tsv
phenotype/<measurement_tool_name>.json
```

Optional: Yes

If the dataset includes multiple sets of participant level measurements (for
example responses from multiple questionnaires) they can be split into
individual files separate from `participants.tsv`.

Each of the measurement files MUST be kept in a `/phenotype` directory placed
at the root of the BIDS dataset and MUST end with the `.tsv` extension.
File names SHOULD be chosen to reflect the contents of the file.
For example, the "Adult ADHD Clinical Diagnostic Scale" could be saved in a file
called `/phenotype/acds_adult.tsv`.

The files can include an arbitrary set of columns, but one of them MUST be
`participant_id` and the entries of that column MUST correspond to the subjects
in the BIDS dataset and `participants.tsv` file.

As with all other tabular data, the additional phenotypic information files
MAY be accompanied by a JSON file describing the columns in detail
(see [Tabular files](02-common-principles.md#tabular-files)).
In addition to the column description, a section describing the measurement tool
(as a whole) MAY be added under the name `MeasurementToolMetadata`.
This section consists of two keys:

  - `Description`: A free text description of the measurement tool
  - `TermURL`: A link to an entity in an ontology corresponding to this tool.

As an example, consider the contents of a file called
`phenotype/acds_adult.json`:

```JSON
{
  "MeasurementToolMetadata": {
    "Description": "Adult ADHD Clinical Diagnostic Scale V1.2",
    "TermURL": "http://www.cognitiveatlas.org/task/id/trm_5586ff878155d"
  },
  "adhd_b": {
    "Description": "B. CHILDHOOD ONSET OF ADHD (PRIOR TO AGE 7)",
    "Levels": {
      "1": "YES",
      "2": "NO"
    }
  },
  "adhd_c_dx": {
    "Description": "As child met A, B, C, D, E and F diagnostic criteria",
    "Levels": {
      "1": "YES",
      "2": "NO"
    }
  }
}
```

Please note that in this example `MeasurementToolMetadata` includes information
about the questionnaire and `adhd_b` and `adhd_c_dx` correspond to individual
columns.

In addition to the keys available to describe columns in all tabular files
(`LongName`, `Description`, `Levels`, `Units`, and `TermURL`) the
`participants.json` file as well as phenotypic files can also include column
descriptions with a `Derivative` field that, when set to true, indicates that
values in the corresponding column is a transformation of values from other
columns (for example a summary score based on a subset of items in a
questionnaire).

## Scans file

Template:

```Text
sub-<label>/[ses-<label>/]
    sub-<label>[_ses-<label>]_scans.tsv
```

Optional: Yes

The purpose of this file is to describe timing and other properties of each
imaging acquisition sequence (each run `.nii[.gz]` file) within one session.
Each `.nii[.gz]` file should be described by at most one row.
Relative paths to files should be used under a compulsory `filename` header.
If acquisition time is included it should be under `acq_time` header.
<<<<<<< HEAD
Acquisition time SHOULD correspond to when the first data point in each run
was acquired.
Datetime should be expressed in the following format
`2009-06-15T13:45:30[.000000]` (year, month, day, hour (24h), minute, second,
and optionally fractional second; this is equivalent to the RFC3339 "date-time"
format, time zone is always assumed as local time).
No specific precision is required for fractional seconds, but the precision
SHOULD be consistent across the dataset.
=======
Datetime should be expressed as described in [Units](./02-common-principles.md#units).
>>>>>>> ed022a73
For anonymization purposes all dates within one subject should be shifted by a
randomly chosen (but consistent across all runs etc.) number of days.
This way relative timing would be preserved, but chances of identifying a
person based on the date and time of their scan would be decreased.
Dates that are shifted for anonymization purposes should be set to a year 1925
or earlier to clearly distinguish them from unmodified data.
Shifting dates is RECOMMENDED, but not required.

Additional fields can include external behavioral measures relevant to the
scan.
For example vigilance questionnaire score administered after a resting
state scan.

Example:

```Text
filename  acq_time
func/sub-control01_task-nback_bold.nii.gz 1877-06-15T13:45:30
func/sub-control01_task-motor_bold.nii.gz 1877-06-15T13:55:33
```

## Code

Template: `code/*`

Source code of scripts that were used to prepare the dataset (for example if it
was anonymized or defaced) MAY be stored here.<sup>1</sup> Extra care should be
taken to avoid including original IDs or any identifiable information with the
source code. There are no limitations or recommendations on the language and/or
code organization of these scripts at the moment.

<sup>1</sup>Storing actual source files with the data is preferred over links to
external source repositories to maximize long term preservation (which would
suffer if an external repository would not be available anymore).<|MERGE_RESOLUTION|>--- conflicted
+++ resolved
@@ -336,18 +336,9 @@
 Each `.nii[.gz]` file should be described by at most one row.
 Relative paths to files should be used under a compulsory `filename` header.
 If acquisition time is included it should be under `acq_time` header.
-<<<<<<< HEAD
 Acquisition time SHOULD correspond to when the first data point in each run
 was acquired.
-Datetime should be expressed in the following format
-`2009-06-15T13:45:30[.000000]` (year, month, day, hour (24h), minute, second,
-and optionally fractional second; this is equivalent to the RFC3339 "date-time"
-format, time zone is always assumed as local time).
-No specific precision is required for fractional seconds, but the precision
-SHOULD be consistent across the dataset.
-=======
 Datetime should be expressed as described in [Units](./02-common-principles.md#units).
->>>>>>> ed022a73
 For anonymization purposes all dates within one subject should be shifted by a
 randomly chosen (but consistent across all runs etc.) number of days.
 This way relative timing would be preserved, but chances of identifying a
