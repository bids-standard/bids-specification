--- conflicted
+++ resolved
@@ -347,14 +347,9 @@
 
 If acquisition time is included it should be listed under the `acq_time` header.
 Acquisition time refers to when the first data point in each run was acquired.
-<<<<<<< HEAD
-If this header is provided, the acqusition times of all files that belong to a
-recording MUST be identical.
-=======
-If a `_scans.tsv` file is provided and includes the `acq_time` header, the acquisition times
-MUST be identical for all parts of that recording. Specifically, all parts MUST point to
-the time the first data point of a run was recorded.
->>>>>>> baab6063
+Furthermore, if this header is provided, the acqusition times of all files that 
+belong to a recording MUST be identical.
+
 Datetime should be expressed as described in [Units](./02-common-principles.md#units).
 
 For anonymization purposes all dates within one subject should be shifted by a
