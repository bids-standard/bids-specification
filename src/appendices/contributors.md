--- conflicted
+++ resolved
@@ -36,7 +36,6 @@
 ecosystem (in alphabetical order).
 If you contributed to the BIDS ecosystem and your name is not listed, please add it.
 
-<<<<<<< HEAD
 | name                                                 | contributions                         |
 | ---------------------------------------------------- | ------------------------------------- |
 | Aaron Oliver-Taylor                                  | 📖                                    |
@@ -302,285 +301,4 @@
 | Yaroslav O. Halchenko                                | 📖📢🔧💬🐛                            |
 | Yoni Ashar                                           | 📖                                    |
 | Yuan Wang                                            | 💻                                    |
-| Zachary Michael                                      | 📖                                    |
-=======
--   Eric Achten 📖🔣📓
--   Azeez Adebimpe 📖
--   Rémi Adon 📖
--   Fidel Alfaro Almagro 💬📖💡🔌
--   David Alsop 📖
--   Stefan Appelhoff 📖💬🤔🐛💡💻👀⚠️📢✅🔧🔌📝🚧🔣
--   Yoni Ashar 📖
--   Tal Pal Attia 📖
--   Tibor Auer 💬📖💡🔧📢🐛🤔
--   Sylvain Baillet 📖🔍
--   Shashank Bansal 📖
--   Arshitha Basavaraj 📖🚇💻
--   Ben Beasley 💻
--   Leandro Beltrachini 📖
--   Chris Benjamin 📖
--   Timo Berg 📖
--   Étienne Bergeron 🔣💻
--   Giacomo Bertazzoli 📖
--   Suyash Bhogawar 📖💡⚠️🔧💬
--   Stephan Bickel 📖
--   Ulrike Bingel 📖
--   Ethan Blackwood 👀📖
--   David Boas 📖
--   Elizabeth Bock 📖💡
--   Hugo Boniface 📖
--   Marta Bortoletto 📖
--   Kristofer Bouchard 📖
--   Mathieu Boudreau 💬🤔📢
--   Marie-Hélène Bourget 📖🔣💻🤔
--   Eric Bridgeford 📖🔧
--   Teon L. Brooks 📖💻⚠️💬👀🤔🔧🐛📢
--   Martina Bulgari 📖
--   Christian Büchel 📖
--   Vince D. Calhoun 📖
--   Giulio Castegnaro 📖
--   Marco Castellaro 💬🐛💻📖💡⚠️📢🚇
--   Filippo Maria Castelli 📖🔣
--   Michael Chappell 📖🔣📆
--   Gang Chen 📖
--   William Clarke 📖
--   Patricia Clement 💬🐛💻📖🔣💡📋🤔📆⚠️📢
--   Helena Cockx 📖
--   Alexander L. Cohen 🐛💻📖💬
--   Julien Cohen-Adad 📖🔣🤔
--   R. Cameron Craddock 📖📢
--   Martin Craig 🔣
--   Sasha D'Ambrosio 📖
--   Samir Das 📖
--   Olivier David 📖
--   Orrin Devinsky 📖
--   Gilles de Hollander 📖
--   Alejandro de la Vega 🐛💻⚠️
--   Arnaud Delorme 📖💡
--   John Detre 📖
--   Benjamin Dichter 📖
--   Erin W. Dickie 📖🤔👀📢💬
--   Timo Dickscheid 📖
--   Dejan Draschkow 📖
--   Eugene P. Duff 📖
--   Elizabeth DuPre 📖💡🔍🤔💬
--   Joke Durnez 📖🔧💻
--   Eric Earl 📖💬🐛🚧🔧🤔
--   Cyrus Eierud 💻
--   Anders Eklund 📖📢💻
--   Sara Elgayar 📖
--   Oscar Esteban 📖🔧🤔💬💻
--   Franklin W. Feingold 📋📝✅💬🤔🎨📢👀🚇🖋📆
--   Guillaume Flandin 📖💻
--   Adeen Flinker 📖
--   Alexandru Foias 📖🔣
--   Brett L. Foster 📖
--   Ana Fouto 📓
--   Benjamin Gagl 📖
--   Chris Gahnström 📖
--   Anthony Galassi 📖
--   Giuseppe Gallitto 📖
--   Melanie Ganz-Benjaminsen 📖🔣💻🤔📆🔍📢
--   Samuel Garcia 🤔👀📖
--   Remi Gau 📖💻💬📢🐛💻🚇👀🔧🤔
--   James Gholam 📖
--   Satrajit S. Ghosh 📖💻
--   Ashley G. Gillman 📖
--   Greydon Gilmore 📖
--   Tristan Glatard 📖💻
--   Mathias Goncalves 💻🔧📢
--   Krzysztof J. Gorgolewski 📖💻💬🤔🔍📢📝💡🔌
--   Rohan Goyal 💻
--   Alexandre Gramfort 📖💡
--   Klara Gregorova 📖
--   Jeffrey S. Grethe 💬🐛✅📢
--   Iris Groen 📖
--   David Groppe 📖
--   Sören Grothkopp 📖
--   Aysegul Gunduz 📖
--   Giacomo Guidali 📖
--   Matthias Günther 📖
--   Yaroslav O. Halchenko 📖📢🔧💬🐛
--   Liberty Hamilton 📖
--   Tom Hampshire 📖
--   Daniel A. Handwerker 📖
--   Michael Hanke 📖🤔🔧🐛📢
--   Nell Hardcastle 💻 🤔 🚇 💬 👀
--   Michael P. Harms 📖⚠️🔧
--   Soichi Hayashi 📖🔧🐛
--   Richard N. Henson 📖
--   Peer Herholz 💬📖👀🔧✅📢
--   Dora Hermes 📖💻✅🔍🤔
--   Luis Hernandez-Garcia 📖📓
--   Katja Heuer 🔧
--   Dorien Huijser 📖
--   Alexandre Hutton 📖
--   Richard Höchenberger 📖
--   Chris Holdgraf 📖🤔
--   Christopher J. Honey 📖
--   Andrew Hoopes 📖
--   Christian Horea 📖
--   Jean-Christophe Houde 📖
--   Vittorio Iacovella 📖
--   Maria de la Iglesia 📖
--   Ilkay Isik 📖
--   Hamish Innes-Brown 📖
--   International Neuroinformatics Coordinating Facility 💵📋
--   Andrew Jahn 📓
--   Andrew Janke 📖💻
--   Mainak Jas 📖💻
--   Sein Jeung 📖
--   Alexander Jones 💻🐛
--   Tamás Józsa 📓
--   Jakub Kaczmarzyk 📖🔧🚇
--   Lee Kamentsky 📖
--   Agah Karakuzu 💬📖🔣🤔
--   David Keator 📖
--   James Kent 💬💻
--   Ali Khan 📖
--   Gregory Kiar 📖💻🎨🔧
--   Balint Kincses 📖
--   Thomas Kirk 📖
--   Robert Knight 📖
--   Joost Kuijer 📖
--   Jean-Philippe Lachaux 📖
--   Marc Lalancette 📖
--   Pamela LaMontagne 📖💡
--   Kevin Larcher 💬
--   Jonathan C. Lau 📖
--   Laura and John Arnold Foundation 💵
--   Alexander von Lautz 📖
--   Alberto Lazari 📖
--   Kangjoo Lee 📖
--   Christopher Lee-Messer 📖
--   Jon Haitz Legarreta 💻📖
--   Dan Levitas 📖
--   Adam Li 📖💻
--   Xiangrui Li 📖💻
--   Ilona Lipp 📖
--   Vladimir Litvak 📖
--   Hanzhang Lu 📖
--   Robert Luke 📖
--   Brian N. Lundstrom 📖
--   Dan Lurie 🤔📖🔧🔌💻💬
--   Duncan Macleod 🚇
--   Eleonora Marcantoni 📖
--   Christopher J. Markiewicz 💬🐛💻📖🎨💡🤔🔌👀🔧📢🔣📋🚧
--   Camille Maumet 📖
--   Giacomo Mazzamuto 📖🔣
--   David McAlpine 📖
--   Manuel Mercier 📖🤔
--   Mark Mikkelsen 📖
--   Kai J. Miller 📖
--   Carlo Miniussi 📖
--   Markus Morawski 📖
--   Clara Moreau 📖
--   Jeremy Moreau 📖💡
--   Zachary Michael 📖
--   Ezequiel Mikulan 📖💻
--   Michael P. Milham 💡🔍
--   Jeanette Mumford 📖
--   Athanasia Monika Mowinckel 📖
--   Henk Mutsaerts 💬🐛💻📖💡📋🤔📆📢📓
--   Manjari Narayan 📖
--   National Institute of Mental Health 💵
--   Mikael Naveau 🐛
--   B. Nolan Nichols 📖
--   Thomas E. Nichols 📖📢🔧👀🚧
--   Dylan Nielson 📖💻🔧
--   Aki Nikolaidis 📖
--   Gustav Nilsonne 📖
--   Guiomar Niso 🤔🎨🔍👀📋📝🔧🐛💻🔣✅💬📖💡📢
--   Gregory Noack 💻 ⚠️
--   Martin Noergaard 📖🔣💻🤔📢
--   Michael P. Notter 💬📝✅📢📖
--   Jeffrey G. Ojemann 📖
--   Thomas Okell 📖
--   Aaron Oliver-Taylor 📖
--   Hernando Ombao 📖
--   Robert Oostenveld 📖🔧📢💡✅⚠️🤔💬🐛📝💻🖋🔣🎨📋🚇👀📓📹
--   Dimitri Papadopoulos Orfanos 📖💡🤔💬
--   Felipe Orihuela-Espina 📖
--   Eduard Ort 📖
--   Patrick Park 📖💡💬
--   Maurice Pasternak 📓
--   Chloé Pasturel 📖
--   Dianne Patterson 📖
--   Mateusz Pawlik 🤔 📖 🚧 👀 🐛
--   John Pellman 📖
--   Cyril Pernet 💬📝📖🎨💡📋🤔📢
--   Franco Pestilli 📖💻🎨💡🤔👀🔧📋🔍🚇
--   Jan Petr 💬🐛💻📖🔣💡📋🤔📆⚠️📢
--   Natalia Petridou 📖
--   Dmitry Petrov 📖💻
--   Christophe Phillips 📖
--   Gio Piantoni 📖
--   Andrea Pigorini 📖
--   Russell A. Poldrack 📖🔍📢
--   Jean-Baptiste Poline 📖📢🤔🎨
--   Luca Pollonini 📖
--   Wouter V. Potters 📖
--   Nader Pouratian 📖
--   Pradeep Reddy Raamana 💻🔧
--   Vasudev Raguram 💻🎨📖🔧
--   Nick F. Ramsey 📖
--   Travis Riddle 📖🔧🐛
--   Pierre Rioux 📖
--   Petra Ritter 📖
--   Kay Robbins 💻📖🐛
--   Alex Rockhill 📖🔧
--   Ariel Rokem 📖
--   Chris Rorden 📖💻
--   Jose Manuel Saborit 📖
--   Taylor Salo 💬📖🔌
--   Matt Sanderson 📖💻
--   Gunnar Schaefer 📖
--   Michael Schirner 📖
--   Jan-Mathijs Schoffelen 📖
--   Graham Searle 📖
--   Parul Sethi 📖🔧⚠️💻
--   Maureen J Shader 📖
--   Robert E. Smith 💻📖
--   Vanessa Sochat 📖
--   Anibal Sólon 🐛
--   Tamas Spisak 📖
--   Julia Sprenger 📖
--   Isla Staden 📖
--   Arjen Stolk 📖
--   Nicole C. Swann 📖
--   Filip Szczepankiewicz 📖
--   Martin Szinte 📖
--   François Tadel 📖🔌💡
--   Sylvain Takerkart 📖
--   Bertrand Thirion 📖
--   David Thomas 📖🔣
--   Roberto Toro 🔧
--   Sébastien Tourbier 🤔👀📢🐛💻📖
--   Paule-Joanne Toussaint 📖
--   Nicholas Traut 📖🔧💻
--   William Triplett 📖
--   Jessica A. Turner 📖
--   Pieter Vandemaele 📖💻
--   Max A. van den Boom 💻👀📖🐛
--   Wietske van der Zwaag 🔣💬
--   Matthias Van Osch 📖
--   Gaël Varoquaux 📖
--   Jaap von der Aar 📖
--   Sjoerd Vos 📖
--   Bradley Voytek 📖
--   Tor Wager 📖
--   Adina S. Wagner 🎨
--   Lennart Walger 📖
--   Brian A. Wandell 📖
--   Hao Ting Wang 📖🐛
--   Yuan Wang 💻
--   Julius Welzel 📖
--   Joseph Wexler 📖💡
--   Kirstie Whitaker 📖💡🔍🤔📢💬
--   Martin Wilson 📖
--   Jonathan Winawer 📖
--   Lennart Wittkuhn 📖
--   Joseph Woods 📖
--   Tal Yarkoni 💻📖🤔🔍🔌👀📢🐛🎨
--   Lyuba Zehl 📖
->>>>>>> 5d749397
+| Zachary Michael                                      | 📖                                    |