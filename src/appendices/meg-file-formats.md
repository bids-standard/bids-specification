# MEG file formats

Each MEG system brand has specific file organization and data formats.
RECOMMENDED values for `manufacturer_specific_extensions`:

| **Value**                     | **Description**                                                                       |
| ----------------------------- | ------------------------------------------------------------------------------------- |
| [`ctf`](#ctf)                 | CTF (directory with `.ds` extension)                                                  |
| [`fif`](#neuromagelektamegin) | Neuromag / Elekta / MEGIN and BabyMEG (file with extension `.fif`)                    |
| [`4d`](#bti4d-neuroimaging)   | BTi / 4D Neuroimaging (directory containing multiple files without extensions)        |
| [`kit`](#kityokogawaricoh)    | KIT / Yokogawa / Ricoh (file with extension `.sqd`, `.con`, `.raw`, `.ave` or `.mrk`) |
| [`kdf`](#kriss)               | KRISS (file with extension `.kdf`)                                                    |
| [`itab`](#itab)               | Chieti system (file with extension `.raw` and `.mhd`)                                 |

Below are specifications for each system brand.

## CTF

Each experimental run with a CTF system yields a directory with a `.ds` extension,
containing several files. The OPTIONAL digitized positions of the head points
are usually stored in a separate `.pos` file, not necessarily within the `.ds`
directory.

```Text
[sub-<label>[_ses-<label>]_headshape.pos]
sub-<label>[_ses-<label>]_task-<label>[_run-<index>]_meg.ds/
```

CTF's data storage is therefore via directories containing multiple files. The
files contained within a `.ds` directory are named such that they match the
parent directory, but preserve the original file extension (for example, `.meg4`,
`.res4`).
The renaming of CTF datasets SHOULD be done with a specialized software
such as the CTF newDs command-line application or
[MNE-BIDS](https://github.com/mne-tools/mne-bids).

Example:

<!-- This block generates a file tree.
A guide for using macros can be found at
 https://github.com/bids-standard/bids-specification/blob/master/macros_doc.md
-->
{{ MACROS___make_filetree_example(
   {
    "sub-control01": {
        "ses-001": {
            "sub-control01_ses-001_scans.tsv": "",
            "meg": {
                "sub-control01_ses-001_coordsystem.json": "",
                "sub-control01_ses-001_headshape.pos": "",
                "sub-control01_ses-001_task-rest_run-01_meg.ds": {},
                "sub-control01_ses-001_task-rest_run-01_meg.json": "",
                "sub-control01_ses-001_task-rest_run-01_channels.tsv": "",
                },
            },
        }
   }
) }}

To learn more about CTF's data organization
on the relevant [FieldTrip webpage](https://www.fieldtriptoolbox.org/getting_started/ctf/)

## Neuromag/Elekta/MEGIN

Neuromag/Elekta/MEGIN and Tristan Technologies BabyMEG data is stored as
FIFF files with the extension `.fif`. The digitized positions of the head
points are saved inside the FIFF file along with the MEG data, with typically no
`_headshape` file.

```Text
sub-<label>[_ses-<label>]_task-<label>[_run-<index>]_meg.fif
```

### Cross-talk and fine-calibration files

In case internal active shielding (IAS) was used during acquisition, raw FIFF
files need to be processed using Maxwell filtering
(signal-space separation, SSS) to make the data usable.
To this end, two specific files are needed:
The *cross-talk* file, and the *fine-calibration* file,
both of which are produced by the MaxFilter software
and the work of the Neuromag/Elekta/MEGIN engineers during maintenance of the MEG acquisition system.
Both files are thus specific to the site of recording and may change in the
process of regular system maintenance.

In BIDS, the cross-talk and fine-calibration files are shared unmodified,
including their original extensions (`.fif` for cross-talk and `.dat` for
fine-calibration), but with BIDS file naming convention and by using the `acq`
entity.

-   cross-talk file template: `sub-<label>[_ses-<label>]_acq-crosstalk_meg.fif`
-   fine-calibration file template: `sub-<label>[_ses-<label>]_acq-calibration_meg.dat`

Note that cross-talk files MUST be denoted using `acq-crosstalk` and
fine-calibration files MUST be denoted using `acq-calibration`.

The cross-talk and fine-calibration data MUST be stored in the subject-level `meg` directory,
which may be nested inside a `ses-<label>` directory, as shown in the following examples.

#### Example with single session (omitted session directory)

<!-- This block generates a file tree.
A guide for using macros can be found at
 https://github.com/bids-standard/bids-specification/blob/master/macros_doc.md
-->
{{ MACROS___make_filetree_example(
   {
    "sub-01": {
        "meg": {
            "sub-01_coordsystem.json": "",
            "sub-01_task-rest_meg.fif": "",
            "sub-01_task-rest_meg.json": "",
            "sub-01_task-rest_channels.tsv": "",
            "sub-01_acq-crosstalk_meg.fif": "",
            "sub-01_acq-calibration_meg.dat": "",
            },
        },
    "sub-02": {
        "meg": {
            "sub-02_coordsystem.json": "",
            "sub-02_task-rest_meg.fif": "",
            "sub-02_task-rest_meg.json": "",
            "sub-02_task-rest_channels.tsv": "",
            "sub-02_acq-crosstalk_meg.fif": "",
            "sub-02_acq-calibration_meg.dat": "",
            },
        }
   }
) }}

#### Example with multiple sessions

<!-- This block generates a file tree.
A guide for using macros can be found at
 https://github.com/bids-standard/bids-specification/blob/master/macros_doc.md
-->
{{ MACROS___make_filetree_example(
   {
    "sub-01": {
        "ses-01":{
            "sub-01_ses-01_scans.tsv": "",
            "meg": {
                "sub-01_ses-01_coordsystem.json": "",
                "sub-01_ses-01_task-rest_run-01_meg.fif": "",
                "sub-01_ses-01_task-rest_run-01_meg.json": "",
                "sub-01_ses-01_task-rest_run-01_channels.tsv": "",
                "sub-01_ses-01_acq-crosstalk_meg.fif": "",
                "sub-01_ses-01_acq-calibration_meg.dat": "",
                },
            },
        "ses-02":{
            "sub-01_ses-02_scans.tsv": "",
            "meg": {
                "sub-01_ses-02_coordsystem.json": "",
                "sub-01_ses-02_task-rest_run-01_meg.fif": "",
                "sub-01_ses-02_task-rest_run-01_meg.json": "",
                "sub-01_ses-02_task-rest_run-01_channels.tsv": "",
                "sub-01_ses-02_acq-crosstalk_meg.fif": "",
                "sub-01_ses-02_acq-calibration_meg.dat": "",
                },
            },
        },
   }
) }}

### Sharing FIFF data after signal-space separation (SSS)

After applying SSS (for example, by using the MaxFilter software),
files SHOULD be renamed with the corresponding label (for example, `proc-sss`)
and placed in a `derivatives` subdirectory.

Example:

<!-- This block generates a file tree.
A guide for using macros can be found at
 https://github.com/bids-standard/bids-specification/blob/master/macros_doc.md
-->
{{ MACROS___make_filetree_example(
   {
    "sub-control01": {
        "ses-001":{
            "meg": {
                "sub-control01_ses-001_task-rest_run-01_proc-sss_meg.fif": "",
                "sub-control01_ses-001_task-rest_run-01_proc-sss_meg.json": "",
                },
            },
        }
   }
) }}

### Split files

In the case of long data recordings that exceed a file size of 2Gb, the `.fif`
files are conventionally split into multiple parts.
For example:

```Text
some_file.fif
some_file-1.fif
```

Each of these files has an internal pointer to the next file.
This is important when renaming these split recordings to the BIDS convention.
Instead of a simple renaming, files should be read in and saved under their new
names with dedicated tools like [MNE](https://mne.tools), which will ensure
that not only the filenames, but also the internal file pointers will be
updated.

It is RECOMMENDED that FIFF files with multiple parts use the `split-<index>`
entity to indicate each part.

If there are multiple parts of a recording and the optional `scans.tsv` is provided,
remember to list all files separately in `scans.tsv` and that the entries
for the `acq_time` column in `scans.tsv` MUST all be identical, as described in
<<<<<<< HEAD
[Scans file](../modality-agnostic-files/data-description.md#scans-file).
=======
[Scans file](../modality-agnostic-files/data-summary-files.md#scans-file).
>>>>>>> 0dd0d365

Example:

<!-- This block generates a file tree.
A guide for using macros can be found at
 https://github.com/bids-standard/bids-specification/blob/master/macros_doc.md
-->
{{ MACROS___make_filetree_example(
   {
    "sub-control01": {
        "ses-001":{
            "meg": {
                "sub-control01_ses-001_task-rest_run-01_split-01_meg.fif": "",
                "sub-control01_ses-001_task-rest_run-01_split-02_meg.fif": "",
                },
            },
        }
   }
) }}

More information can be found under the following links:

-   [Neuromag/Elekta/MEGIN data organization](https://www.fieldtriptoolbox.org/getting_started/neuromag/)
-   [BabyMEG](https://www.fieldtriptoolbox.org/getting_started/babysquid/)

### Recording dates in `.fif` files

It is important to note that recording dates in `.fif` files are represented
as `int32` format seconds since (or before) [*the Epoch*](https://en.wikipedia.org/wiki/Unix_time)
(`1970-01-01T00:00:00.000000` UTC).
Integers in `int32` format can encode values from -2,147,483,647 to +2,147,483,647.
Due to this representation, the Neuromag/Elekta/MEGIN file format for MEG (`.fif`) does *not*
support recording dates earlier than `1901-12-13T08:45:53.000000` UTC or later than
`2038-01-19T03:14:07.000000` UTC.

## BTi/4D neuroimaging

Each experimental run on a 4D neuroimaging/BTi system results in a directory
containing multiple files without extensions.

```Text
[sub-<label>[_ses-<label>]_headshape.pos]
sub-<label>[_ses-<label>]_task-<label>[_run-<index>]_meg/
```

One SHOULD rename/create a parent run-specific directory and keep the original
files for each run inside (for example, `c,rfhp0.1Hz`, `config` and `hs_file`).

Example:

<!-- This block generates a file tree.
A guide for using macros can be found at
 https://github.com/bids-standard/bids-specification/blob/master/macros_doc.md
-->
{{ MACROS___make_filetree_example(
   {
    "sub-control01": {
        "ses-001":{
            "sub-control01_ses-001_scans.tsv": "",
            "meg": {
                "sub-control01_ses-001_coordsystem.json": "",
                "sub-control01_ses-001_headshape.pos": "",
                "sub-control01_ses-001_task-rest_run-01_meg": {},
                "sub-control01_ses-001_task-rest_run-01_meg.json": "",
                "sub-control01_ses-001_task-rest_run-01_channels.tsv": "",
                },
            },
        },
   }
) }}

Where:

<!-- This block generates a file tree.
A guide for using macros can be found at
 https://github.com/bids-standard/bids-specification/blob/master/macros_doc.md
-->
{{ MACROS___make_filetree_example(
   {
    "sub-control01_ses-001_task-rest_run-01_meg": {
        "config": "",
        "hs_file": "",
        "e,rfhp1.0Hz.COH": "",
        "c,rfDC": "",
        },
   }
) }}

More about the 4D neuroimaging/BTi data organization
on the relevant [FieldTrip webpage](https://www.fieldtriptoolbox.org/getting_started/bti/)

## KIT/Yokogawa/Ricoh

Each experimental run on a KIT/Yokogawa/Ricoh system yields a raw file with either
`.sqd` or `.con` extension,
and with its associated marker coil file(s) with either `.sqd` or `.mrk` extension.
The marker coil file(s) contain coil positions in the *acquisition system's native space*.
Head points and marker points in *head space* are acquired using third-party hardware.

Example:

<!-- This block generates a file tree.
A guide for using macros can be found at
 https://github.com/bids-standard/bids-specification/blob/master/macros_doc.md
-->
{{ MACROS___make_filetree_example(
   {
    "sub-control01": {
        "ses-001":{
            "sub-control01_ses-001_scans.tsv": "",
            "meg": {
                "sub-control01_ses-001_coordsystem.json": "",
                "sub-control01_ses-001_headshape.txt": "",
                "sub-control01_ses-001_task-rest_run-01_meg": "",
                "sub-control01_ses-001_task-rest_run-01_meg.json": "",
                "sub-control01_ses-001_task-rest_run-01_channels.tsv": "",
                "sub-control01_ses-001_task-rest[_acq-<label>]_run-01_markers.<mrk,sqd>": "",
                "sub-control01_ses-001_task-rest_run-01_meg.<con,sqd>": "",
                },
            },
        },
   }
) }}

To understand why both `.sqd` and `.con`, as well as both `.sqd` and `.mrk` are valid
extensions, we provide a brief historical perspective on the evolution of the data format:
The original extension for KIT/Yokogawa/Ricoh continuous data was `.sqd`.
This was later modernized to `.con` (to denote "continuous").
However, to preserve backwards compatibility, `.sqd` is still a valid extension for the raw, continuous data file.
The original extension for KIT/Yokogawa/Ricoh marker files was `.sqd` as well.
That lead to the ambiguous situation where both the raw data and the marker file(s) could end on `.sqd`.
To distinguish between continuous data and marker file(s), the internal header of the files needed to be read first.
For this reason, the marker file extension was later modernized to `.mrk` to better disambiguate files.
However again, to preserve backwards compatibility, `.sqd` is still a valid extension for the marker file(s).

If there are multiple files with marker coils, the marker files must have the
`acq-<label>` entity and no more that two marker files may be associated with
one raw data file.
While the acquisition entity can take any value, it is RECOMMENDED that if
the two marker measurements occur before and after the raw data acquisition,
`pre` and `post` are used to differentiate the two situations.

More about the KIT/Yokogawa/Ricoh data organization
on the relevant [FieldTrip webpage](https://www.fieldtriptoolbox.org/getting_started/yokogawa/)

## KRISS

Each experimental run on the KRISS system produces a file with extension
`.kdf`. Additional files can be available in the same directory: the digitized
positions of the head points (`\_digitizer.txt`), the position of the center of
the MEG coils (`.chn`) and the event markers (`.trg`).

```Text
[sub-<label>[_ses-<label>]_headshape.txt]
sub-<label>[_ses-<label>]_task-<label>[_run-<index>]_meg.kdf
sub-<label>[_ses-<label>]_task-<label>[_run-<index>]_meg.chn
sub-<label>[_ses-<label>]_task-<label>[_run-<index>]_meg.trg
sub-<label>[_ses-<label>]_task-<label>[_acq-<label>]_digitizer.txt
```

Example:

<!-- This block generates a file tree.
A guide for using macros can be found at
 https://github.com/bids-standard/bids-specification/blob/master/macros_doc.md
-->
{{ MACROS___make_filetree_example(
   {
    "sub-control01": {
        "ses-001":{
            "sub-control01_ses-001_scans.tsv": "",
            "meg": {
                "sub-control01_ses-001_coordsystem.json": "",
                "sub-control01_ses-001_headshape.txt": "",
                "sub-control01_ses-001_task-rest_run-01_meg": "",
                "sub-control01_ses-001_task-rest_run-01_meg.json": "",
                "sub-control01_ses-001_task-rest_run-01_channels.tsv": "",
                "sub-control01_ses-001_task-rest_run-01_meg.chn": "",
                "sub-control01_ses-001_task-rest_run-01_meg.kdf": "",
                "sub-control01_ses-001_task-rest_run-01_meg.trg": "",
                "sub-control01_ses-001_task-rest_digitizer.txt": "",
                },
            },
        },
   }
) }}

## ITAB

Each experimental run on a ITAB-ARGOS153 system yields a raw (`.raw`) data file
plus an associated binary header file (`.mhd`). The raw data file has an ASCII
header that contains detailed information about the data acquisition system,
followed by binary data. The associated binary header file contains part of the
information from the ASCII header, specifically the one needed to process data,
plus other information on offline preprocessing performed after data acquisition
(for example, sensor position relative to subject's head, head markers, stimulus
information).

Example:

<!-- This block generates a file tree.
A guide for using macros can be found at
 https://github.com/bids-standard/bids-specification/blob/master/macros_doc.md
-->
{{ MACROS___make_filetree_example(
   {
    "sub-control01": {
        "ses-001":{
            "meg": {
                "sub-control01_ses-001_coordsystem.json": "",
                "sub-control01_ses-001_headshape.txt": "",
                "sub-control01_ses-001_task-rest_run-01_meg": "",
                "sub-control01_ses-001_task-rest_run-01_meg.json": "",
                "sub-control01_ses-001_task-rest_run-01_channels.tsv": "",
                "sub-control01_ses-001_task-rest_run-01_meg.raw": "",
                "sub-control01_ses-001_task-rest_run-01_meg.raw.mhd": "",
                },
            },
        },
   }
) }}

## Aalto MEG–MRI

For stand-alone MEG data, the Aalto hybrid device uses the standard `.fif` data
format and follows the conventions of Neuromag/Elekta/MEGIN as described
[above](#neuromagelektamegin). The `.fif` files may
contain unreconstructed MRI data. The inclusion of MRI data and information for
accurate reconstruction will be fully standardized at a later stage.<|MERGE_RESOLUTION|>--- conflicted
+++ resolved
@@ -212,11 +212,7 @@
 If there are multiple parts of a recording and the optional `scans.tsv` is provided,
 remember to list all files separately in `scans.tsv` and that the entries
 for the `acq_time` column in `scans.tsv` MUST all be identical, as described in
-<<<<<<< HEAD
-[Scans file](../modality-agnostic-files/data-description.md#scans-file).
-=======
 [Scans file](../modality-agnostic-files/data-summary-files.md#scans-file).
->>>>>>> 0dd0d365
 
 Example:
 
