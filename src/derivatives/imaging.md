--- conflicted
+++ resolved
@@ -271,17 +271,10 @@
 <pipeline-name>/
     sub-<label>/
         [ses-<label>/]
-<<<<<<< HEAD
             <data_type>/
-                <source_entities>[_space-<space>][_seg-<label>][_res-<label>][_desc-<label>]_dseg.json
-                <source_entities>[_space-<space>][_seg-<label>][_res-<label>][_desc-<label>]_dseg.nii[.gz]
-                <source_entities>[_space-<space>][_seg-<label>][_res-<label>][_desc-<label>]_dseg.tsv
-=======
-            anat|func|dwi/
                 <source-entities>[_space-<space>][_seg-<label>][_res-<label>][_desc-<label>]_dseg.json
                 <source-entities>[_space-<space>][_seg-<label>][_res-<label>][_desc-<label>]_dseg.nii[.gz]
                 <source-entities>[_space-<space>][_seg-<label>][_res-<label>][_desc-<label>]_dseg.tsv
->>>>>>> dd1e5d23
 ```
 
 For example, we can specify the results of a classic brain tissue segmentation algorithm
