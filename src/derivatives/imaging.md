# Imaging data types

This section pertains to imaging data, which characteristically have spatial
extent and resolution.

## Preprocessed, coregistered and/or resampled volumes

Template:

```Text
<pipeline_name>/
    sub-<label>/
        [ses-<label>/]
            <datatype>/
                <source_entities>[_space-<space>][_res-<label>][_den-<label>][_desc-<label>]_<suffix>.<extension>
```

Volumetric preprocessing does not modify the number of dimensions, and so
the specifications in [Preprocessed or cleaned data][common_preproc]
apply.
The use of surface meshes and volumetric measures sampled to those meshes is
sufficiently similar in practice to treat them equivalently.

When two or more instances of a given derivative are provided with resolution
or surface sampling density being the only difference between them, then the
[`res`](../appendices/entities.md#res) (for *resolution* of regularly sampled N-D data) and/or
[`den`](../appendices/entities.md#den) (for *density* of non-parametric surfaces)
entities SHOULD be used to avoid name conflicts.
Note that only files combining both regularly sampled (for example, gridded)
and surface sampled data (and their downstream derivatives) are allowed
to present both [`res`](../appendices/entities.md#res) and
[`den`](../appendices/entities.md#den) entities simultaneously.

Examples:

<!-- This block generates a file tree.
A guide for using macros can be found at
 https://github.com/bids-standard/bids-specification/blob/master/macros_doc.md
-->
{{ MACROS___make_filetree_example(
   {
    "pipeline1": {
        "sub-001": {
            "func": {
                "sub-001_task-rest_run-1_space-MNI305_res-lo_bold.nii.gz": "",
                "sub-001_task-rest_run-1_space-MNI305_res-hi_bold.nii.gz": "",
                "sub-001_task-rest_run-1_space-MNI305_bold.json": "",
                },
            },
        }
   }
) }}

The following metadata JSON fields are defined for preprocessed images:

<!-- This block generates a metadata table.
These tables are defined in
  src/schema/rules/sidecars
The definitions of the fields specified in these tables may be found in
  src/schema/objects/metadata.yaml
A guide for using macros can be found at
 https://github.com/bids-standard/bids-specification/blob/master/macros_doc.md
-->
{{ MACROS___make_sidecar_table([
       "derivatives.common_derivatives.ImageDerivatives",
       "derivatives.common_derivatives.ImageDerivativeResEntity",
       "derivatives.common_derivatives.ImageDerivativeDenEntity",
   ]) }}

Example JSON file corresponding to
`pipeline1/sub-001/func/sub-001_task-rest_run-1_space-MNI305_bold.json` above:

```JSON
{
  "SkullStripped": true,
  "Resolution": {
    "hi": "Matched with high-resolution T1w (0.7mm, isotropic)",
    "lo": "Matched with original BOLD resolution (2x2x3 mm^3)"
  }
}
```

This would be equivalent to having two JSON metadata files, one
corresponding to `res-lo`
(`pipeline1/sub-001/func/sub-001_task-rest_run-1_space-MNI305_res-lo_bold.json`):

```JSON
{
  "SkullStripped": true,
  "Resolution": "Matched with original BOLD resolution (2x2x3 mm^3)"
}
```

And one corresponding to `res-hi`
(`pipeline1/sub-001/func/sub-001_task-rest_run-1_space-MNI305_res-hi_bold.json`):

```JSON
{
  "SkullStripped": true,
  "Resolution": "Matched with high-resolution T1w (0.7mm, isotropic)"
}
```

Example of CIFTI-2 files (a format that combines regularly sampled data
and non-parametric surfaces) having both [`res`](../appendices/entities.md#res)
and [`den`](../appendices/entities.md#den) entities:

<!-- This block generates a file tree.
A guide for using macros can be found at
 https://github.com/bids-standard/bids-specification/blob/master/macros_doc.md
-->
{{ MACROS___make_filetree_example(
   {
    "pipeline1": {
        "sub-001": {
            "func": {
                "sub-001_task-rest_run-1_space-fsLR_res-1_den-10k_bold.dtseries.nii": "",
                "sub-001_task-rest_run-1_space-fsLR_res-1_den-41k_bold.dtseries.nii": "",
                "sub-001_task-rest_run-1_space-fsLR_res-2_den-10k_bold.dtseries.nii": "",
                "sub-001_task-rest_run-1_space-fsLR_res-2_den-41k_bold.dtseries.nii": "",
                "sub-001_task-rest_run-1_space-fsLR_bold.json": "",
                },
            },
        }
   }
) }}

And the corresponding `sub-001_task-rest_run-1_space-fsLR_bold.json` file:

```JSON
{
    "SkullStripped": true,
    "Resolution": {
        "1": "Matched with MNI152NLin6Asym 1.6mm isotropic",
        "2": "Matched with MNI152NLin6Asym 2.0mm isotropic"
    },
    "Density": {
        "10k": "10242 vertices per hemisphere (5th order icosahedron)",
        "41k": "40962 vertices per hemisphere (6th order icosahedron)"
    }
}
```

## Masks

Template:

```Text
<pipeline_name>/
    sub-<label>/
        [ses-<label>/]
            anat|func|dwi/
                <source_entities>[_space-<space>][_res-<label>][_label-<label>][_desc-<label>]_mask.json
                <source_entities>[_space-<space>][_res-<label>][_label-<label>][_desc-<label>]_mask.nii[.gz]
```

A binary (1 - inside, 0 - outside) mask in the space defined by the [`space` entity](../appendices/entities.md#space).
If no transformation has taken place, the value of `space` SHOULD be set to `orig`.
If the mask is an ROI mask derived from a discrete or probabilistic segmentation,
then the [`label` entity](../appendices/entities.md#label) SHOULD be used to specify the masked structure
(see [Common image-derived labels](#common-image-derived-labels)).

JSON metadata fields:

<!-- This block generates a metadata table.
These tables are defined in
  src/schema/rules/sidecars
The definitions of the fields specified in these tables may be found in
  src/schema/objects/metadata.yaml
A guide for using macros can be found at
 https://github.com/bids-standard/bids-specification/blob/master/macros_doc.md
-->
{{ MACROS___make_sidecar_table([
       "derivatives.common_derivatives.MaskDerivatives",
       "derivatives.common_derivatives.ImageDerivativeResEntity",
       "derivatives.common_derivatives.ImageDerivativeDenEntity",
   ]) }}

Examples:

<!-- This block generates a file tree.
A guide for using macros can be found at
 https://github.com/bids-standard/bids-specification/blob/master/macros_doc.md
-->
{{ MACROS___make_filetree_example(
   {
    "func_loc": {
        "sub-001": {
            "func": {
                "sub-001_task-rest_run-1_space-MNI305_label-PFC_mask.nii.gz": "",
                "sub-001_task-rest_run-1_space-MNI305_label-PFC_mask.json": "",
                },
            },
        }
   }
) }}

<!-- This block generates a file tree.
A guide for using macros can be found at
 https://github.com/bids-standard/bids-specification/blob/master/macros_doc.md
-->
{{ MACROS___make_filetree_example(
   {
    "manual_masks": {
        "sub-001": {
            "anat": {
                "sub-001_label-tumor_mask.nii.gz": "",
                "sub-001_label-tumor_mask.json": "",
                },
            },
        }
   }
) }}

## Segmentations

A *segmentation* is a spatial partition of images and surfaces,
such that each location (for example, a voxel or a surface vertex)
is identified with one label (discrete) or a combination of labels (probabilistic).
Labeled regions may include anatomical structures (for example, tissue classes,
white matter tracts, Thalamic nuclei, cortical areas),
functionally-defined networks, tumors or lesions.

A *discrete segmentation* represents each region with a unique integer
label.
A *probabilistic segmentation* represents each region as values between
0 and 1 (inclusive) at each location in the image, and one volume/frame per
structure may be concatenated in a single file.

Segmentations may be defined in a volume (labeled voxels), a surface (labeled
vertices) or a combined volume/surface space.

If different segmentations coexist within the same directory of the BIDS
structure (for example, if they were generated with two alternative tools),
the [`seg-<label>` entity](../appendices/entities.md#segmentation)
SHOULD be used for disambiguation.

The [`seg-<label>` entity](../appendices/entities.md#segmentation) MAY be used in combination
with the [`atlas-<label>` entity](../appendices/entities.md#segmentation)
as indicated by the [Templates and Atlases section](atlas.md).

The following section describes discrete and probabilistic segmentations of
volumes, followed by discrete segmentations of surface/combined spaces.
Probabilistic segmentations of surfaces are currently [unspecified][].

The following metadata fields apply to all segmentation files:

<!-- This block generates a metadata table.
These tables are defined in
  src/schema/rules/sidecars
The definitions of the fields specified in these tables may be found in
  src/schema/objects/metadata.yaml
A guide for using macros can be found at
 https://github.com/bids-standard/bids-specification/blob/master/macros_doc.md
-->
{{ MACROS___make_sidecar_table([
       "derivatives.common_derivatives.SegmentationCommon",
       "derivatives.common_derivatives.ImageDerivativeResEntity",
       "derivatives.common_derivatives.ImageDerivativeDenEntity",
   ]) }}

### Discrete Segmentations

Discrete segmentations of brain tissue represent regions with unique integer labels.
See [Common image-derived labels](#common-image-derived-labels) for a description
of how integer values map to anatomical structures.

Template:

```Text
<pipeline_name>/
    sub-<label>/
<<<<<<< HEAD
        <data_type>/
            <source_entities>[_space-<space>][_seg-<label>][_res-<label>][_den-<label>]_dseg.nii.gz
=======
        [ses-<label>/]
            anat|func|dwi/
                <source_entities>[_space-<space>][_seg-<label>][_res-<label>][_desc-<label>]_dseg.json
                <source_entities>[_space-<space>][_seg-<label>][_res-<label>][_desc-<label>]_dseg.nii[.gz]
                <source_entities>[_space-<space>][_seg-<label>][_res-<label>][_desc-<label>]_dseg.tsv
>>>>>>> 8e175f46
```

For example, we can specify the results of a classic brain tissue segmentation algorithm
of a T1w image based on a Gaussian mixture model as:

<!-- This block generates a file tree.
A guide for using macros can be found at
 https://github.com/bids-standard/bids-specification/blob/master/macros_doc.md
-->
{{ MACROS___make_filetree_example(
   {
    "pipeline": {
        "sub-001": {
            "anat": {
                "sub-001_dseg.nii.gz": "",
                "sub-001_dseg.json": "",
                },
            },
        }
   }
) }}

When several segmentations coexist at the same BIDS hierarchy point,
[`seg-<label>` entity](../appendices/entities.md#segmentation) SHOULD
be used for disambiguation.
For example, if the brain tissue segmentation above will be stored next
to segmentations of the eyes:

<!-- This block generates a file tree.
A guide for using macros can be found at
 https://github.com/bids-standard/bids-specification/blob/master/macros_doc.md
-->
{{ MACROS___make_filetree_example(
   {
    "pipeline": {
        "sub-001": {
            "anat": {
                "sub-001_seg-braintissues_dseg.nii.gz": "",
                "sub-001_seg-braintissues_dseg.json": "",
                "sub-001_seg-eyes_dseg.nii.gz": "",
                "sub-001_seg-eyes_dseg.json": "",
                },
            },
        }
   }
) }}

### Probabilistic Segmentations

Probabilistic segmentations of brain tissue represent a single anatomical
structure with values ranging from 0 to 1 in individual 3D volumes or across
multiple frames.
If a single structure is included,
the [`label` entity](../appendices/entities.md#label) SHOULD be used to specify
the structure.

Template:

```Text
<pipeline_name>/
    sub-<label>/
        [ses-<label>/]
            func|anat|dwi/
                <source_entities>[_space-<space>][_seg-<label>][_res-<label>][_label-<label>][_desc-<label>]_probseg.json
                <source_entities>[_space-<space>][_seg-<label>][_res-<label>][_label-<label>][_desc-<label>]_probseg.nii[.gz]
```

Example:

<!-- This block generates a file tree.
A guide for using macros can be found at
 https://github.com/bids-standard/bids-specification/blob/master/macros_doc.md
-->
{{ MACROS___make_filetree_example(
   {
    "pipeline": {
        "sub-001": {
            "anat": {
                "sub-001_space-orig_label-BG_probseg.nii.gz": "",
                "sub-001_space-orig_label-WM_probseg.nii.gz": "",
                },
            },
        }
   }
) }}

See [Common image-derived labels](#common-image-derived-labels)
for reserved values for the [`label`](../appendices/entities.md#label) entity.

A 4D probabilistic segmentation, in which each frame corresponds to a different
tissue class, must provide a label mapping in its JSON sidecar. For example:

<!-- This block generates a file tree.
A guide for using macros can be found at
 https://github.com/bids-standard/bids-specification/blob/master/macros_doc.md
-->
{{ MACROS___make_filetree_example(
   {
    "pipeline": {
        "sub-001": {
            "anat": {
		        "sub-001_space-orig_probseg.nii.gz": "",
		        "sub-001_space-orig_probseg.json": "",
                },
            },
        }
   }
) }}

The JSON sidecar MUST include the label-map key that specifies a tissue label
for each volume:

```JSON
{
    "LabelMap": [
        "BG",
        "WM",
        "GM"
        ]
}
```

Values of `label` SHOULD correspond to abbreviations defined in
[Common image-derived labels](#common-image-derived-labels).

### Discrete surface segmentations

Discrete surface segmentations (sometimes called *parcellations*) of cortical
structures MUST be stored as GIFTI label files, with the extension `.label.gii`.
For combined volume/surface spaces, discrete segmentations MUST be stored as
CIFTI-2 dense label files, with the extension `.dlabel.nii`.

Template:

```Text
<pipeline_name>/
    sub-<label>/
        [ses-<label>/]
            anat/
                <source_entities>[_hemi-{L|R}][_space-<space>][_seg-<label>][_res-<label>][_den-<label>][_desc-<label>]_dseg.json
                <source_entities>[_hemi-{L|R}][_space-<space>][_seg-<label>][_den-<label>][_desc-<label>]_dseg.label.gii
                <source_entities>[_hemi-{L|R}][_space-<space>][_seg-<label>][_res-<label>][_den-<label>][_desc-<label>]_dseg.dlabel.nii
                <source_entities>[_hemi-{L|R}][_space-<space>][_seg-<label>][_res-<label>][_den-<label>][_desc-<label>]_dseg.tsv
```

The [`hemi-<label>`](../appendices/entities.md#hemi) entity is REQUIRED for GIFTI files storing information about
a structure that is restricted to a hemibrain.
For example:

<!-- This block generates a file tree.
A guide for using macros can be found at
 https://github.com/bids-standard/bids-specification/blob/master/macros_doc.md
-->
{{ MACROS___make_filetree_example(
   {
    "pipeline": {
        "sub-001": {
            "anat": {
                "sub-001_hemi-L_dseg.label.gii": "",
                "sub-001_hemi-R_dseg.label.gii": "",
                },
            },
        }
   }
) }}

The REQUIRED extension for CIFTI parcellations is `.dlabel.nii`. For example:

<!-- This block generates a file tree.
A guide for using macros can be found at
 https://github.com/bids-standard/bids-specification/blob/master/macros_doc.md
-->
{{ MACROS___make_filetree_example(
   {
    "pipeline": {
        "sub-001": {
            "anat": {
                "sub-001_dseg.dlabel.nii": "",
                "sub-001_dseg.dlabel.nii": "",
                },
            },
        }
   }
) }}

### Common image-derived labels

BIDS supplies a standard, generic label-index mapping, defined in the table
below, that contains common image-derived segmentations and can be used to map segmentations
(and parcellations) between lookup tables.

| **Integer value** | **Description**         | **Abbreviation (label)** |
| ----------------- | ----------------------- | ------------------------ |
| 0                 | Background              | BG                       |
| 1                 | Gray Matter             | GM                       |
| 2                 | White Matter            | WM                       |
| 3                 | Cerebrospinal Fluid     | CSF                      |
| 4                 | Bone                    | B                        |
| 5                 | Soft Tissue             | ST                       |
| 6                 | Non-brain               | NB                       |
| 7                 | Lesion                  | L                        |
| 8                 | Cortical Gray Matter    | CGM                      |
| 9                 | Subcortical Gray Matter | SGM                      |
| 10                | Brainstem               | BS                       |
| 11                | Cerebellum              | CBM                      |

These definitions can be overridden (or added to) by providing custom labels in
a sidecar `<matches>.tsv` file, in which `<matches>` corresponds to segmentation
filename.

Example:

<!-- This block generates a file tree.
A guide for using macros can be found at
 https://github.com/bids-standard/bids-specification/blob/master/macros_doc.md
-->
{{ MACROS___make_filetree_example(
   {
    "pipeline": {
        "sub-001": {
            "anat": {
                "sub-001_space-orig_dseg.nii.gz": "",
                "sub-001_space-orig_dseg.tsv": "",
                },
            },
        }
   }
) }}

Definitions can also be specified with a top-level `dseg.tsv`, which propagates to
segmentations in relative subdirectories.

Example:

<!-- This block generates a file tree.
A guide for using macros can be found at
 https://github.com/bids-standard/bids-specification/blob/master/macros_doc.md
-->
{{ MACROS___make_filetree_example(
   {
    "pipeline": {
        "dseg.tsv": "",
        "sub-001": {
            "anat": {
                "sub-001_space-orig_dseg.nii.gz": "",
                },
            },
        }
   }
) }}

These TSV lookup tables contain the following columns:

<!-- This block generates a columns table.
The definitions of these fields can be found in
  src/schema/rules/tabular_data/*.yaml
and a guide for using macros can be found at
 https://github.com/bids-standard/bids-specification/blob/master/macros_doc.md
-->
{{ MACROS___make_columns_table("derivatives.common_derivatives.SegmentationLookup") }}

An example, custom `dseg.tsv` that defines three labels:

```tsv
index	name	abbreviation	color	mapping
100	Gray Matter	GM	#ff53bb	1
101	White Matter	WM	#2f8bbe	2
102	Brainstem	BS	#36de72	11
```

The following example `dseg.tsv` defines regions that are not part of the
standard BIDS labels:

```tsv
index	name	abbreviation
137	pars	opercularis	IFGop
138	pars	triangularis	IFGtr
139	pars	orbitalis	IFGor
```

## Derivatives from atlases

Often, derivatives are *atlas-based*, meaning, a particular result has been
derived from prior knowledge in the form of an [atlas](../common-principles.md).
These derivatives follow the specifications above, with the addition of
a set of entities that MAY be used to disambiguate the outputs.

Template:

```Text
<pipeline_name>/
    sub-<label>/
        <datatype>/
            <source_entities>[_space-<space>][_atlas-<label>][seg-<label>][_scale-<label>][_res-<label>][_den-<label>][_desc-<label>]_<suffix>.<extension>
```

-   [`space-<label>`](../appendices/entities.md#space) is REQUIRED to disambiguate derivatives defined with
    respect to different [coordinate systems](../appendices/coordinate-systems.md), following the general
    BIDS-Derivatives specifications.

-   [`atlas-<label>`](../appendices/entities.md#atlas) is REQUIRED to encode files derived
    from the atlas identified by the entity's label.

-   [`seg-<label>`](../appendices/entities.md#seg) is REQUIRED when a single atlas has several different
    realizations (for instance, segmentations and parcellations created with different criteria) that
    need disambiguation.

-   [`scale-<label>`](../appendices/entities.md#scale) is REQUIRED to disambiguate different atlas 'scales',
    when the atlas has more than one 'brain unit' or 'areal resolution', typically relating to the
    number of regions defined and the area they cover.

For example, derivatives from a single subject segmented with the Automated Anatomical Labeling (AAL)
atlas ([Tzourio-Mazoyer et al., 2002](https://doi.org/10.1006/nimg.2001.0978)).

<!-- This block generates a file tree.
A guide for using macros can be found at
 https://github.com/bids-standard/bids-specification/blob/master/macros_doc.md
-->
{{ MACROS___make_filetree_example({
   "aals-pipeline": {
      "sub-01": {
         "anat": {
            "sub-01_atlas-AAL_dseg.json": "",
            "sub-01_atlas-AAL_dseg.nii.gz": "",
            "sub-01_atlas-AAL_dseg.tsv": "",
            "sub-01_atlas-AAL_probseg.nii.gz": "",
            "sub-01_label-brain_mask.nii.gz": "",
            "sub-01_label-head_mask.nii.gz": "",
            "sub-01_T1w.nii.gz": "",
            "sub-01_T1w.json": "",
         },
      },
   }
})
}}

Because the AAL atlas was originally defined in the standardized space of MNI305,
it would be unsurprising to find the anatomical reference resampled into the standard
space for validation, as well as the spatial transformation file:

<!-- This block generates a file tree.
A guide for using macros can be found at
 https://github.com/bids-standard/bids-specification/blob/master/macros_doc.md
-->
{{ MACROS___make_filetree_example({
   "aals-pipeline": {
      "sub-001": {
         "anat": {
            "sub-001_atlas-AAL_dseg.json": "",
            "sub-001_atlas-AAL_dseg.nii.gz": "",
            "sub-001_atlas-AAL_dseg.tsv": "",
            "sub-001_atlas-AAL_probseg.nii.gz": "",
            "sub-001_from-T1w_to-MNI305_mode-image_xfm.h5": "",
            "sub-001_label-brain_mask.nii.gz": "",
            "sub-001_label-head_mask.nii.gz": "",
            "sub-001_space-MNI305_T1w.nii.gz": "",
            "sub-001_space-MNI305_T1w.json": "",
            "sub-001_T1w.nii.gz": "",
            "sub-001_T1w.json": "",
         },
      },
   }
})
}}

!!! warning "Warning"

    Please note that the specification for spatial transforms (BEP 014) is currently under development,
    and therefore, the specification of transforms files (`sub-01_from-T1w_to-MNI305_mode-image_xfm.h5`
    in the example above) may change in the future.

In the common case of multiple segmentations and parcellations derived from an atlas,
[`seg-<label>`](../appendices/entities.md#segmentation) SHOULD be used in combination
with the [`atlas-<label>` entity](../appendices/entities.md#atlas-entities).
Extending on our previous example, when the brain tissue and the eye
segmentations are stored next to the results of *FreeSurfer*'s automatic subcortical
segmentation ("aseg") using the `Destrieux2009` atlas:

<!-- This block generates a file tree.
A guide for using macros can be found at
 https://github.com/bids-standard/bids-specification/blob/master/macros_doc.md
-->
{{ MACROS___make_filetree_example(
   {
    "pipeline": {
        "sub-001": {
            "anat": {
                "sub-001_atlas-Destrieux2009_seg-aseg_dseg.nii.gz": "",
                "sub-001_atlas-Destrieux2009_seg-aseg_dseg.json": "",
                "sub-001_atlas-Destrieux2009_seg-aseg+aparc_dseg.nii.gz": "",
                "sub-001_atlas-Destrieux2009_seg-aseg+aparc_dseg.json": "",
                "sub-001_seg-braintissues_dseg.nii.gz": "",
                "sub-001_seg-braintissues_dseg.json": "",
                "sub-001_seg-eyes_dseg.nii.gz": "",
                "sub-001_seg-eyes_dseg.json": "",
                },
            },
        }
   }
) }}

Derivatives from several atlases can coexist in a single directory:

<!-- This block generates a file tree.
A guide for using macros can be found at
 https://github.com/bids-standard/bids-specification/blob/master/macros_doc.md
-->
{{ MACROS___make_filetree_example({
   "aals-pipeline": {
      "sub-001": {
         "anat": {
            "sub-001_atlas-AAL_dseg.json": "",
            "sub-001_atlas-AAL_dseg.nii.gz": "",
            "sub-001_atlas-AAL_dseg.tsv": "",
            "sub-001_atlas-AAL_probseg.nii.gz": "",
            "sub-001_atlas-Destrieux2009_seg-aseg+aparc_dseg.json": "",
            "sub-001_atlas-Destrieux2009_seg-aseg+aparc_dseg.nii.gz": "",
            "sub-001_atlas-Destrieux2009_seg-aseg_dseg.json": "",
            "sub-001_atlas-Destrieux2009_seg-aseg_dseg.nii.gz": "",
            "sub-001_from-T1w_to-MNI305_mode-image_xfm.h5": "",
            "sub-001_label-brain_mask.nii.gz": "",
            "sub-001_label-head_mask.nii.gz": "",
            "sub-001_seg-braintissues_dseg.json": "",
            "sub-001_seg-braintissues_dseg.nii.gz": "",
            "sub-001_seg-eyes_dseg.json": "",
            "sub-001_seg-eyes_dseg.nii.gz": "",
            "sub-001_space-MNI305_T1w.json": "",
            "sub-001_space-MNI305_T1w.nii.gz": "",
            "sub-001_T1w.json": "",
            "sub-001_T1w.nii.gz": "",
         },
      },
   }
})
}}

### Atlas tabular data

Atlases are often distributed with a Look Up Table (LUT) that indexes and labels each
node/parcel/region within the atlas.
This file will be essential for downstream workflows that generate matrices or other derived files within
which node/parcel/region information is required, as the index/label fields will be used to reference
the original anatomy the index/labels are derived from.
Atlas-derived results SHOULD encode this information with the `[probseg|dseg|mask].tsv` files following
the prescriptions of the [Common image-derived labels](#common-image-derived-labels) section above.
Additional fields can be added with their respective definition/description in the sidecar JSON file.

Template:

```Text
<pipeline_name>/
    sub-<label>/
        <datatype>/
            <source_entities>[_atlas-<label>][seg-<label>][_scale-<label>][_desc-<label>]_<suffix>.tsv
```

For example, the participant-level results using the Schaefer 2018 atlas
could be structured as follows.
Please note that, the `dseg.tsv` files have been moved to the root of the
hierarchy following the common principles.

<!-- This block generates a file tree.
A guide for using macros can be found at
 https://github.com/bids-standard/bids-specification/blob/master/macros_doc.md
-->
{{ MACROS___make_filetree_example({
   "bold-pipeline": {
      "atlas-Schaefer2018_dseg.json": "",
      "atlas-Schaefer2018_seg-7n_scale-100_dseg.tsv": "",
      "atlas-Schaefer2018_seg-7n_scale-200_dseg.tsv": "",
      "atlas-Schaefer2018_seg-7n_scale-300_dseg.tsv": "",
      "atlas-Schaefer2018_seg-17n_scale-100_dseg.tsv": "",
      "atlas-Schaefer2018_seg-17n_scale-200_dseg.tsv": "",
      "atlas-Schaefer2018_seg-17n_scale-300_dseg.tsv": "",
      "atlas-Schaefer2018_seg-kong17n_scale-100_dseg.tsv": "",
      "atlas-Schaefer2018_seg-kong17n_scale-200_dseg.tsv": "",
      "atlas-Schaefer2018_seg-kong17n_scale-300_dseg.tsv": "",
      "sub-01": {
         "anat": {
            "sub-01_hemi-L_atlas-Schaefer2018_seg-7n_scale-100_den-164k_dseg.label.gii": "",
            "sub-01_hemi-L_atlas-Schaefer2018_seg-7n_scale-200_den-164k_dseg.label.gii": "",
            "sub-01_hemi-L_atlas-Schaefer2018_seg-7n_scale-300_den-164k_dseg.label.gii": "",
            "sub-01_hemi-L_atlas-Schaefer2018_seg-17n_scale-100_den-164k_dseg.label.gii": "",
            "sub-01_hemi-L_atlas-Schaefer2018_seg-17n_scale-200_den-164k_dseg.label.gii": "",
            "sub-01_hemi-L_atlas-Schaefer2018_seg-17n_scale-300_den-164k_dseg.label.gii": "",
            "sub-01_hemi-L_atlas-Schaefer2018_seg-kong17n_scale-100_den-164k_dseg.label.gii": "",
            "sub-01_hemi-L_atlas-Schaefer2018_seg-kong17n_scale-200_den-164k_dseg.label.gii": "",
            "sub-01_hemi-L_atlas-Schaefer2018_seg-kong17n_scale-300_den-164k_dseg.label.gii": "",
            "...": "",
            "sub-01_hemi-R_atlas-Schaefer2018_seg-kong17n_scale-300_den-164k_dseg.label.gii": "",
         },
         "bold": {
            "sub-01_task-rest_hemi-L_den-164k_bold.func.gii": "",
            "sub-01_task-rest_hemi-R_den-164k_bold.func.gii": "",
         }
      },
      "sub-02": {
         "anat": {
            "sub-02_hemi-L_atlas-Schaefer2018_seg-7n_scale-100_den-164k_dseg.label.gii": "",
            "sub-02_hemi-L_atlas-Schaefer2018_seg-7n_scale-200_den-164k_dseg.label.gii": "",
            "sub-02_hemi-L_atlas-Schaefer2018_seg-7n_scale-300_den-164k_dseg.label.gii": "",
            "sub-02_hemi-L_atlas-Schaefer2018_seg-17n_scale-100_den-164k_dseg.label.gii": "",
            "sub-02_hemi-L_atlas-Schaefer2018_seg-17n_scale-200_den-164k_dseg.label.gii": "",
            "sub-02_hemi-L_atlas-Schaefer2018_seg-17n_scale-300_den-164k_dseg.label.gii": "",
            "sub-02_hemi-L_atlas-Schaefer2018_seg-kong17n_scale-100_den-164k_dseg.label.gii": "",
            "sub-02_hemi-L_atlas-Schaefer2018_seg-kong17n_scale-200_den-164k_dseg.label.gii": "",
            "sub-02_hemi-L_atlas-Schaefer2018_seg-kong17n_scale-300_den-164k_dseg.label.gii": "",
            "...": "",
            "sub-02_hemi-R_atlas-Schaefer2018_seg-kong17n_scale-300_den-164k_dseg.label.gii": "",
         },
         "bold": {
            "sub-02_task-rest_hemi-L_den-164k_bold.func.gii": "",
            "sub-02_task-rest_hemi-R_den-164k_bold.func.gii": "",
         }
      },
   }
})
}}

**Example of contents**.
For example, the file `atlas-Schaefer2018_seg-7n_scale-100_dseg.tsv` could look like:

```tsv
index	name	color
1	17Networks_LH_VisCent_ExStr_1	#781180
2	17Networks_LH_VisCent_ExStr_2	#781181
3	17Networks_LH_VisCent_ExStr_3	#781182
4	17Networks_LH_VisCent_ExStr_4	#781183
5	17Networks_LH_VisCent_ExStr_5	#781184

...

998	17Networks_RH_TempPar_20	#0d2afb
999	17Networks_RH_TempPar_21	#0d2afc
1000	17Networks_RH_TempPar_22	#0d2afd
```

<!-- Link Definitions -->

[common_preproc]: common-data-types.md#preprocessed-or-cleaned-data

[unspecified]: ../common-principles.md#unspecified-data<|MERGE_RESOLUTION|>--- conflicted
+++ resolved
@@ -270,16 +270,11 @@
 ```Text
 <pipeline_name>/
     sub-<label>/
-<<<<<<< HEAD
-        <data_type>/
-            <source_entities>[_space-<space>][_seg-<label>][_res-<label>][_den-<label>]_dseg.nii.gz
-=======
         [ses-<label>/]
-            anat|func|dwi/
+            <data_type>/
                 <source_entities>[_space-<space>][_seg-<label>][_res-<label>][_desc-<label>]_dseg.json
                 <source_entities>[_space-<space>][_seg-<label>][_res-<label>][_desc-<label>]_dseg.nii[.gz]
                 <source_entities>[_space-<space>][_seg-<label>][_res-<label>][_desc-<label>]_dseg.tsv
->>>>>>> 8e175f46
 ```
 
 For example, we can specify the results of a classic brain tissue segmentation algorithm
