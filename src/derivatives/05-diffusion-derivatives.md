# Diffusion derivatives

## Preprocessed diffusion-weighted images

-   As with [raw diffusion imaging data](../04-modality-specific-files/01-magnetic-resonance-imaging-data.md#required-gradient-orientation-information),
    inclusion of gradient orientation information is REQUIRED. While
    [the inheritance principle](../02-common-principles.md#the-inheritance-principle)
    applies, it is common for DWI preprocessing to include rotation of
    gradient orientations according to subject motion, so series-specific
    gradient information is typically expected.

-   As per [file naming conventions for BIDS Derivatives](01-introduction.md#file-naming-conventions),
    preprocessed DWI data must not possess the same name as that of the raw
    DWI data. It is RECOMMENDED to disambiguate through use of the key-value
    "`_desc-preproc`".

-   As per [common data types](02-common-data-types.md) for derivative data, a
    JSON sidecar file is REQUIRED due to the REQUIRED `SkullStripped` field.

```Text
<pipeline_name>/
    sub-<participant_label>/
        dwi/
            <source_keywords>[_space-<space>]_desc-preproc_dwi.nii[.gz]
            <source_keywords>[_space-<space>]_desc-preproc_dwi.bvals
            <source_keywords>[_space-<space>]_desc-preproc_dwi.bvecs
            <source_keywords>[_space-<space>]_desc-preproc_dwi.json
```

## Diffusion models

Diffusion MRI can be modeled using various paradigms
to extract more informative representations of the diffusion process
and the underlying biological structure.
There are two key attributes of diffusion models
that warrant explicit mention due to their consequence in how they are represented:

-   The encoding of *anisotropic* information;
    that is, quantities for which the value depends on the orientation in which it is sampled.
    Much of the detail in diffusion derivatives is therefore dedicated
    to the definition of how such data are serialized into corresponding NIfTI images,
    and how corresponding metadata is used to facilitate correct interpretation of those data.

-   A diffusion model may represent the contents of each image voxel as the sum of *multiple compartments*;
    further, each of these different compartments may have different intrinsic properties,
    such as units or anisotropy (as above).
    An individual model fit may therefore yield data for its different parameters
    distributed across multiple NIfTI images,
    and each image may require unique metadata fields to facilitate interpretation.

### Basic filesystem structure

```Text
<pipeline_name>/
    sub-<participant_label>/
        dwi/
            <source_keywords>[_space-<space>]_model-<label>[_desc-<desc>]_param-<label1>_dwimap.nii[.gz]
            <source_keywords>[_space-<space>]_model-<label>[_desc-<desc>]_param-<label1>_dwimap.json
            <source_keywords>[_space-<space>]_model-<label>[_desc-<desc>]_param-<label2>_dwimap.nii[.gz]
            <source_keywords>[_space-<space>]_model-<label>[_desc-<desc>]_param-<label2>_dwimap.json
            <source_keywords>[_space-<space>]_model-<label>[_desc-<desc>]_param-<label3>_dwimap.nii[.gz]
            <source_keywords>[_space-<space>]_model-<label>[_desc-<desc>]_param-<label3>_dwimap.json
```

-   Files "`<source_keywords>_model-<label>_param-<label*>_dwimap.nii[.gz]`"
    provide image data encoding the different parameters that may be estimated by the model.
    If the image is a three-dimensional volume,
    then in the absence of any metadata indicating to the contrary,
    the image should be interpreted as yielding a single scalar parameter per voxel.
    If the image is of a higher dimensionality,
    then relevant metadata fields MUST be specified in the corresponding sidecar JSON file
    indicating how data across dimensions beyond the three spatial dimensions
    should be interpreted.

-   Files "`<source_keywords>_model-<label>_param-<label*>_dwimap.json`"
    MUST provide information about the model,
    and SHOULD provide information about how it was fit to the empirical image data.
    In circumstances where the dimensionality of the corresponding NIfTI image is greater than three,
    they MUST also specify requisite metadata fields regarding
    how data across dimensions beyond the three spatial dimensions are to be interpreted.

### Orientation encoding types

There are many mathematical bases that may be used
in the encoding of parameters that vary as a function of orientation.
A list of such functions supported by the specification is enumerated below,
accompanied by requisite information specific to each representation.

For image data that encode orientation information,
there are fields that MUST be specified in the sidecar JSON file
in order to ensure appropriate interpretation of that information;
see [parameter metadata](#parameter-metadata).

1.  <a name="encoding-scalar">*Scalar image*</a>:

    Image data that do not encode orientation information
    are referred to henceforth here as "scalar" parameters.

1.  <a name="encoding-dec">*Directionally-Encoded Colors (DEC)*</a>:

    An image with three volumes,
    intended to be interpreted as red, green and blue color intensities for visualization.
    Image data MUST NOT contain negative values.

1.  <a name="encoding-spherical">*Spherical coordinates*</a>:

    An image where data across volumes within each voxel encode
    one or more discrete orientations using angles on the 2-sphere,
    optionally encoding some parameter as the distance from origin.

    This may take one of two forms:

    1.  Value per direction

        Each consecutive triplet of image volumes encodes a 3-tuple spherical coordinate,
        using ISO convention for both the order of parameters
        and reference frame for angles:

        1.  Distance from origin,
            encoding some non-negative parameter of interest.

        1.  Inclination / polar angle in radians,
            relative to the zenith direction being the positive direction of the *third* reference axis
            (see [parameter metadata](#parameter-metadata));

        1.  Azimuth angle, in radians,
            orthogonal to the zenith direction,
            with value of 0.0 corresponding to the *first* reference axis
            (see [parameter metadata](#parameter-metadata)),
            increasing toward the positive direction of the *second* reference axis.

        Number of image volumes is equal to (3x*N*),
        where *N* is the maximum number of discrete orientations in any voxel in the image.

    1.  Orientations only

        Each consecutive pair of image volumes encodes an inclination / azimuth pair,
        with order & convention identical to that above
        (equivalent to spherical coordinate with assumed unity distance from origin).

        Number of image volumes is equal to (2x*N*), where *N* is the maximum
        number of discrete orientations in any voxel in the image.

1.  <a name="encoding-3vector">*3-Vectors*</a>:

    An image where data across volumes within each voxel encode
    one or more discrete orientations
    using triplets of axis dot products.

    This may take one of two forms:

    1.  Value per orientation

        The *norm* of the 3-vector encodes some non-negative parameter of interest,
        while its normalized form encodes an orientation on the unit sphere.

    1.  Orientations only

        Each triplet of values encodes an orientation on the unit sphere
        (that is, the vector norm MUST be 1.0);
        no quantitative value is associated with each orientation.

    Number of image volumes is equal to (3x*N*),
    where *N* is the maximum number of discrete orientations in any voxel in the image.

1.  <a name="encoding-tensor">*Tensor*</a>:

    An image where volumes encode coefficients of a tensor.

    -   For *Rank 2* tensors:

        If antipodal symmetry is set (or implicitly assumed),
        then the image MUST contain six volumes, in the order:
        *D<sub>11</sub>*, *D<sub>12</sub>*, *D<sub>13</sub>*, *D<sub>22</sub>*, *D<sub>23</sub>*, *D<sub>33</sub>,
        where *1*, *2* and *3* index the three spatial dimensions according to their reference
        (see field `"OrientationEncoding"["Reference"]` in [parameter metadata](#parameter-metadata)).
        If the data are not antipodally symmetric,
        then the image MUST contain nine volumes, in the order:
        *D<sub>11</sub>*, *D<sub>12</sub>*, *D<sub>13</sub>*, *D<sub>21</sub>*, *D<sub>22</sub>*, *D<sub>23</sub>, *D<sub>31</sub>*, *D<sub>32</sub>*, *D<sub>33</sub>,
        with subscripts indexing row then column.

1.  <a name="encoding-sh">*Spherical Harmonics (SH)*</a>:

    Image where data across volumes within each voxel encode
    a continuous function spanning the 2-sphere
    using coefficients within a spherical harmonics basis.

    Number of image volumes depends on the spherical harmonic basis employed,
    and the maximal spherical harmonic degree *l<sub>max</sub>*
    (see [spherical harmonics bases](#spherical-harmonics-bases)).

1.  <a name="encoding-amp">*Amplitudes*</a>:

    Image where data across volumes within each voxel encode
    amplitudes of a discrete function spanning the 2-sphere.

    Number of image volumes corresponds to the number of discrete orientations
    on the unit sphere along which samples for the spherical function in
    each voxel are provided;
    these orientations MUST themselves be provided in the associated sidecar JSON file
    (see [parameter metadata](#parameter-metadata)).

### Bootstrap encoding

For some models,
it is common to export not only the best fit of the model to the empirical data,
but multiple realizations of that fit taking into account image noise,
typically through some form of bootstrapping procedure.
Where this occurs,
the image data for each parameter possess an additional dimension,
along which those multiple realisations are stored.

For some models,
it is common to explicitly store *both* the multiple realisations of the model
*and* either the parameters corresponding to the maximum *a posteriori* fit
or the mean of each parameter computed across those realisations.
In these circumstances,
it is RECOMMENDED to use the same label for the "`_model-`" entity,
and use the "`_desc-`" entity to disambiguate between these two versions
at the filesystem level.

### Metadata fields

#### Model vs. parameter metadata

For a NIfTI image that encodes some parameter of some model,
there are are range of metadata fields that may be relevant.
These can be broadly separated into two categories:

1.  Metadata that apply to *the model as a whole*
    are not specific to any individual parameter estimated by that model.
    It is therefore RECOMMENDED that any such metadata
    be *equivalent* across all sidecar JSON files for all parameters of that model.

1.  Metadata that apply *only to that specific parameter*
    may include attributes such as units and orientation encoding
    essential for correct interpretation of that parameter image *only*.
    it is therefore possible that these metadata fields may *differ*
    across the multiple parameters estimated by that model.

#### Model metadata

At the root of the metadata dictionary,
REQUIRED field `"Model"` defines a dictionary that contains relevant information
about what the model is and how it was fit to empirical image data.
The following table defines reserved fields within the `"Model"` sub-dictionary.

| **Key name**        | **Description**                                                                                                                 |
| ------------------- | ------------------------------------------------------------------------------------------------------------------------------- |
| BootstrapParameters | OPTIONAL. Dictionary. Parameters relating to the generation of multiple realisations of the model fit using bootstrapping.      |
| Description         | OPTIONAL. String. Extended text-based information to describe the model.                                                        |
| Parameters          | OPTIONAL. Dictionary. Parameters that influenced the process of fitting the model to empirical image data (see examples below). |
| URL                 | OPTIONAL. String. URL to the specific implementation of the model utilized.                                                     |

Dictionary `"Model["Parameters"]"` has the following reserved keywords that may be applicable to a broad range of models:

| **Key name**           | **Description**                                                                                                                                                                                                                                                                                               |
| ---------------------- | ------------------------------------------------------------------------------------------------------------------------------------------------------------------------------------------------------------------------------------------------------------------------------------------------------------- |
| FitMethod              | OPTIONAL. String. The optimization procedure used to fit the intrinsic model parameters to the empirical diffusion-weighted signal. Reserved values are: "`ols`" (Ordinary Least Squares); "`wls`" (Weighted Least Squares); "`iwls`" (Iterative Weighted Least Squares); "`nlls`" (Non-Linear Least Squares). |
| Iterations             | OPTIONAL. Integer. The number of iterations used for any form of model fitting procedure where the number of iterations is a fixed input parameter.                                                                                                                                                           |
| OutlierRejectionMethod | OPTIONAL. String. Text describing any form of rejection of outlier values that was performed during fitting of the model.                                                                                                                                                                                     |
| Samples                | OPTIONAL. Integer. The number of realisations of a diffusion model from which statistical summaries (such as mean, standard deviation) of those parameters were computed.                                                                                                                                        |

#### Parameter metadata

The following tables define reserved fields relevant to individual model parameters.

Some fields are relevant only to specific [orientation encoding types](#orientation-encoding-types):

-   Where a field *is* relevant for the corresponding image,
    designators OPTIONAL and REQUIRED within the "Description" column apply.

-   Where a field is *not* relevant for the corresponding image,
    that metadata field MUST NOT be specified.

| **Key name**        | Relevant [orientation encoding types](#orientation-encoding-types)                         | **Description**                                                                                                                                                                                                                       |
| ------------------- | ------------------------------------------------------------------------------------------ | ------------------------------------------------------------------------------------------------------------------------------------------------------------------------------------------------------------------------------------- |
| BootstrapAxis       | Any                                                                                        | OPTIONAL. Integer. If multiple realisations of a given parameter are stored in a NIfTI image, this field nominates the image axis (indexed from zero) along which those multiple realisations are stored.                             |
| Description         | Any                                                                                        | OPTIONAL. String. Text description of what model parameter is encoded in the corresponding data file.                                                                                                                                 |
| NonNegativity       | All except [spherical coordinates](#encoding-spherical) and [3-vectors](#encoding-3vector) | OPTIONAL. String. Options are: { `regularized`, `constrained` }. Specifies whether, during model fitting, the parameter was regularized to not take extreme negative values, or was explicitly forbidden from taking negative values. |
| OrientationEncoding | Any                                                                                        | REQUIRED if dimensionality of NIfTI image is greater than three. Dictionary. Provides information requisite to the interpretation of orientation information encoded in each voxel; more details below.                               |
| ParameterURL        | Any                                                                                        | OPTIONAL. String. URL to documentation that describes the specific model parameter that is encoded within the data file.                                                                                                              |
| ResponseFunction    | [Spherical harmonics](#encoding-sh)                                                        | OPTIONAL. Dictionary. Specifies a response function that was utilized by a deconvolution algorithm; more details below.                                                                                                               |

Dictionary `"OrientationEncoding"` has the following reserved keywords:

| **Key name**            | Relevant [orientation encoding types](#orientation-encoding-types)                                                                                                         | **Description**                                                                                                                                                                                                                                                                                                                                                                                                              |
| ----------------------- | -------------------------------------------------------------------------------------------------------------------------------------------------------------------------- | ---------------------------------------------------------------------------------------------------------------------------------------------------------------------------------------------------------------------------------------------------------------------------------------------------------------------------------------------------------------------------------------------------------------------------- |
| AmplitudesDirections    | [Amplitudes](#encoding-amp)                                                                                                                                                | REQUIRED for `"Type": "amplitudes"`; MUST NOT be specified otherwise. List of lists of floats. Data are either [spherical coordinates (directions only)](#encoding-spherical) or [3-vectors](#encoding-3vector) with unit norm. Defines the dense directional basis set on which samples of a spherical function within each voxel are provided. The length of the list must be equal to the number of volumes in the image. |
| AntipodalSymmetry       | [spherical coordinates](#encoding-spherical), [3-vectors](#encoding-3vector), [tensor](#encoding-tensor), [amplitudes](#encoding-amp), [spherical harmonics](#encoding-sh) | OPTIONAL. Boolean. Indicates whether orientation information should be interpreted as being antipodally symmetric. Assumed to be True if omitted.                                                                                                                                                                                                                                                                            |
| EncodingAxis            | All except [scalar](#encoding-scalar)                                                                                                                                      | REQUIRED. Integer. Indicates the image axis (indexed from zero) along which image intensities should be interpreted as corresponding to orientation encoding.                                                                                                                                                                                                                                                                |
| FillValue               | [Scalar](#encoding-scalar), [spherical coordinates](#encoding-spherical), [3-vectors](#encoding-3vector)                                                                   | OPTIONAL. Float; allowed values: { 0.0, NaN }. Value stored in image when the number of discrete orientations in a given voxel is fewer than the maximal number for that image.                                                                                                                                                                                                                                              |
| Reference               | All except [scalar](#encoding-scalar)                                                                                                                                      | REQUIRED. String; allowed values: { `bvec`, `ijk`, `xyz` }. Defines the reference coordinate system against which orientation information is encoded (more below).                                                                                                                                                                                                                                                           |
| SphericalHarmonicBasis  | [Spherical harmonics](#encoding-sh)                                                                                                                                        | REQUIRED for `"Type": "sh"`; MUST NOT be specified otherwise. String. Options are: { `mrtrix3`, `descoteaux` }. Details are provided in the [spherical harmonics bases](#spherical-harmonics-bases) section.                                                                                                                                                                                                                 |
| SphericalHarmonicDegree | [Spherical harmonics](#encoding-sh)                                                                                                                                        | OPTIONAL for `"Type": "sh"`; MUST NOT be specified otherwise. Integer. The maximal spherical harmonic order *l<sub>max</sub>*; the number of volumes in the associated NIfTI image must correspond to this value as per the relationship described in [spherical harmonics bases](#spherical-harmonics-bases) section.                                                                                                       |
| TensorRank              | [Tensor](#encoding-tensor)                                                                                                                                                 | REQUIRED for `"Type": "tensor"; MUST NOT be specified otherwise. Integer. Rank of tensor reporesentation. Specification currently only supports a value of 2.                                                                                                                                                                                                                                                                |
| Type                    | Any                                                                                                                                                                        | REQUIRED. String. Specifies the type of orientation information (if any) encoded in the NIfTI image. Permitted values: { `scalar`, `dec`, `unitspherical`, `spherical`, `unit3vector`, `3vector`, `tensor`, `sh`, `amplitudes` }.                                                                                                                                                                                            |

Field `"OrientationEncoding"["Reference"]` MUST contain one of the following values:

| **Value** | **Interpretation**                                                                                                                                                                                                                                                            |
| --------- | ----------------------------------------------------------------------------------------------------------------------------------------------------------------------------------------------------------------------------------------------------------------------------- |
| bvec      | The three spatial image axes; **unless** those axes form a right-handed coordinate system (that is, the 3x3 linear component of the NIfTI header transformation has a positive determinant), in which case the negative of the first axis orientation is the first reference. |
| ijk       | The three spatial image axes define the orientation reference.                                                                                                                                                                                                                |
| xyz       | The "real" / "scanner" space axes, which are independent of the NIfTI image header transform, define the orientation reference.                                                                                                                                               |

Dictionary `"ResponseFunction"` has the following reserved keywords:

| **Key name** | **Description**                                                                                                                                                                            |
| ------------ | ------------------------------------------------------------------------------------------------------------------------------------------------------------------------------------------ |
| Coefficients | REQUIRED. Either a list of floats, or a list of lists of floats, depending on the mathematical form of the response function and possibly the data to which it applies; see further below. |
| Type         | REQUIRED. String. Options are: { `eigen`, `zsh` }. The mathematical form in which the response function coefficients are provided; see further below.                                      |

-   If `"ResponseFunction"["Type"]: "eigen"`,
    then a list of 4 floating-point values must be specified;
    these are interpreted as three ordered eigenvalues of a rank 2 tensor,
    followed by a reference *b*=0 intensity.

-   If `"ResponseFunction"["Type"]": "zsh`",
    then the values provided can be one of the following:

    -   List of floating-point values.
        Values correspond to the response function coefficient for each consecutive even zonal spherical harmonic degree starting from zero.

    -   List of lists of floating-point values.
        One list per unique *b*-value.
        Each individual list contains a coefficient per even zonal spherical harmonic degree starting from zero.
        If the response function utilized has a different number of non-zero zonal spherical harmonic coefficients for different *b*-values,
        these must be padded with zeroes such that all lists contain the same number of floating-point values.

### Demonstrative examples

#### A basic Diffusion Tensor fit

<!-- This block generates a file tree.
A guide for using macros can be found at
 https://github.com/bids-standard/bids-specification/blob/master/macros_doc.md
-->
{{ MACROS___make_filetree_example(
    {
    "dti_pipeline": {
        "sub-01": {
        "dwi": {
            "sub-01_model-tensor_param-diffusivity_dwimap.nii.gz": "",
            "sub-01_model-tensor_param-diffusivity_dwimap.json": "",
            "sub-01_model-tensor_param-s0_dwimap.nii.gz": "",
            "sub-01_model-tensor_param-s0_dwimap.json": "",
            "sub-01_model-tensor_param-fa_dwimap.nii.gz": "",
            "sub-01_model-tensor_param-fa_dwimap.json": "",
        },
        },
    },
    }
) }}

Dimensions of NIfTI image "`sub-01_model-tensor_param-diffusivity_dwimap.nii.gz`": *I*x*J*x*K*x6 ([symmetric rank 2 tensor image](#encoding-tensor))
Dimensions of NIfTI image "`sub-01_model-tensor_param-s0_dwimap.nii.gz`": *I*x*J*x*K* ([scalar](#encoding-scalar))
Dimensions of NIfTI image "`sub-01_model-tensor_param-fa_dwimap.nii.gz`": *I*x*J*x*K* ([scalar](#encoding-scalar))

Contents of file `sub-01_model-tensor_param-diffusivity_dwimap.json`:

```JSON
{
    "Description": "Diffusion Coefficient, encoded as a tensor representation",
    "Model": {
        "Description": "Diffusion Tensor",
        "Parameters": {
            "FitMethod": "ols",
            "OutlierRejectionMethod": "None"
        }
    },
    "OrientationEncoding": {
        "AntipodalSymmetry": true,
        "EncodingAxis": 3,
        "Reference": "xyz",
        "TensorRank": 2,
        "Type": "tensor"
    },
    "Units": "mm^2/s"
}
```

Contents of file `sub-01_model-tensor_param-s0_dwimap.json`:

```JSON
{
    "Description": "Estimated signal intensity with no diffusion weighting, ie. S0",
    "Model": {
        "Description": "Diffusion Tensor",
        "Parameters": {
            "FitMethod": "ols",
            "OutlierRejectionmethod": "None"
        }
    }
}
```

Contents of file `sub-01_model-tensor_param-fa_dwimap.json`:

```JSON
{
    "Description": "Fractional Anisotropy",
    "Model": {
        "Description": "Diffusion Tensor",
        "Parameters": {
            "FitMethod": "ols",
            "OutlierRejectionmethod": "None"
        }
    },
    "ParameterURL": "https://doi.org/10.1002/nbm.1940080707"
}
```

Notes:

-   "The diffusion tensor" intrinsically is a mathematical model of how
    the diffusivity is estimated to vary as a function of orientation.
    As such, within this model,
    it is not the *parameter* that is a tensor;
    rather, it is the *diffusivity* that is the estimated parameter,
    and the *way in which the anisotropy of that parameter is encoded* is a tensor.

-   Even if image `sub-01_model-tensor_param-diffusivity_dwimap.nii.gz`
    were to be the only image yielded by the pipeline,
    it is nevertheless REQUIRED to include entity "`_param-`" in those file names.

-   Metadata fields relevant to the interpretation of the anisotropy of the tensor
    are *not relevant* to the scalar measures
    "`s0`" (estimated signal intensity with no diffusion weighting)
    or "`fa`" (Fractional Anisotropy).
    Those fields therefore MUST be omitted from the corresponding sidecar JSONs.

#### A multi-shell, multi-tissue Constrained Spherical Deconvolution fit

<!-- This block generates a file tree.
A guide for using macros can be found at
 https://github.com/bids-standard/bids-specification/blob/master/macros_doc.md
-->
{{ MACROS___make_filetree_example(
    {
    "msmtcsd_pipeline": {
        "sub-01": {
        "dwi": {
            "sub-01_model-csd_param-wm_dwimap.nii.gz": "",
            "sub-01_model-csd_param-wm_dwimap.json": "",
            "sub-01_model-csd_param-gm_dwimap.nii.gz": "",
            "sub-01_model-csd_param-gm_dwimap.json": "",
            "sub-01_model-csd_param-csf_dwimap.nii.gz": "",
            "sub-01_model-csd_param-csf_dwimap.nii.gz": "",
        },
        },
    },
    }
) }}

Dimensions of NIfTI image "`sub-01_model-csd_param-wm_model.nii.gz`": *I*x*J*x*K*x45 ([spherical harmonics](#encoding-sh))
Dimensions of NIfTI image "`sub-01_model-csd_param-gm_model.nii.gz`": *I*x*J*x*K*x1 ([spherical harmonics](#encoding-sh))
Dimensions of NIfTI image "`sub-01_model-csd_param-csf_model.nii.gz`": *I*x*J*x*K*x1 ([spherical harmonics](#encoding-sh))

Contents of JSON file "`sub-01_model-csd_param-wm_model.json`":

```JSON
{
    "Model": {
        "Description": "Multi-Shell Multi-Tissue (MSMT) Constrained Spherical Deconvolution (CSD)",
        "URL": "https://mrtrix.readthedocs.io/en/latest/constrained_spherical_deconvolution/multi_shell_multi_tissue_csd.html",
    },
    "Description": "White matter",
    "NonNegativity": "constrained",
    "OrientationEncoding": {
        "EncodingAxis": 3,
        "Reference": "xyz",
        "SphericalHarmonicBasis": "MRtrix3",
        "SphericalHarmonicDegree": 8,
        "Type": "sh",
    },
    "ParameterURL": "http://www.sciencedirect.com/science/article/pii/S1053811911012092",
    "ResponseFunction": {
        "Coefficients": [ [ 600.2 0.0 0.0 0.0 0.0 0.0 ],
                            [ 296.3 -115.2 24.7 -4.4 -0.5 1.8 ],
                            [ 199.8 -111.3 41.8 -10.2 2.1 -0.7 ],
                            [ 158.3 -98.7 48.4 -17.1 4.5 -1.4 ] ],
        "Type": "zsh"
    }
}
```

Contents of JSON file "`sub-01_model-csd_param-gm_dwimap.json`":

```JSON
{
    "Model": {
        "Description": "Multi-Shell Multi-Tissue (MSMT) Constrained Spherical Deconvolution (CSD)",
        "URL": "https://mrtrix.readthedocs.io/en/latest/constrained_spherical_deconvolution/multi_shell_multi_tissue_csd.html",
    },
    "Description": "Gray matter",
    "NonNegativity": "constrained",
    "OrientationEncoding": {
        "EncodingAxis": 3,
        "Reference": "xyz",
        "SphericalHarmonicBasis": "MRtrix3",
        "SphericalHarmonicDegree": 0,
        "Type": "sh",
    },
    "ResponseFunction": {
        "Coefficients": [ [ 1041.0 ],
                            [ 436.6 ],
                            [ 224.9 ],
                            [ 128.8 ] ],
        "Type": "zsh"
    }
}
```

Contents of JSON file "`sub-01_model-csd_param-csf_dwimap.json`":

```JSON
{
    "Model": {
        "Description": "Multi-Shell Multi-Tissue (MSMT) Constrained Spherical Deconvolution (CSD)",
        "URL": "https://mrtrix.readthedocs.io/en/latest/constrained_spherical_deconvolution/multi_shell_multi_tissue_csd.html",
    },
    "Description": "Cerebro-spinal fluid",
    "NonNegativity": "constrained",
    "OrientationEncoding": {
        "EncodingAxis": 3,
        "Reference": "xyz",
        "SphericalHarmonicBasis": "MRtrix3",
        "SphericalHarmonicDegree": 0,
        "Type": "sh"
    },
    "ResponseFunction": {
        "Coefficients": [ [ 3544.90770181 ],
                            [ 134.441453035 ],
                            [ 32.0826839826 ],
                            [ 29.3674604452 ] ],
        "Type": "zsh"
    }
}
```

Notes:

-   In this example,
    the gray matter and CSF compartments are specified in the spherical harmonics basis
    with maximal spherical harmonic degrees of zero,
    even though each image only contains a single volume
    and could therefore be interpreted as simply scalar parameters.
    This is recommended in this instance
    given that the spherical harmonic basis imposes a $\sqrt(4\pi)$ scaling
    that should be taken into account if comparing the values of these parameters
    with the *l*=0 term of the white matter ODF.

-   The response functions for GM and CSF have a maximal zonal spherical harmonic degree of zero,
    such that only one coefficient is required for each unique *b*-value shell.
    It is however nevertheless vital that these data be provided as a list of lists of floats,
    where the length of each list is one;
    storing these values as a list of floats would be erroneously interpreted
    as coefficients of different zonal spherical harmonic degrees for a single *b*-value shell.

#### An FSL `bedpostx` Ball-And-Sticks fit

This example includes both bootstrap realisations of the model fit,
and the aggregated means of those parameters across realisations.

<!-- This block generates a file tree.
A guide for using macros can be found at
 https://github.com/bids-standard/bids-specification/blob/master/macros_doc.md
-->
{{ MACROS___make_filetree_example(
    {
    "bedpostx_pipeline": {
        "sub-01": {
        "dwi": {
            "sub-01_model-bs_desc-mean_param-s0_dwimap.nii.gz": "",
            "sub-01_model-bs_desc-mean_param-s0_dwimap.json": "",
            "sub-01_model-bs_desc-mean_param-polar_dwimap.nii.gz": "",
            "sub-01_model-bs_desc-mean_param-polar_dwimap.json": "",
            "sub-01_model-bs_desc-mean_param-vector_dwimap.nii.gz": "",
            "sub-01_model-bs_desc-mean_param-vector_dwimap.json": "",
            "sub-01_model-bs_desc-mean_param-vf_dwimap.nii.gz": "",
            "sub-01_model-bs_desc-mean_param-vf_dwimap.json": "",
            "sub-01_model-bs_desc-mean_param-vfsum_dwimap.nii.gz": "",
            "sub-01_model-bs_desc-mean_param-vfsum_dwimap.json": "",
            "sub-01_model-bs_desc-mean_param-diffusivity_dwimap.nii.gz": "",
            "sub-01_model-bs_desc-mean_param-diffusivity_dwimap.json": "",
            "sub-01_model-bs_desc-mean_param-dstd_dwimap.nii.gz": "",
            "sub-01_model-bs_desc-mean_param-dstd_dwimap.json": "",
            "sub-01_model-bs_desc-merged_param-polar_dwimap.nii.gz": "",
            "sub-01_model-bs_desc-merged_param-polar_dwimap.json": "",
            "sub-01_model-bs_desc-merged_param-vf_dwimap.nii.gz": "",
            "sub-01_model-bs_desc-merged_param-vf_dwimap.json": "",
        },
        },
    },
    }
) }}

Dimensions of NIfTI image "`sub-01_model-bs_desc-mean_param-s0_dwimap.nii.gz`": *I*x*J*x*K* ([scalar](#encoding-scalar))
Dimensions of NIfTI image "`sub-01_model-bs_desc-mean_param-polar_dwimap.nii.gz`": *I*x*J*x*K*x(*2*x*N*) ([spherical coordinates](#encoding-spherical), orientations only; *N* orientations per voxel)
Dimensions of NIfTI image "`sub-01_model-bs_desc-mean_param-vector_dwimap.nii.gz`": *I*x*J*x*K*x(*3*x*N*) ([3-vectors](#encoding-3vectors), unit norm; *N* orientations per voxel)
Dimensions of NIfTI image "`sub-01_model-bs_desc-mean_param-vf_dwimap.nii.gz`": *I*x*J*x*K*x*N* ([scalar](#encoding-scalar); *N* values per voxel)
Dimensions of NIfTI image "`sub-01_model-bs_desc-mean_param-vfsum_dwimap.nii.gz`": *I*x*J*x*K* ([scalar](#encoding-scalar))
Dimensions of NIfTI image "`sub-01_model-bs_desc-mean_param-diffusivity_dwimap.nii.gz`": *I*x*J*x*K* ([scalar](#encoding-scalar))
Dimensions of NIfTI image "`sub-01_model-bs_desc-mean_param-dstd_dwimap.nii.gz`": *I*x*J*x*K* ([scalar](#encoding-scalar))
Dimensions of NIfTI image "`sub-01_model-bs_desc-merged_param-polar_dwimap.nii.gz`": *I*x*J*x*K*x(*2*x*N*)x*R* ([spherical coordinates](#encoding-spherical), orientations only; *N* orientations per voxel; *R* bootstrap realisations)
Dimensions of NIfTI image "`sub-01_model-bs_desc-merged_param-vf_dwimap.nii.gz`": *I*x*J*x*K*x*N*x*R* ([scalar](#encoding-scalar); *N* values per voxel; *R* bootstrap realisations)

Contents of JSON file "`sub-01_model-bs_desc-mean_param-s0_dwimap.json`":

```JSON
{
    "Description": "Estimated signal intensity with no diffusion weighting, ie. S0; mean across bootstrap realisations",
    "Model": {
        "Description": "Ball-And-Sticks model using FSL bedpostx",
        "URL": "https://fsl.fmrib.ox.ac.uk/fsl/fslwiki/FDT",
        "Parameters": {
            "ARDFudgeFactor": 1.0,
            "Fibers": 3
        },
        "BootstrapParameters": {
            "Burnin": 1000,
            "Jumps": 1250,
            "SampleEvery": 25
        }
    }
}
```

Contents of JSON file "`sub-01_model-bs_desc-mean_param-polar_dwimap.json`":

```JSON
{
    "Description": "Fibre orientations encoded using polar angles; mean across bootstrap realisations",
    "Model": {
        "Description": "Ball-And-Sticks model using FSL bedpostx",
        "URL": "https://fsl.fmrib.ox.ac.uk/fsl/fslwiki/FDT",
        "Parameters": {
            "ARDFudgeFactor": 1.0,
            "Fibers": 3
        },
<<<<<<< HEAD
        "OrientationEncoding": {
            "EncodingAxis": 3,
            "Reference": "bvec",
            "Type": "unitspherical"
=======
        "BootstrapParameters": {
            "Burnin": 1000,
            "Jumps": 1250,
            "SampleEvery": 25
>>>>>>> d56816d8
        }
    },
    "OrientationEncoding": {
        "EncodingAxis": 3,
        "Reference": "ijk",
        "Type": "unitspherical"
    }
}
```

Contents of JSON file "`sub-01_model-bs_desc-mean_param-vector_dwimap.json`":

```JSON
{
    "Description": "Fibre orientations encoded using 3-vectors; mean across bootstrap realisations",
    "Model": {
        "Description": "Ball-And-Sticks model using FSL bedpostx",
        "URL": "https://fsl.fmrib.ox.ac.uk/fsl/fslwiki/FDT",
        "Parameters": {
            "ARDFudgeFactor": 1.0,
            "Fibers": 3
        },
<<<<<<< HEAD
        "OrientationEncoding": {
            "EncodingAxis": 3,
            "Reference": "bvec",
            "Type": "unit3vector"
=======
        "BootstrapParameters": {
            "Burnin": 1000,
            "Jumps": 1250,
            "SampleEvery": 25
>>>>>>> d56816d8
        }
    },
    "OrientationEncoding": {
        "EncodingAxis": 3,
        "Reference": "ijk",
        "Type": "unit3vector"
    }
}
```

Contents of JSON file "`sub-01_model-bs_desc-mean_param-vf_dwimap.json`":

```JSON
{
    "Description": "Volume fractions of stick components; mean across bootstrap realisations",
    "Model": {
        "Description": "Ball-And-Sticks model using FSL bedpostx",
        "URL": "https://fsl.fmrib.ox.ac.uk/fsl/fslwiki/FDT",
        "Parameters": {
            "ARDFudgeFactor": 1.0,
            "Fibers": 3
        },
        "BootstrapParameters": {
            "Burnin": 1000,
            "Jumps": 1250,
            "SampleEvery": 25
        }
    },
    "OrientationEncoding": {
        "Type": "scalar"
    }
}
```

Contents of JSON file "`sub-01_model-bs_desc-mean_param-vfsum_dwimap.json`":

```JSON
{
    "Description": "Sum of volume fractions of stick components; mean across bootstrap realisations",
    "Model": {
        "Description": "Ball-And-Sticks model using FSL bedpostx",
        "URL": "https://fsl.fmrib.ox.ac.uk/fsl/fslwiki/FDT",
        "Parameters": {
            "ARDFudgeFactor": 1.0,
            "Fibers": 3
        },
        "BootstrapParameters": {
            "Burnin": 1000,
            "Jumps": 1250,
            "SampleEvery": 25
        }
    }
}
```

Contents of JSON file "`sub-01_model-bs_desc-mean_param-diffusivity_dwimap.json`":

```JSON
{
    "Description": "Diffusivity; mean across bootstrap realisations",
    "Model": {
        "Description": "Ball-And-Sticks model using FSL bedpostx",
        "URL": "https://fsl.fmrib.ox.ac.uk/fsl/fslwiki/FDT",
        "Parameters": {
            "ARDFudgeFactor": 1.0,
            "Fibers": 3
        },
        "BootstrapParameters": {
            "Burnin": 1000,
            "Jumps": 1250,
            "SampleEvery": 25
        }
    },
    "Units": "mm^2/s"
}
```

Contents of JSON file "`sub-01_model-bs_desc-mean_param-dstd_dwimap.json`":

```JSON
{
    "Description": "Diffusivity variance parameter; mean across bootstrap realisations",
    "Model": {
        "Description": "Ball-And-Sticks model using FSL bedpostx",
        "URL": "https://fsl.fmrib.ox.ac.uk/fsl/fslwiki/FDT",
        "Parameters": {
            "ARDFudgeFactor": 1.0,
            "Fibers": 3
        },
        "BootstrapParameters": {
            "Burnin": 1000,
            "Jumps": 1250,
            "SampleEvery": 25
        }
    },
    "Units": "TODO"
}

Contents of JSON file "`sub-01_model-bs_desc-merged_param-polar_dwimap.json`":

```JSON
{
    "BootstrapAxis": 4,
    "Description": "Fibre orientations encoded using polar angles; concatenated bootstrap realisations",
    "Model": {
        "Description": "Ball-And-Sticks model using FSL bedpostx",
        "URL": "https://fsl.fmrib.ox.ac.uk/fsl/fslwiki/FDT",
        "Parameters": {
            "ARDFudgeFactor": 1.0,
            "Fibers": 3
        },
<<<<<<< HEAD
        "OrientationEncoding": {
            "EncodingAxis": 3,
            "ReferenceAxes": "bvec",
            "Type": "unitspherical"
=======
        "BootstrapParameters": {
            "Burnin": 1000,
            "Jumps": 1250,
            "SampleEvery": 25
>>>>>>> d56816d8
        }
    },
    "OrientationEncoding": {
        "EncodingAxis": 3,
        "ReferenceAxes": "ijk",
        "Type": "unitspherical"
    }
}

Contents of JSON file "`sub-01_model-bs_desc-merged_param-vf_dwimap.json`":

```JSON
{
    "BootstrapAxis": 4,
    "Description": "Volume fractions of stick components; concatenated bootstrap realisations",
    "Model": {
        "Description": "Ball-And-Sticks model using FSL bedpostx",
        "URL": "https://fsl.fmrib.ox.ac.uk/fsl/fslwiki/FDT",
        "Parameters": {
            "ARDFudgeFactor": 1.0,
            "Fibers": 3
        },
        "BootstrapParameters": {
            "Burnin": 1000,
            "Jumps": 1250,
            "SampleEvery": 25
        }
    },
    "OrientationEncoding": {
        "Type": "scalar"
    }
}

Notes:

-   Here the descriptors "`merged`" and "`mean`" have been utilized
    to distinguish between the comprehensive set of all bootstrap realisations
    and the computed mean statistics of parameters across all realisations respectively,
    as this is the terminology utilized by the FSL software itself.
    These labels are not however a part of the specification.

-   Care must be taken for images of greater than three dimensions
    where additional dimensions do *not* encode anisotropy information:

    -   In image `"*_desc-mean*_param-vf_*"`,
        the fourth image axis encodes scalar information across stick components.
        Since this is *not* coefficients in some orientation encoding,
        but the image possesses more than three axes,
        field `"OrientationEncoding"["Type"]` MUST be specified as `"scalar"`.

    -   Image `"*_param-vfsum_*"`is a three-dimensional image,
        and therefore the fact that it encodes a scalar parameter
        can be robustly inferred without reference to metadata information.

    -   In image `"sub-01_model-bs_desc-merged_param-vf_dwimap.json"`,
        there are two extra image dimensions beyond the three spatial dimensions:
        the fourth image axis encodes across the multiple stick components per voxel,
        and the fifth axis encodes realisations across bootstraps.
        it is therefore necessary to explicitly specify
        that the parameter being encoded in the data,
        being the volume fractions of individual stick components,
        do not have any anisotropy,
        and therefore field `"OrientationEncoding"["Type"]` MUST be specified as `"scalar"`.

-   TODO CONFIRM WHETHER WE WANT TO ENFORCE THIS OR INCLUDE EXPLICIT METADATA FIELDS
    THAT INDICATE THE AXIS / AXES OF DIRECTION ENCODING VS. BOOTSTRAP REALISATIONS

-   TODO DISCUSS
    The example presented here is not necessarily a unique solution
    for the storage of the outcomes of the FSL `bedpostx` command as BIDS Derivatives:

    -   WOULD SPLITTING STICK COMPONENTS ACROSS NIFTIS
        REQUIRE A NEW ENTITY BY WHICH TO INDEX THEM?
        OR JUST GIVE THEM EG. `_param-spherical1`, `_param-spherical2`?

    -   While the FSL `bedpostx` command yields the fibre orientation for each individual stick
        as polar angles within separate NIfTI images,
        for BIDS it is RECOMMENDED that such orientation information be encoded
        either as [spherical coordinates](#encoding-spherical) or [3-vectors](#encoding-3vector).

    -   Given that it is possible to encode a scalar parameter
        into either [spherical coordinates](#encoding-spherical) or [3-vectors](#encoding-3vector) encodings,
        it is possible to store an image that encodes,
        for each stick component,
        both volume fraction and orientation.
        It is however RECOMMENDED to encode this information in separate files,
        given that in the more general case there may be multiple scalar parameters
        individually attributed to each component.

### Appendix

#### Spherical Harmonics

-   Concepts shared across all spherical harmonics bases:

    -   Basis functions:

        ![SH basis functions](https://latex.codecogs.com/gif.latex?Y_l^m(\theta,\phi)&space;=&space;\sqrt{\frac{(2l&plus;1)}{4\pi}\frac{(l-m)!}{(l&plus;m)!}}&space;P_l^m(\cos&space;\theta)&space;e^{im\phi}")

        for integer *order* *l*, *phase* *m*, associated Legendre polynomials *P*.

    -   (Truncated) basis coefficients:

        ![SH basis coefficients](https://latex.codecogs.com/gif.latex?f(\theta,\phi)&space;=&space;\sum_{l=0}^{l_\text{max}}&space;\sum_{m=-l}^{l}&space;c_l^m&space;Y_l^m(\theta,\phi)")

        for *maximum* spherical harmonic order *l<sub>max</sub>*.

    -   Functions assumed to be real: conjugate symmetry is assumed, that is,
        *Y*(*l*,-*m*) = *Y*(*l*,*m*)\*, where \* denotes the complex
        conjugate.

    -   Antipodally symmetric: all basis functions with odd degree are
        assumed zero; `AntipodalSymmetry` MUST NOT be set to `False`.

    -   Utilized basis functions:

        -   `mrtrix3`

        ![MRtrix3 SH basis functions](https://latex.codecogs.com/gif.latex?Y_{lm}(\theta,\phi)=\begin{Bmatrix}&space;0&\text{if&space;}l\text{&space;is&space;odd},\\&space;\sqrt{2}\times\text{Im}\left[Y_l^{-m}(\theta,\phi)\right]&\text{if&space;}m<0,\\&space;Y_l^0(\theta,\phi)&\text{if&space;}m=0,\\&space;\sqrt{2}\times\text{Re}\left[Y_l^m(\theta,\phi)\right]&\text{if&space;}m>0\\&space;\end{Bmatrix})

        -   `descoteaux`

        ![Descoteaux SH basis functions](https://latex.codecogs.com/gif.latex?Y_{lm}(\theta,\phi)=\begin{Bmatrix}&space;0&\text{if&space;}l\text{&space;is&space;odd},\\&space;\sqrt{2}\times\text{Re}\left[Y_l^{-m}(\theta,\phi)\right]&\text{if&space;}m<0,\\&space;Y_l^0(\theta,\phi)&\text{if&space;}m=0,\\&space;\sqrt{2}\times\text{Im}\left[Y_l^m(\theta,\phi)\right]&\text{if&space;}m>0\\&space;\end{Bmatrix})

    -   Mapping between image volume *V* and spherical harmonic basis
        function coefficient *Y<sub>l,m</sub>*:

        *V<sub>l,m</sub>* = (*l*(*l*+1) / 2) + *m*

        | ***V*** | **Coefficient**    |
        | ------- | ------------------ |
        | 0       | *Y<sub>0,0</sub>*  |
        | 1       | *Y<sub>2,-2</sub>* |
        | 2       | *Y<sub>2,-1</sub>* |
        | 3       | *Y<sub>2,0</sub>*  |
        | 4       | *Y<sub>2,1</sub>*  |
        | 5       | *Y<sub>2,2</sub>*  |
        | 6       | *Y<sub>4,-4</sub>* |
        | 7       | *Y<sub>4,-3</sub>* |
        | ...     | ...                |

    -   Relationship between maximal spherical harmonic degree *l<sub>max</sub>*
        and number of image volumes *N*:

        *N* = ((*l<sub>max</sub>*+1) x (*l<sub>max</sub>*+2)) / 2

        | ***l<sub>max</sub>*** | 0 | 2 | 4  | 6  | 8  | 10 | ... |
        | --------------------- |--:|--:|--: |--: |--: |--: | :--: |
        | ***N***               | 1 | 6 | 15 | 28 | 45 | 66 | ... |

    -   Relationship between maximal degree of *zonal* spherical harmonic
        function (spherical harmonics function where all *m* != 0 terms are
        assumed to be zero; used for response function definition and similar) and
        number of coefficients *N*:

        *N* = 1 + (*l<sub>max</sub>* / 2)

        | ***l<sub>max</sub>*** | 0 | 2 | 4 | 6 | 8 | 10 | ... |
        | --------------------- |--:|--:|--:|--:|--:|--: | :--: |
        | ***N***               | 1 | 2 | 3 | 4 | 5 | 6  | ... |<|MERGE_RESOLUTION|>--- conflicted
+++ resolved
@@ -639,22 +639,15 @@
             "ARDFudgeFactor": 1.0,
             "Fibers": 3
         },
-<<<<<<< HEAD
-        "OrientationEncoding": {
-            "EncodingAxis": 3,
-            "Reference": "bvec",
-            "Type": "unitspherical"
-=======
         "BootstrapParameters": {
             "Burnin": 1000,
             "Jumps": 1250,
             "SampleEvery": 25
->>>>>>> d56816d8
         }
     },
     "OrientationEncoding": {
         "EncodingAxis": 3,
-        "Reference": "ijk",
+        "Reference": "bvec",
         "Type": "unitspherical"
     }
 }
@@ -672,22 +665,15 @@
             "ARDFudgeFactor": 1.0,
             "Fibers": 3
         },
-<<<<<<< HEAD
-        "OrientationEncoding": {
-            "EncodingAxis": 3,
-            "Reference": "bvec",
-            "Type": "unit3vector"
-=======
         "BootstrapParameters": {
             "Burnin": 1000,
             "Jumps": 1250,
             "SampleEvery": 25
->>>>>>> d56816d8
         }
     },
     "OrientationEncoding": {
         "EncodingAxis": 3,
-        "Reference": "ijk",
+        "Reference": "bvec",
         "Type": "unit3vector"
     }
 }
@@ -794,22 +780,15 @@
             "ARDFudgeFactor": 1.0,
             "Fibers": 3
         },
-<<<<<<< HEAD
-        "OrientationEncoding": {
-            "EncodingAxis": 3,
-            "ReferenceAxes": "bvec",
-            "Type": "unitspherical"
-=======
         "BootstrapParameters": {
             "Burnin": 1000,
             "Jumps": 1250,
             "SampleEvery": 25
->>>>>>> d56816d8
         }
     },
     "OrientationEncoding": {
         "EncodingAxis": 3,
-        "ReferenceAxes": "ijk",
+        "ReferenceAxes": "bvec",
         "Type": "unitspherical"
     }
 }
