--- conflicted
+++ resolved
@@ -291,12 +291,8 @@
 | Description         | Any                                                                                        | OPTIONAL. String. Text description of what model parameter is encoded in the corresponding data file.                                                                                                                                 |
 | NonNegativity       | All except [spherical coordinates](#encoding-spherical) and [3-vectors](#encoding-3vector) | OPTIONAL. String. Options are: { `regularized`, `constrained` }. Specifies whether, during model fitting, the parameter was regularized to not take extreme negative values, or was explicitly forbidden from taking negative values. |
 | OrientationEncoding | Any                                                                                        | REQUIRED if dimensionality of NIfTI image is greater than three. Dictionary. Provides information requisite to the interpretation of orientation information encoded in each voxel; more details below.                               |
-<<<<<<< HEAD
 | ParameterURL        | Any                                                                                        | OPTIONAL. String. URL to documentation that describes the specific model parameter that is encoded within the data file.                                                                                                              |
-| ResponseFunction    | [Spherical harmonics](#encoding-sh)                                                        | OPTIONAL. Dictionary. Specifies a response function that was utilised by a deconvolution algorithm; more details below.                                                                                                               |
-=======
 | ResponseFunction    | [Spherical harmonics](#encoding-sh)                                                        | OPTIONAL. Dictionary. Specifies a response function that was utilized by a deconvolution algorithm; more details below.                                                                                                               |
->>>>>>> 9c3ceda9
 
 Dictionary `"OrientationEncoding"` has the following reserved keywords:
 
