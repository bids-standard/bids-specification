# The Brain Imaging Data Structure

The Brain Imaging Data Structure (BIDS) is a simple and intuitive way to
organize and describe data.

<<<<<<< HEAD
This document defines the BIDS specification, which provides many details
to help implement the standard. It includes the core specification as well as many extensions
to specific brain imaging modalities, and increasingly also to other kinds of
data.
=======
To get started, [check out the introduction](01-introduction.md). If you'd like
more information on how to adapt your own datasets to match the BIDS
specification, we recommend exploring the [BIDS Starter Kit](https://bids-standard.github.io/bids-starter-kit/)
>>>>>>> 89115cd9

If BIDS is new to you, and you would like to learn more about how to adapt your
own datasets to match the BIDS specification, we recommend exploring the
[bids-specification starter kit](https://github.com/bids-standard/bids-starter-kit).
Alternatively, to get started please read [the introduction to the spec](01-introduction.md).

For an overview of the BIDS ecosystem, visit the [BIDS homepage](https://bids.neuroimaging.io).
The entire specification can also be [downloaded as PDF](https://doi.org/10.5281/zenodo.3686061).<|MERGE_RESOLUTION|>--- conflicted
+++ resolved
@@ -3,20 +3,14 @@
 The Brain Imaging Data Structure (BIDS) is a simple and intuitive way to
 organize and describe data.
 
-<<<<<<< HEAD
 This document defines the BIDS specification, which provides many details
 to help implement the standard. It includes the core specification as well as many extensions
 to specific brain imaging modalities, and increasingly also to other kinds of
 data.
-=======
-To get started, [check out the introduction](01-introduction.md). If you'd like
-more information on how to adapt your own datasets to match the BIDS
-specification, we recommend exploring the [BIDS Starter Kit](https://bids-standard.github.io/bids-starter-kit/)
->>>>>>> 89115cd9
 
 If BIDS is new to you, and you would like to learn more about how to adapt your
 own datasets to match the BIDS specification, we recommend exploring the
-[bids-specification starter kit](https://github.com/bids-standard/bids-starter-kit).
+[BIDS Starter Kit](https://bids-standard.github.io/bids-starter-kit/).
 Alternatively, to get started please read [the introduction to the spec](01-introduction.md).
 
 For an overview of the BIDS ecosystem, visit the [BIDS homepage](https://bids.neuroimaging.io).
