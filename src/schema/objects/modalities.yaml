---
# This file describes modalities supported by BIDS.
mri:
  display_name: Magnetic Resonance Imaging
  description: |
    Data acquired with an MRI scanner.
eeg:
  display_name: Electroencephalography
  description: |
    Data acquired with EEG.
ieeg:
  display_name: Intracranial Electroencephalography
  description: |
    Data acquired with iEEG.
meg:
  display_name: Magnetoencephalography
  description: |
    Data acquired with an MEG scanner.
beh:
  display_name: Behavioral experiments
  description: |
    Behavioral data acquired without accompanying neuroimaging data.
pet:
  display_name: Positron Emission Tomography
  description: |
    Data acquired with PET.
<<<<<<< HEAD
comp:
  name: Computational Modelling
  description: |
    Computational models and data simulated with computational models.
=======
micr:
  display_name: Microscopy
  description: |
    Data acquired with a microscope.
>>>>>>> 69e1bde8
<|MERGE_RESOLUTION|>--- conflicted
+++ resolved
@@ -24,14 +24,11 @@
   display_name: Positron Emission Tomography
   description: |
     Data acquired with PET.
-<<<<<<< HEAD
-comp:
-  name: Computational Modelling
-  description: |
-    Computational models and data simulated with computational models.
-=======
 micr:
   display_name: Microscopy
   description: |
     Data acquired with a microscope.
->>>>>>> 69e1bde8
+comp:
+  name: Computational Modelling
+  description: |
+    Computational models and data simulated with computational models.