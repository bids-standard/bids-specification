--- conflicted
+++ resolved
@@ -43,17 +43,14 @@
   value: micr
   display_name: Microscopy
   description: Microscopy
-<<<<<<< HEAD
+motion:
+  value: motion
+  display_name: Motion
+  description: Motion data from a tracking system
 mrs:
   value: mrs
   display_name: Magnetic Resonance Spectroscopy
   description: Magnetic resonance spectroscopy data
-=======
-motion:
-  value: motion
-  display_name: Motion
-  description: Motion data from a tracking system
->>>>>>> 48a61a6b
 perf:
   value: perf
   display_name: Perfusion imaging
