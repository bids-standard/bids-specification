---
HED:
  name: HED
  display_name: HED Tag
  description: |
    Hierarchical Event Descriptor (HED) Tag.
    See [Appendix III](SPEC_ROOT/99-appendices/03-hed.md) for details.
  type: string
abbreviation:
  name: abbreviation
  display_name: Abbreviation
  description: |
    The unique label abbreviation
  type: string
acq_time__scans:
  name: acq_time
  display_name: Scan acquisition time
  description: |
    Acquisition time refers to when the first data point in each run was acquired.
    Furthermore, if this header is provided, the acquisition times of all files
    from the same recording MUST be identical.
    Datetime format and their anonymization are described in
    [Units](SPEC_ROOT/02-common-principles.md#units).
  type: string
  format: datetime
acq_time__sessions:
  name: acq_time
  display_name: Session acquisition time
  description: |
    Acquisition time refers to when the first data point of the first run was acquired.
    Datetime format and their anonymization are described in
    [Units](SPEC_ROOT/02-common-principles.md#units).
  type: string
  format: datetime
age:
  name: age
  display_name: Subject age
  description: |
    Numeric value in years (float or integer value).
  type: number
  unit: year
cardiac:
  name: cardiac
  display_name: Cardiac measurement
  description: |
    continuous pulse measurement
  type: number
color:
  name: color
  display_name: Color label
  description: |
    Hexadecimal. Label color for visualization.
  type: string
  unit: hexadecimal
compcor:
  name: '[a|t|w|c]_compcor_cor_[0-9a-zA-Z]+'
  display_name: CompCor
  description: |
    CompCor (Behzadi, et al., 2007) calculated with voxels chosen based on:
    a: anatomically derived ROIs (white matter and CSF),
    t: temporal variance, w: white matter voxels only, c: CSF voxels only
cosine_x:
  name: ^cosine_[0-9a-zA-Z]+$
  display_name: Cosine <X>
  description: Discrete cosine basis vectors
derived_from:
  name: derived_from
  display_name: Derived from
  description: |
    `sample-<label>` entity from which a sample is derived,
    for example a slice of tissue (`sample-02`) derived from a block of tissue (`sample-01`).
  type: string
  pattern: ^sample-[0-9a-zA-Z]+$
description:
  name: description
  display_name: Description
  description: |
    Brief free-text description of the channel, or other information of interest.
  type: string
dimension:
  name: dimension
  display_name: Dimension
  description: |
    Size of the group (grid/strip/probe) that this electrode belongs to.
    Must be of form `[AxB]` with the smallest dimension first (for example, `[1x8]`).
  type: string
duration:
  name: duration
  display_name: Event duration
  description: |
    Duration of the event (measured from onset) in seconds.
    Must always be either zero or positive (or `n/a` if unavailable).
    A "duration" value of zero implies that the delta function or event is so
    short as to be effectively modeled as an impulse.
  anyOf:
<<<<<<< HEAD
  - type: number
    unit: s
    minimum: 0
  - type: string
    enum:
    - n/a
dvars:
  name: dvars
  display_name: DVARS
  description: Change in variance (Brett, 2006, Power, et al., 2012)
  type: number
=======
    - type: number
      unit: s
      minimum: 0
    - type: string
      enum:
        - n/a
>>>>>>> 69e1bde8
filename:
  name: filename
  display_name: Filename
  description: |
    Relative paths to files.
  type: string
  format: participant_relative
framwise_displacement:
  name: framewise_displacement
  display_name: Framwise Displacement
  description: Framewise displacement (Power, et al., 2012)
  type: number
  unit: mm
group__channel:
  name: group
  display_name: Channel group
  description: |
    Which group of channels (grid/strip/seeg/depth) this channel belongs to.
    This is relevant because one group has one cable-bundle and noise can be shared.
    This can be a name or number.
  anyOf:
    - type: string
    - type: number
handedness:
  name: handedness
  display_name: Subject handedness
  description: |
    String value indicating one of "left", "right", "ambidextrous".

    For "left", use one of these values: `left`, `l`, `L`, `LEFT`, `Left`.

    For "right", use one of these values: `right`, `r`, `R`, `RIGHT`, `Right`.

    For "ambidextrous", use one of these values: `ambidextrous`, `a`, `A`, `AMBIDEXTROUS`,
    `Ambidextrous`.
  type: string
  enum:
    - left
    - l
    - L
    - LEFT
    - Left
    - right
    - r
    - R
    - RIGHT
    - Right
    - ambidextrous
    - a
    - A
    - AMBIDEXTROUS
    - Ambidextrous
    - n/a
hemisphere:
  name: hemisphere
  display_name: Electrode hemisphere
  description: |
    The hemisphere in which the electrode is placed.
  type: string
  enum:
    - L
    - R
high_cutoff:
  name: high_cutoff
  display_name: High cutoff
  description: |
    Frequencies used for the low-pass filter applied to the channel in Hz.
    If no low-pass filter applied, use `n/a`.
    Note that hardware anti-aliasing in A/D conversion of all MEG/EEG electronics
    applies a low-pass filter; specify its frequency here if applicable.
  anyOf:
    - type: number
      unit: Hz
      minimum: 0
    - type: string
      enum:
        - n/a
hplc_recovery_fractions:
  name: hplc_recovery_fractions
  display_name: HPLC recovery fractions
  description: |
    HPLC recovery fractions (the fraction of activity that gets loaded onto the HPLC).
  type: number
  unit: arbitrary
impedance:
  name: impedance
  display_name: Electrode impedance
  description: |
    Impedance of the electrode, units MUST be in `kOhm`.
  type: number
  unit: kOhm
index:
  name: index
  display_name: Label index
  description: |
    The label integer index.
  type: integer
legendre_x:
  name: ^legendre_[0-9a-zA-Z]+$
  display_name: Legendre <X>
  description: Legendre polynomial basis vectors
non_steady_state_x:
  name: ^non_steady_state_[0-9a-zA-Z]+$
  display_name: Non Steady State <X>
  description: Initial non-steady-state volumes. One column per volume.
low_cutoff:
  name: low_cutoff
  display_name: Low cutoff
  description: |
    Frequencies used for the high-pass filter applied to the channel in Hz.
    If no high-pass filter applied, use `n/a`.
  anyOf:
    - type: number
      unit: Hz
    - type: string
      enum:
        - n/a
manufacturer:
  name: manufacturer
  display_name: Manufacturer
  description: |
    The manufacturer for each electrode.
    Can be used if electrodes were manufactured by more than one company.
  type: string
mapping:
  name: mapping
  display_name: Label mapping
  description: |
    Corresponding integer label in the standard BIDS label lookup.
  type: integer
melodic:
  name: ^melodic_[0-9a-zA-Z]+$
  display_name: FSL MELODIC
  description: Columns from the mixing matrix in FSL MELODIC
material:
  name: material
  display_name: Electrode material
  description: |
    Material of the electrode (for example, `Tin`, `Ag/AgCl`, `Gold`).
  type: string
metabolite_parent_fraction:
  name: metabolite_parent_fraction
  display_name: Metabolite parent fraction
  description: |
    Parent fraction of the radiotracer (0-1).
  type: number
  minimum: 0
  maximum: 1
metabolite_polar_fraction:
  name: metabolite_polar_fraction
  display_name: Metabolite polar fraction
  description: |
    Polar metabolite fraction of the radiotracer (0-1).
  type: number
  minimum: 0
  maximum: 1
# name column for channels.tsv files
name__channels:
  name: name
  display_name: Channel name
  description: |
    Label of the channel.
  type: string
# name column for electrodes.tsv files
name__electrodes:
  name: name
  display_name: Electrode name
  description: |
    Name of the electrode contact point.
  type: string
# name column for dseg.tsv files
name__segmentations:
  name: name
  display_name: Label name
  description: |
    The unique label name.
  type: string
notch:
  name: notch
  display_name: Notch frequencies
  description: |
    Frequencies used for the notch filter applied to the channel, in Hz.
    If no notch filter applied, use `n/a`.
  anyOf:
    - type: number
      unit: Hz
    - type: string
      enum:
        - n/a
onset:
  name: onset
  display_name: Event onset
  description: |
    Onset (in seconds) of the event, measured from the beginning of the acquisition
    of the first data point stored in the corresponding task data file.
    Negative onsets are allowed, to account for events that occur prior to the first
    stored data point.
    For example, in case there is an in-scanner training phase that begins before
    the scanning sequence has started events from this sequence should have
    negative onset time counting down to the beginning of the acquisition of the
    first volume.

    If any data points have been discarded before forming the data file
    (for example, "dummy volumes" in BOLD fMRI),
    a time of 0 corresponds to the first stored data point and not the first
    acquired data point.
  type: number
  unit: s
pathology:
  name: pathology
  display_name: Pathology
  description: |
    String value describing the pathology of the sample or type of control.
    When different from `healthy`, pathology SHOULD be specified.
    The pathology may be specified in either `samples.tsv` or
    `sessions.tsv`, depending on whether the pathology changes over time.
  type: string
participant_id:
  name: participant_id
  display_name: Participant ID
  description: |
    A participant identifier of the form `sub-<label>`,
    matching a participant entity found in the dataset.
  type: string
  pattern: ^sub-[0-9a-zA-Z]+$
plasma_radioactivity:
  name: plasma_radioactivity
  display_name: Plasma radioactivity
  description: |
    Radioactivity in plasma, in unit of plasma radioactivity (for example, `kBq/mL`).
  type: number
# reference column for channels.tsv files for EEG data
reference__eeg:
  name: reference
  display_name: Electrode reference
  description: |
    Name of the reference electrode(s).
    This column is not needed when it is common to all channels.
    In that case the reference electrode(s) can be specified in `*_eeg.json` as `EEGReference`).
  type: string
# reference column for channels.tsv files for iEEG data
reference__ieeg:
  name: reference
  display_name: Electrode reference
  description: |
    Specification of the reference (for example, `mastoid`, `ElectrodeName01`, `intracranial`, `CAR`, `other`, `n/a`).
    If the channel is not an electrode channel (for example, a microphone channel) use `n/a`.
  anyOf:
    - type: string
    - type: string
      enum:
        - n/a
respiratory:
  name: respiratory
  display_name: Respiratory measurement
  description: |
    continuous breathing measurement
  type: number
response_time:
  name: response_time
  display_name: Response time
  description: |
    Response time measured in seconds.
    A negative response time can be used to represent preemptive responses and
    `n/a` denotes a missed response.
  anyOf:
<<<<<<< HEAD
  - type: number
    unit: s
  - type: string
    enum:
    - n/a
rmsd:
  name: rmsd
  display_name: Root Mean Square Derivation
  description: Root mean square deviation (Jenkinson, 1999)
  type: number
  unit: mm
rms:
  name: rms
  display_name: Root Mean Square
  description: Root mean square of translation parameters (Van Dijk, et al., 2012)
  type: number
  unit: mm
rot_x:
  name: rot_x
  display_name: X Axis Rotation
  description: Rotation parameters
  type: number
  unit: rad
rot_y:
  name: rot_y
  display_name: Y Axis Rotation
  description: Rotation parameters
  type: number
  unit: rad
rot_z:
  name: rot_z
  display_name: Z Axis Rotation
  description: Rotation parameters
  type: number
  unit: rad
=======
    - type: number
      unit: s
    - type: string
      enum:
        - n/a
>>>>>>> 69e1bde8
sample:
  name: sample
  display_name: Sample index
  description: |
    Onset of the event according to the sampling scheme of the recorded modality
    (that is, referring to the raw data file that the `events.tsv` file accompanies).
    When there are several sampling schemes present in the raw data file (as can be
    the case for example for `.edf` files), this column is ambiguous and
    SHOULD NOT be used.
  type: integer
sample_id:
  name: sample_id
  display_name: Sample ID
  description: |
    A sample identifier of the form `sample-<label>`,
    matching a sample entity found in the dataset.
  type: string
  pattern: ^sample-[0-9a-zA-Z]+$
sample_type:
  name: sample_type
  display_name: Sample type
  description: |
    Biosample type defined by
    [ENCODE Biosample Type](https://www.encodeproject.org/profiles/biosample_type).
  type: string
  enum:
    - cell line
    - in vitro differentiated cells
    - primary cell
    - cell-free sample
    - cloning host
    - tissue
    - whole organisms
    - organoid
    - technical sample
sampling_frequency:
  name: sampling_frequency
  display_name: Channel sampling frequency
  description: |
    Sampling rate of the channel in Hz.
  type: number
  unit: Hz
session_id:
  name: session_id
  display_name: Session ID
  description: |
    A session identifier of the form `ses-<label>`,
    matching a session found in the dataset.
  type: string
  pattern: ^ses-[0-9a-zA-Z]+$
sex:
  name: sex
  display_name: Sex
  description: |
    String value indicating phenotypical sex, one of "male", "female", "other".

    For "male", use one of these values: `male`, `m`, `M`, `MALE`, `Male`.

    For "female", use one of these values: `female`, `f`, `F`, `FEMALE`, `Female`.

    For "other", use one of these values: `other`, `o`, `O`, `OTHER`, `Other`.
  type: string
  enum:
    - male
    - m
    - M
    - MALE
    - Male
    - female
    - f
    - F
    - FEMALE
    - Female
    - other
    - o
    - O
    - OTHER
    - Other
    - n/a
size:
  name: size
  display_name: Electrode size
  description: |
    Surface area of the electrode, units MUST be in `mm^2`.
  type: number
  unit: 'mm^2'
software_filters:
  name: software_filters
  display_name: Software filters
  description: |
    List of temporal and/or spatial software filters applied
    (for example, `SSS`, `SpatialCompensation`).
    Note that parameters should be defined in the general MEG sidecar .json file.
    Indicate `n/a` in the absence of software filters applied.
  anyOf:
    - type: string
    - type: string
      enum:
        - n/a
species:
  name: species
  display_name: Species
  description: |
    The `species` column SHOULD be a binomial species name from the
    [NCBI Taxonomy](https://www.ncbi.nlm.nih.gov/Taxonomy/Browser/wwwtax.cgi)
    (for example, `homo sapiens`, `mus musculus`, `rattus norvegicus`).
    For backwards compatibility, if `species` is absent, the participant is assumed to be
    `homo sapiens`.
  type: string
status:
  name: status
  display_name: Channel status
  description: |
    Data quality observed on the channel.
    A channel is considered `bad` if its data quality is compromised by excessive noise.
    If quality is unknown, then a value of `n/a` may be used.
    Description of noise type SHOULD be provided in `[status_description]`.
  type: string
  enum:
    - good
    - bad
    - n/a
status_description:
  name: status_description
  display_name: Channel status description
  description: |
    Freeform text description of noise or artifact affecting data quality on the channel.
    It is meant to explain why the channel was declared bad in the `status` column.
  type: string
std_dvars:
  name: std_dvars
  display_name: Standardized DVARS
  description: Standardized DVARS (Nichols, 2013)
  type: number
stim_file:
  name: stim_file
  display_name: Stimulus file
  description: |
    Represents the location of the stimulus file (such as an image, video, or
    audio file) presented at the given onset time.
    There are no restrictions on the file formats of the stimuli files,
    but they should be stored in the `/stimuli` directory
    (under the root directory of the dataset; with optional subdirectories).
    The values under the `stim_file` column correspond to a path relative to
    `/stimuli`.
    For example `images/cat03.jpg` will be translated to `/stimuli/images/cat03.jpg`.
  type: string
  format: stimuli_relative
strain:
  name: strain
  display_name: Strain
  description: |
    For species different from `homo sapiens`, string value indicating
    the strain of the species, for example: `C57BL/6J`.
  type: string
strain_rrid:
  name: strain_rrid
  display_name: Strain RRID
  description: |
    For species different from `homo sapiens`, research resource identifier
    ([RRID](https://scicrunch.org/resources/Organisms/search))
    of the strain of the species, for example: `RRID:IMSR_JAX:000664`.
  type: string
  format: rrid
time:
  name: time
  display_name: Time
  description: |
    Time, in seconds, relative to `TimeZero` defined by the `*_pet.json`.
    For example, 5.
  type: number
  unit: s
trans_x:
  name: trans_x
  display_name: X Axis Translation
  description: Translation parameters
  type: number
  unit: mm
trans_y:
  name: trans_y
  display_name: Y Axis Translation
  description: Translation parameters
  type: number
  unit: mm
trans_z:
  name: trans_z
  display_name: Z Axis Translation
  description: Translation parameters
  type: number
  unit: mm
trial_type:
  name: trial_type
  display_name: Trial type
  description: |
    Primary categorisation of each trial to identify them as instances of the
    experimental conditions.
    For example: for a response inhibition task, it could take on values `go` and
    `no-go` to refer to response initiation and response inhibition experimental
    conditions.
  type: string
trigger:
  name: trigger
  display_name: Trigger
  description: |
    continuous measurement of the scanner trigger signal
  type: number
# type column in channels.tsv files
type__eeg_channels:
  name: type
  display_name: Channel type
  description: |
    Type of channel; MUST use the channel types listed below.
    Note that the type MUST be in upper-case.
  type: string
  enum:
    - AUDIO
    - EEG
    - EOG
    - ECG
    - EMG
    - EYEGAZE
    - GSR
    - HEOG
    - MISC
    - PPG
    - PUPIL
    - REF
    - RESP
    - SYSCLOCK
    - TEMP
    - TRIG
    - VEOG
type__meg_channels:
  name: type
  display_name: Channel type
  description: |
    Type of channel; MUST use the channel types listed below.
    Note that the type MUST be in upper-case.
  type: string
  enum:
    - MEGMAG
    - MEGGRADAXIAL
    - MEGGRADPLANAR
    - MEGREFMAG
    - MEGREFGRADAXIAL
    - MEGREFGRADPLANAR
    - MEGOTHER
    - EEG
    - ECOG
    - SEEG
    - DBS
    - VEOG
    - HEOG
    - EOG
    - ECG
    - EMG
    - TRIG
    - AUDIO
    - PD
    - EYEGAZE
    - PUPIL
    - MISC
    - SYSCLOCK
    - ADC
    - DAC
    - HLU
    - FITERR
    - OTHER
type__ieeg_channels:
  name: type
  display_name: Channel type
  description: |
    Type of channel; MUST use the channel types listed below.
    Note that the type MUST be in upper-case.
  type: string
  enum:
    - EEG
    - ECOG
    - SEEG
    - DBS
    - VEOG
    - HEOG
    - EOG
    - ECG
    - EMG
    - TRIG
    - AUDIO
    - PD
    - EYEGAZE
    - PUPIL
    - MISC
    - SYSCLOCK
    - ADC
    - DAC
    - REF
    - OTHER
# type column for electrodes.tsv files
type__electrodes:
  name: type
  display_name: Electrode type
  description: |
    Type of the electrode (for example, cup, ring, clip-on, wire, needle).
  type: string
units:
  name: units
  display_name: Units
  description: |
    Physical unit of the value represented in this channel,
    for example, `V` for Volt, or `fT/cm` for femto Tesla per centimeter
    (see [Units](SPEC_ROOT/02-common-principles.md#units)).
  type: string
  format: unit
value:
  name: value
  display_name: Marker value
  description: |
    Marker value associated with the event (for example, the value of a TTL
    trigger that was recorded at the onset of the event).
  anyOf:
    - type: number
    - type: string
volume_type:
  name: volume_type
  display_name: ASL volume type
  description: |
    The `*_aslcontext.tsv` table consists of a single column of labels identifying
    the `volume_type` of each volume in the corresponding `*_asl.nii[.gz]` file.
  type: string
  enum:
    - control
    - label
    - m0scan
    - deltam
    - cbf
whole_blood_radioactivity:
  name: whole_blood_radioactivity
  display_name: Whole blood radioactivity
  description: |
    Radioactivity in whole blood samples,
    in unit of radioactivity measurements in whole blood samples (for example, `kBq/mL`).
  type: number
x:
  name: x
  display_name: X position
  description: |
    Recorded position along the x-axis.
  type: number
y:
  name: y
  display_name: Y position
  description: |
    Recorded position along the y-axis.
  type: number
z:
  name: z
  display_name: Z position
  description: |
    Recorded position along the z-axis.
  anyOf:
    - type: number
    - type: string
      enum:
        - n/a<|MERGE_RESOLUTION|>--- conflicted
+++ resolved
@@ -93,26 +93,17 @@
     A "duration" value of zero implies that the delta function or event is so
     short as to be effectively modeled as an impulse.
   anyOf:
-<<<<<<< HEAD
-  - type: number
-    unit: s
-    minimum: 0
-  - type: string
-    enum:
-    - n/a
+    - type: number
+      unit: s
+      minimum: 0
+    - type: string
+      enum:
+        - n/a
 dvars:
   name: dvars
   display_name: DVARS
   description: Change in variance (Brett, 2006, Power, et al., 2012)
   type: number
-=======
-    - type: number
-      unit: s
-      minimum: 0
-    - type: string
-      enum:
-        - n/a
->>>>>>> 69e1bde8
 filename:
   name: filename
   display_name: Filename
@@ -379,12 +370,11 @@
     A negative response time can be used to represent preemptive responses and
     `n/a` denotes a missed response.
   anyOf:
-<<<<<<< HEAD
-  - type: number
-    unit: s
-  - type: string
-    enum:
-    - n/a
+    - type: number
+      unit: s
+    - type: string
+      enum:
+        - n/a
 rmsd:
   name: rmsd
   display_name: Root Mean Square Derivation
@@ -415,13 +405,6 @@
   description: Rotation parameters
   type: number
   unit: rad
-=======
-    - type: number
-      unit: s
-    - type: string
-      enum:
-        - n/a
->>>>>>> 69e1bde8
 sample:
   name: sample
   display_name: Sample index
