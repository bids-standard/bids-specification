--- conflicted
+++ resolved
@@ -40,14 +40,16 @@
 
     It is recommended to tag participant ages that are 89 or higher as 89+,
     for privacy purposes.
-<<<<<<< HEAD
-  type: number
-  unit: year
+  definition: {
+    "LongName": "Subject age",
+    "Description": "Subject age in postnatal years",
+    "Units": "year",
+  }
 life_cycle_stage:
   name: life cycle stage
   display_name: life cycle stage
   description: |
-    A non-numeric term for a subject's life cycle stage (e.g., 'adult stage'). 
+    A non-numeric term for a subject's life cycle stage (e.g., 'adult stage').
     Inspired by the
     [UBERON life cycle stage](http://purl.obolibrary.org/obo/UBERON_0000105).
   type: string
@@ -67,7 +69,7 @@
   name: age reference
   display_name: age reference
   description: |
-    Non-numeric term of for a time point in a subject's life cycle that serves 
+    Non-numeric term of for a time point in a subject's life cycle that serves
     as reference for the numeric age information (e.g., 'start of embryo stage').
   type: string
   enum:
@@ -83,13 +85,6 @@
     Should not be provided or anonymized for human subjects.
   type: string
   format: datetime
-=======
-  definition: {
-    "LongName": "Subject age",
-    "Description": "Subject age in postnatal years",
-    "Units": "year",
-  }
->>>>>>> 0dd0d365
 cardiac:
   name: cardiac
   display_name: Cardiac measurement
