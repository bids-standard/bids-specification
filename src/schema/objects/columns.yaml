---
HED:
  name: HED
  display_name: HED Tag
  description: |
    Hierarchical Event Descriptor (HED) Tag.
    See [Appendix III](SPEC_ROOT/99-appendices/03-hed.md) for details.
  type: string
abbreviation:
  name: abbreviation
  display_name: Abbreviation
  description: |
    The unique label abbreviation
  type: string
acq_time__scans:
  name: acq_time
  display_name: Scan acquisition time
  description: |
    Acquisition time refers to when the first data point in each run was acquired.
    Furthermore, if this header is provided, the acquisition times of all files
    from the same recording MUST be identical.
    Datetime format and their anonymization are described in
    [Units](SPEC_ROOT/02-common-principles.md#units).
  type: string
  format: datetime
acq_time__sessions:
  name: acq_time
  display_name: Session acquisition time
  description: |
    Acquisition time refers to when the first data point of the first run was acquired.
    Datetime format and their anonymization are described in
    [Units](SPEC_ROOT/02-common-principles.md#units).
  type: string
  format: datetime
age:
  name: age
  display_name: Subject age
  description: |
    Numeric value in years (float or integer value).
  type: number
  unit: year
cardiac:
  name: cardiac
  display_name: Cardiac measurement
  description: |
    continuous pulse measurement
  type: number
color:
  name: color
  display_name: Color label
  description: |
    Hexadecimal. Label color for visualization.
  type: string
  unit: hexadecimal
detector__channels:
  name: detector
  description: |
    Name of the detector as specified in the `*_optodes.tsv` file.
    `n/a` for channels that do not contain fNIRS signals (for example, acceleration).
  anyOf:
  - type: string
  - type: string
    enum:
    - n/a
detector__optodes:
  name: detector_type
  description: |
    The type of detector. Only to be used if the field `DetectorType` in `*_nirs.json` is set to `mixed`.
  anyOf:
  - type: string
derived_from:
  name: derived_from
  display_name: Derived from
  description: |
    `sample-<label>` entity from which a sample is derived,
    for example a slice of tissue (`sample-02`) derived from a block of tissue (`sample-01`).
  type: string
  pattern: ^sample-[0-9a-zA-Z]+$
description:
  name: description
  display_name: Description
  description: |
    Brief free-text description of the channel, or other information of interest.
  type: string
description__optode:
  name: description
  description: |
    Free-form text description of the optode, or other information of interest.
  type: string
dimension:
  name: dimension
  display_name: Dimension
  description: |
    Size of the group (grid/strip/probe) that this electrode belongs to.
    Must be of form `[AxB]` with the smallest dimension first (for example, `[1x8]`).
  type: string
duration:
  name: duration
  display_name: Event duration
  description: |
    Duration of the event (measured from onset) in seconds.
    Must always be either zero or positive (or `n/a` if unavailable).
    A "duration" value of zero implies that the delta function or event is so
    short as to be effectively modeled as an impulse.
  anyOf:
    - type: number
      unit: s
      minimum: 0
    - type: string
      enum:
        - n/a
filename:
  name: filename
  display_name: Filename
  description: |
    Relative paths to files.
  type: string
  format: participant_relative
group__channel:
  name: group
  display_name: Channel group
  description: |
    Which group of channels (grid/strip/seeg/depth) this channel belongs to.
    This is relevant because one group has one cable-bundle and noise can be shared.
    This can be a name or number.
  anyOf:
    - type: string
    - type: number
handedness:
  name: handedness
  display_name: Subject handedness
  description: |
    String value indicating one of "left", "right", "ambidextrous".

    For "left", use one of these values: `left`, `l`, `L`, `LEFT`, `Left`.

    For "right", use one of these values: `right`, `r`, `R`, `RIGHT`, `Right`.

    For "ambidextrous", use one of these values: `ambidextrous`, `a`, `A`, `AMBIDEXTROUS`,
    `Ambidextrous`.
  type: string
  enum:
    - left
    - l
    - L
    - LEFT
    - Left
    - right
    - r
    - R
    - RIGHT
    - Right
    - ambidextrous
    - a
    - A
    - AMBIDEXTROUS
    - Ambidextrous
    - n/a
hemisphere:
  name: hemisphere
  display_name: Electrode hemisphere
  description: |
    The hemisphere in which the electrode is placed.
  type: string
  enum:
    - L
    - R
high_cutoff:
  name: high_cutoff
  display_name: High cutoff
  description: |
    Frequencies used for the low-pass filter applied to the channel in Hz.
    If no low-pass filter applied, use `n/a`.
    Note that hardware anti-aliasing in A/D conversion of all MEG/EEG electronics
    applies a low-pass filter; specify its frequency here if applicable.
  anyOf:
    - type: number
      unit: Hz
      minimum: 0
    - type: string
      enum:
        - n/a
hplc_recovery_fractions:
  name: hplc_recovery_fractions
  display_name: HPLC recovery fractions
  description: |
    HPLC recovery fractions (the fraction of activity that gets loaded onto the HPLC).
  type: number
  unit: arbitrary
impedance:
  name: impedance
  display_name: Electrode impedance
  description: |
    Impedance of the electrode, units MUST be in `kOhm`.
  type: number
  unit: kOhm
index:
  name: index
  display_name: Label index
  description: |
    The label integer index.
  type: integer
low_cutoff:
  name: low_cutoff
  display_name: Low cutoff
  description: |
    Frequencies used for the high-pass filter applied to the channel in Hz.
    If no high-pass filter applied, use `n/a`.
  anyOf:
    - type: number
      unit: Hz
    - type: string
      enum:
        - n/a
manufacturer:
  name: manufacturer
  display_name: Manufacturer
  description: |
    The manufacturer for each electrode.
    Can be used if electrodes were manufactured by more than one company.
  type: string
mapping:
  name: mapping
  display_name: Label mapping
  description: |
    Corresponding integer label in the standard BIDS label lookup.
  type: integer
material:
  name: material
  display_name: Electrode material
  description: |
    Material of the electrode (for example, `Tin`, `Ag/AgCl`, `Gold`).
  type: string
metabolite_parent_fraction:
  name: metabolite_parent_fraction
  display_name: Metabolite parent fraction
  description: |
    Parent fraction of the radiotracer (0-1).
  type: number
  minimum: 0
  maximum: 1
metabolite_polar_fraction:
  name: metabolite_polar_fraction
  display_name: Metabolite polar fraction
  description: |
    Polar metabolite fraction of the radiotracer (0-1).
  type: number
  minimum: 0
  maximum: 1
# name column for channels.tsv files
name__channels:
  name: name
  display_name: Channel name
  description: |
    Label of the channel.
  type: string
# name column for electrodes.tsv files
name__electrodes:
  name: name
  display_name: Electrode name
  description: |
    Name of the electrode contact point.
  type: string
name__optodes:
  name: name
  description: |
    Name of the optode, must be unique.
  type: string
# name column for dseg.tsv files
name__segmentations:
  name: name
  display_name: Label name
  description: |
    The unique label name.
  type: string
notch:
  name: notch
  display_name: Notch frequencies
  description: |
    Frequencies used for the notch filter applied to the channel, in Hz.
    If no notch filter applied, use `n/a`.
  anyOf:
    - type: number
      unit: Hz
    - type: string
      enum:
        - n/a
onset:
  name: onset
  display_name: Event onset
  description: |
    Onset (in seconds) of the event, measured from the beginning of the acquisition
    of the first data point stored in the corresponding task data file.
    Negative onsets are allowed, to account for events that occur prior to the first
    stored data point.
    For example, in case there is an in-scanner training phase that begins before
    the scanning sequence has started events from this sequence should have
    negative onset time counting down to the beginning of the acquisition of the
    first volume.

    If any data points have been discarded before forming the data file
    (for example, "dummy volumes" in BOLD fMRI),
    a time of 0 corresponds to the first stored data point and not the first
    acquired data point.
  type: number
  unit: s
orientation_component:
  name: orientation_component
  description: |
    Description of the orientation of the `ACCEL`, `GYRO`, `MAGN` `type`.
  type: string
  enum:
  - x
  - y
  - z
pathology:
  name: pathology
  display_name: Pathology
  description: |
    String value describing the pathology of the sample or type of control.
    When different from `healthy`, pathology SHOULD be specified.
    The pathology may be specified in either `samples.tsv` or
    `sessions.tsv`, depending on whether the pathology changes over time.
  type: string
participant_id:
  name: participant_id
  display_name: Participant ID
  description: |
    A participant identifier of the form `sub-<label>`,
    matching a participant entity found in the dataset.
  type: string
  pattern: ^sub-[0-9a-zA-Z]+$
plasma_radioactivity:
  name: plasma_radioactivity
  display_name: Plasma radioactivity
  description: |
    Radioactivity in plasma, in unit of plasma radioactivity (for example, `kBq/mL`).
  type: number
# reference column for channels.tsv files for EEG data
reference__eeg:
  name: reference
  display_name: Electrode reference
  description: |
    Name of the reference electrode(s).
    This column is not needed when it is common to all channels.
    In that case the reference electrode(s) can be specified in `*_eeg.json` as `EEGReference`).
  type: string
# reference column for channels.tsv files for iEEG data
reference__ieeg:
  name: reference
  display_name: Electrode reference
  description: |
    Specification of the reference (for example, `mastoid`, `ElectrodeName01`, `intracranial`, `CAR`, `other`, `n/a`).
    If the channel is not an electrode channel (for example, a microphone channel) use `n/a`.
  anyOf:
    - type: string
    - type: string
      enum:
        - n/a
respiratory:
  name: respiratory
  display_name: Respiratory measurement
  description: |
    continuous breathing measurement
  type: number
response_time:
  name: response_time
  display_name: Response time
  description: |
    Response time measured in seconds.
    A negative response time can be used to represent preemptive responses and
    `n/a` denotes a missed response.
  anyOf:
    - type: number
      unit: s
    - type: string
      enum:
        - n/a
sample:
  name: sample
  display_name: Sample index
  description: |
    Onset of the event according to the sampling scheme of the recorded modality
    (that is, referring to the raw data file that the `events.tsv` file accompanies).
    When there are several sampling schemes present in the raw data file (as can be
    the case for example for `.edf` files), this column is ambiguous and
    SHOULD NOT be used.
  type: integer
sample_id:
  name: sample_id
  display_name: Sample ID
  description: |
    A sample identifier of the form `sample-<label>`,
    matching a sample entity found in the dataset.
  type: string
  pattern: ^sample-[0-9a-zA-Z]+$
sample_type:
  name: sample_type
  display_name: Sample type
  description: |
    Biosample type defined by
    [ENCODE Biosample Type](https://www.encodeproject.org/profiles/biosample_type).
  type: string
  enum:
    - cell line
    - in vitro differentiated cells
    - primary cell
    - cell-free sample
    - cloning host
    - tissue
    - whole organisms
    - organoid
    - technical sample
sampling_frequency:
  name: sampling_frequency
  display_name: Channel sampling frequency
  description: |
    Sampling rate of the channel in Hz.
  type: number
  unit: Hz
session_id:
  name: session_id
  display_name: Session ID
  description: |
    A session identifier of the form `ses-<label>`,
    matching a session found in the dataset.
  type: string
  pattern: ^ses-[0-9a-zA-Z]+$
sex:
  name: sex
  display_name: Sex
  description: |
    String value indicating phenotypical sex, one of "male", "female", "other".

    For "male", use one of these values: `male`, `m`, `M`, `MALE`, `Male`.

    For "female", use one of these values: `female`, `f`, `F`, `FEMALE`, `Female`.

    For "other", use one of these values: `other`, `o`, `O`, `OTHER`, `Other`.
  type: string
  enum:
<<<<<<< HEAD
  - male
  - m
  - M
  - MALE
  - Male
  - female
  - f
  - F
  - FEMALE
  - Female
  - other
  - o
  - O
  - OTHER
  - Other
  - n/a
short_channel:
  name: short_channel
  description: |
    Is the channel designated as short.
    The total number of channels listed as short channels
    SHOULD be stored in `ShortChannelCount` in `*_fnirs.json`.
  type: boolean
=======
    - male
    - m
    - M
    - MALE
    - Male
    - female
    - f
    - F
    - FEMALE
    - Female
    - other
    - o
    - O
    - OTHER
    - Other
    - n/a
>>>>>>> 69e1bde8
size:
  name: size
  display_name: Electrode size
  description: |
    Surface area of the electrode, units MUST be in `mm^2`.
  type: number
  unit: 'mm^2'
software_filters:
  name: software_filters
  display_name: Software filters
  description: |
    List of temporal and/or spatial software filters applied
    (for example, `SSS`, `SpatialCompensation`).
    Note that parameters should be defined in the general MEG sidecar .json file.
    Indicate `n/a` in the absence of software filters applied.
  anyOf:
<<<<<<< HEAD
  - type: string
  - type: string
    enum:
    - n/a
source__channels:
  name: source
  description: |
    Name of the source as specified in the `*_optodes.tsv` file.
    `n/a` for channels that do not contain fNIRS signals (for example, acceleration).
  anyOf:
  - type: string
  - type: string
    enum:
    - n/a
source__optodes:
  name: source_type
  description: |
    The type of source. Only to be used if the field `SourceType` in `*_nirs.json` is set to `mixed`.
  anyOf:
  - type: string
=======
    - type: string
    - type: string
      enum:
        - n/a
>>>>>>> 69e1bde8
species:
  name: species
  display_name: Species
  description: |
    The `species` column SHOULD be a binomial species name from the
    [NCBI Taxonomy](https://www.ncbi.nlm.nih.gov/Taxonomy/Browser/wwwtax.cgi)
    (for example, `homo sapiens`, `mus musculus`, `rattus norvegicus`).
    For backwards compatibility, if `species` is absent, the participant is assumed to be
    `homo sapiens`.
  type: string
status:
  name: status
  display_name: Channel status
  description: |
    Data quality observed on the channel.
    A channel is considered `bad` if its data quality is compromised by excessive noise.
    If quality is unknown, then a value of `n/a` may be used.
    Description of noise type SHOULD be provided in `[status_description]`.
  type: string
  enum:
    - good
    - bad
    - n/a
status_description:
  name: status_description
  display_name: Channel status description
  description: |
    Freeform text description of noise or artifact affecting data quality on the channel.
    It is meant to explain why the channel was declared bad in the `status` column.
  type: string
stim_file:
  name: stim_file
  display_name: Stimulus file
  description: |
    Represents the location of the stimulus file (such as an image, video, or
    audio file) presented at the given onset time.
    There are no restrictions on the file formats of the stimuli files,
    but they should be stored in the `/stimuli` directory
    (under the root directory of the dataset; with optional subdirectories).
    The values under the `stim_file` column correspond to a path relative to
    `/stimuli`.
    For example `images/cat03.jpg` will be translated to `/stimuli/images/cat03.jpg`.
  type: string
  format: stimuli_relative
strain:
  name: strain
  display_name: Strain
  description: |
    For species different from `homo sapiens`, string value indicating
    the strain of the species, for example: `C57BL/6J`.
  type: string
strain_rrid:
  name: strain_rrid
  display_name: Strain RRID
  description: |
    For species different from `homo sapiens`, research resource identifier
    ([RRID](https://scicrunch.org/resources/Organisms/search))
    of the strain of the species, for example: `RRID:IMSR_JAX:000664`.
  type: string
  format: rrid
time:
  name: time
  display_name: Time
  description: |
    Time, in seconds, relative to `TimeZero` defined by the `*_pet.json`.
    For example, 5.
  type: number
  unit: s
trial_type:
  name: trial_type
  display_name: Trial type
  description: |
    Primary categorisation of each trial to identify them as instances of the
    experimental conditions.
    For example: for a response inhibition task, it could take on values `go` and
    `no-go` to refer to response initiation and response inhibition experimental
    conditions.
  type: string
trigger:
  name: trigger
  display_name: Trigger
  description: |
    continuous measurement of the scanner trigger signal
  type: number
# type column in channels.tsv files
type__eeg_channels:
  name: type
  display_name: Channel type
  description: |
    Type of channel; MUST use the channel types listed below.
    Note that the type MUST be in upper-case.
  type: string
  enum:
    - AUDIO
    - EEG
    - EOG
    - ECG
    - EMG
    - EYEGAZE
    - GSR
    - HEOG
    - MISC
    - PPG
    - PUPIL
    - REF
    - RESP
    - SYSCLOCK
    - TEMP
    - TRIG
    - VEOG
type__meg_channels:
  name: type
  display_name: Channel type
  description: |
    Type of channel; MUST use the channel types listed below.
    Note that the type MUST be in upper-case.
  type: string
  enum:
    - MEGMAG
    - MEGGRADAXIAL
    - MEGGRADPLANAR
    - MEGREFMAG
    - MEGREFGRADAXIAL
    - MEGREFGRADPLANAR
    - MEGOTHER
    - EEG
    - ECOG
    - SEEG
    - DBS
    - VEOG
    - HEOG
    - EOG
    - ECG
    - EMG
    - TRIG
    - AUDIO
    - PD
    - EYEGAZE
    - PUPIL
    - MISC
    - SYSCLOCK
    - ADC
    - DAC
    - HLU
    - FITERR
    - OTHER
type__ieeg_channels:
  name: type
  display_name: Channel type
  description: |
    Type of channel; MUST use the channel types listed below.
    Note that the type MUST be in upper-case.
  type: string
  enum:
<<<<<<< HEAD
  - EEG
  - ECOG
  - SEEG
  - DBS
  - VEOG
  - HEOG
  - EOG
  - ECG
  - EMG
  - TRIG
  - AUDIO
  - PD
  - EYEGAZE
  - PUPIL
  - MISC
  - SYSCLOCK
  - ADC
  - DAC
  - REF
  - OTHER
type__nirs_channels:
  name: type
  description: |
    Type of channel; MUST use the channel types listed below.
    Note that the type MUST be in upper-case.
  type: string
  enum:
  - NIRSCWAMPLITUDE
  - NIRSCWFLUORESCENSEAMPLITUDE
  - NIRSCWOPTICALDENSITY
  - NIRSCWHBO
  - NIRSCWHBR
  - NIRSCWMUA
  - MEGMAG
  - MEGGRADAXIAL
  - MEGGRADPLANAR
  - MEGREFMAG
  - MEGREFGRADAXIAL
  - MEGREFGRADPLANAR
  - MEGOTHER
  - EEG
  - ECOG
  - SEEG
  - DBS
  - VEOG
  - HEOG
  - EOG
  - ECG
  - EMG
  - TRIG
  - AUDIO
  - PD
  - EYEGAZE
  - PUPIL
  - MISC
  - SYSCLOCK
  - ADC
  - DAC
  - HLU
  - FITERR
  - ACCEL
  - GYRO
  - MAGN
  - MISC
  - OTHER
=======
    - EEG
    - ECOG
    - SEEG
    - DBS
    - VEOG
    - HEOG
    - EOG
    - ECG
    - EMG
    - TRIG
    - AUDIO
    - PD
    - EYEGAZE
    - PUPIL
    - MISC
    - SYSCLOCK
    - ADC
    - DAC
    - REF
    - OTHER
>>>>>>> 69e1bde8
# type column for electrodes.tsv files
type__electrodes:
  name: type
  display_name: Electrode type
  description: |
    Type of the electrode (for example, cup, ring, clip-on, wire, needle).
  type: string
type__optodes:
  name: type
  description: |
    The type of the optode.
  type: string
  enum:
  - source
  - detector
  - n/a
units:
  name: units
  display_name: Units
  description: |
    Physical unit of the value represented in this channel,
    for example, `V` for Volt, or `fT/cm` for femto Tesla per centimeter
    (see [Units](SPEC_ROOT/02-common-principles.md#units)).
  type: string
  format: unit
units__nirs:
  name: units
  description: |
    Physical unit of the value represented in this channel,
    specified according to the SI unit symbol and possibly prefix symbol,
    or as a derived SI unit (for example, `V`, or unitless for changes in optical densities).
    For guidelines about units see the [Appendix](/99-appendices/05-units.html)
    and [Common Principles](/02-common-principles.html#units) pages.
  type: string
  format: unit
value:
  name: value
  display_name: Marker value
  description: |
    Marker value associated with the event (for example, the value of a TTL
    trigger that was recorded at the onset of the event).
  anyOf:
    - type: number
    - type: string
volume_type:
  name: volume_type
  display_name: ASL volume type
  description: |
    The `*_aslcontext.tsv` table consists of a single column of labels identifying
    the `volume_type` of each volume in the corresponding `*_asl.nii[.gz]` file.
  type: string
  enum:
<<<<<<< HEAD
  - control
  - label
  - m0scan
  - deltam
  - cbf
wavelength_nominal:
  name: wavelength_nominal
  description: |
    Specified wavelength of light in nm.
    `n/a` for channels that do not contain raw fNIRS signals (for example, acceleration).
    This field is equivalent to `/nirs(i)/probe/wavelengths` in the SNIRF specification.
  anyOf:
  - type: number
  - type: string
    enum:
    - n/a
wavelength_actual:
  name: wavelength_actual
  description: |
    Measured wavelength of light in nm.
    `n/a` for channels that do not contain raw NIRS signals (acceleration).
    This field is equivalent to `measurementList.wavelengthActual` in the SNIRF specification.
  type: number
wavelength_emission_actual:
  name: wavelength_emission_actual
  description: |
    Measured emission wavelength of light in nm.
    `n/a` for channels that do not contain raw NIRS signals (acceleration).
    This field is equivalent to `measurementList.wavelengthEmissionActual` in the SNIRF specification.
  type: number
=======
    - control
    - label
    - m0scan
    - deltam
    - cbf
>>>>>>> 69e1bde8
whole_blood_radioactivity:
  name: whole_blood_radioactivity
  display_name: Whole blood radioactivity
  description: |
    Radioactivity in whole blood samples,
    in unit of radioactivity measurements in whole blood samples (for example, `kBq/mL`).
  type: number
x:
  name: x
  display_name: X position
  description: |
    Recorded position along the x-axis.
  type: number
y:
  name: y
  display_name: Y position
  description: |
    Recorded position along the y-axis.
  type: number
z:
  name: z
  display_name: Z position
  description: |
    Recorded position along the z-axis.
  anyOf:
<<<<<<< HEAD
  - type: number
  - type: string
    enum:
    - n/a
x__optodes:
  name: x
  description: |
    Recorded position along the x-axis.
    `"n/a"` if not available.
  anyOf:
  - type: number
  - type: string
    enum:
    - n/a
y__optodes:
  name: y
  description: |
    Recorded position along the y-axis.
    `"n/a"` if not available.
  anyOf:
  - type: number
  - type: string
    enum:
    - n/a
z__optodes:
  name: z
  description: |
    Recorded position along the z-axis.
    `"n/a"` if not available.
  anyOf:
  - type: number
  - type: string
    enum:
    - n/a
x__template:
  name: template_x
  description: |
    Assumed or ideal position along the x axis.
  anyOf:
  - type: number
  - type: string
    enum:
    - n/a
y__template:
  name: template_y
  description: |
    Assumed or ideal position along the y axis.
  anyOf:
  - type: number
  - type: string
    enum:
    - n/a
z__template:
  name: template_z
  description: |
    Assumed or ideal position along the z axis.
  anyOf:
  - type: number
  - type: string
    enum:
    - n/a
=======
    - type: number
    - type: string
      enum:
        - n/a
>>>>>>> 69e1bde8
<|MERGE_RESOLUTION|>--- conflicted
+++ resolved
@@ -58,16 +58,16 @@
     Name of the detector as specified in the `*_optodes.tsv` file.
     `n/a` for channels that do not contain fNIRS signals (for example, acceleration).
   anyOf:
-  - type: string
-  - type: string
-    enum:
-    - n/a
+    - type: string
+    - type: string
+      enum:
+        - n/a
 detector__optodes:
   name: detector_type
   description: |
     The type of detector. Only to be used if the field `DetectorType` in `*_nirs.json` is set to `mixed`.
   anyOf:
-  - type: string
+    - type: string
 derived_from:
   name: derived_from
   display_name: Derived from
@@ -310,9 +310,9 @@
     Description of the orientation of the `ACCEL`, `GYRO`, `MAGN` `type`.
   type: string
   enum:
-  - x
-  - y
-  - z
+    - x
+    - y
+    - z
 pathology:
   name: pathology
   display_name: Pathology
@@ -439,31 +439,6 @@
     For "other", use one of these values: `other`, `o`, `O`, `OTHER`, `Other`.
   type: string
   enum:
-<<<<<<< HEAD
-  - male
-  - m
-  - M
-  - MALE
-  - Male
-  - female
-  - f
-  - F
-  - FEMALE
-  - Female
-  - other
-  - o
-  - O
-  - OTHER
-  - Other
-  - n/a
-short_channel:
-  name: short_channel
-  description: |
-    Is the channel designated as short.
-    The total number of channels listed as short channels
-    SHOULD be stored in `ShortChannelCount` in `*_fnirs.json`.
-  type: boolean
-=======
     - male
     - m
     - M
@@ -480,7 +455,13 @@
     - OTHER
     - Other
     - n/a
->>>>>>> 69e1bde8
+short_channel:
+  name: short_channel
+  description: |
+    Is the channel designated as short.
+    The total number of channels listed as short channels
+    SHOULD be stored in `ShortChannelCount` in `*_fnirs.json`.
+  type: boolean
 size:
   name: size
   display_name: Electrode size
@@ -497,33 +478,26 @@
     Note that parameters should be defined in the general MEG sidecar .json file.
     Indicate `n/a` in the absence of software filters applied.
   anyOf:
-<<<<<<< HEAD
-  - type: string
-  - type: string
-    enum:
-    - n/a
+    - type: string
+    - type: string
+      enum:
+        - n/a
 source__channels:
   name: source
   description: |
     Name of the source as specified in the `*_optodes.tsv` file.
     `n/a` for channels that do not contain fNIRS signals (for example, acceleration).
   anyOf:
-  - type: string
-  - type: string
-    enum:
-    - n/a
+    - type: string
+    - type: string
+      enum:
+        - n/a
 source__optodes:
   name: source_type
   description: |
     The type of source. Only to be used if the field `SourceType` in `*_nirs.json` is set to `mixed`.
   anyOf:
-  - type: string
-=======
-    - type: string
-    - type: string
-      enum:
-        - n/a
->>>>>>> 69e1bde8
+    - type: string
 species:
   name: species
   display_name: Species
@@ -678,73 +652,6 @@
     Note that the type MUST be in upper-case.
   type: string
   enum:
-<<<<<<< HEAD
-  - EEG
-  - ECOG
-  - SEEG
-  - DBS
-  - VEOG
-  - HEOG
-  - EOG
-  - ECG
-  - EMG
-  - TRIG
-  - AUDIO
-  - PD
-  - EYEGAZE
-  - PUPIL
-  - MISC
-  - SYSCLOCK
-  - ADC
-  - DAC
-  - REF
-  - OTHER
-type__nirs_channels:
-  name: type
-  description: |
-    Type of channel; MUST use the channel types listed below.
-    Note that the type MUST be in upper-case.
-  type: string
-  enum:
-  - NIRSCWAMPLITUDE
-  - NIRSCWFLUORESCENSEAMPLITUDE
-  - NIRSCWOPTICALDENSITY
-  - NIRSCWHBO
-  - NIRSCWHBR
-  - NIRSCWMUA
-  - MEGMAG
-  - MEGGRADAXIAL
-  - MEGGRADPLANAR
-  - MEGREFMAG
-  - MEGREFGRADAXIAL
-  - MEGREFGRADPLANAR
-  - MEGOTHER
-  - EEG
-  - ECOG
-  - SEEG
-  - DBS
-  - VEOG
-  - HEOG
-  - EOG
-  - ECG
-  - EMG
-  - TRIG
-  - AUDIO
-  - PD
-  - EYEGAZE
-  - PUPIL
-  - MISC
-  - SYSCLOCK
-  - ADC
-  - DAC
-  - HLU
-  - FITERR
-  - ACCEL
-  - GYRO
-  - MAGN
-  - MISC
-  - OTHER
-=======
     - EEG
     - ECOG
     - SEEG
@@ -765,7 +672,51 @@
     - DAC
     - REF
     - OTHER
->>>>>>> 69e1bde8
+type__nirs_channels:
+  name: type
+  description: |
+    Type of channel; MUST use the channel types listed below.
+    Note that the type MUST be in upper-case.
+  type: string
+  enum:
+    - NIRSCWAMPLITUDE
+    - NIRSCWFLUORESCENSEAMPLITUDE
+    - NIRSCWOPTICALDENSITY
+    - NIRSCWHBO
+    - NIRSCWHBR
+    - NIRSCWMUA
+    - MEGMAG
+    - MEGGRADAXIAL
+    - MEGGRADPLANAR
+    - MEGREFMAG
+    - MEGREFGRADAXIAL
+    - MEGREFGRADPLANAR
+    - MEGOTHER
+    - EEG
+    - ECOG
+    - SEEG
+    - DBS
+    - VEOG
+    - HEOG
+    - EOG
+    - ECG
+    - EMG
+    - TRIG
+    - AUDIO
+    - PD
+    - EYEGAZE
+    - PUPIL
+    - MISC
+    - SYSCLOCK
+    - ADC
+    - DAC
+    - HLU
+    - FITERR
+    - ACCEL
+    - GYRO
+    - MAGN
+    - MISC
+    - OTHER
 # type column for electrodes.tsv files
 type__electrodes:
   name: type
@@ -779,9 +730,9 @@
     The type of the optode.
   type: string
   enum:
-  - source
-  - detector
-  - n/a
+    - source
+    - detector
+    - n/a
 units:
   name: units
   display_name: Units
@@ -818,44 +769,36 @@
     the `volume_type` of each volume in the corresponding `*_asl.nii[.gz]` file.
   type: string
   enum:
-<<<<<<< HEAD
-  - control
-  - label
-  - m0scan
-  - deltam
-  - cbf
-wavelength_nominal:
-  name: wavelength_nominal
-  description: |
-    Specified wavelength of light in nm.
-    `n/a` for channels that do not contain raw fNIRS signals (for example, acceleration).
-    This field is equivalent to `/nirs(i)/probe/wavelengths` in the SNIRF specification.
-  anyOf:
-  - type: number
-  - type: string
-    enum:
-    - n/a
-wavelength_actual:
-  name: wavelength_actual
-  description: |
-    Measured wavelength of light in nm.
-    `n/a` for channels that do not contain raw NIRS signals (acceleration).
-    This field is equivalent to `measurementList.wavelengthActual` in the SNIRF specification.
-  type: number
-wavelength_emission_actual:
-  name: wavelength_emission_actual
-  description: |
-    Measured emission wavelength of light in nm.
-    `n/a` for channels that do not contain raw NIRS signals (acceleration).
-    This field is equivalent to `measurementList.wavelengthEmissionActual` in the SNIRF specification.
-  type: number
-=======
     - control
     - label
     - m0scan
     - deltam
     - cbf
->>>>>>> 69e1bde8
+wavelength_nominal:
+  name: wavelength_nominal
+  description: |
+    Specified wavelength of light in nm.
+    `n/a` for channels that do not contain raw fNIRS signals (for example, acceleration).
+    This field is equivalent to `/nirs(i)/probe/wavelengths` in the SNIRF specification.
+  anyOf:
+    - type: number
+    - type: string
+      enum:
+        - n/a
+wavelength_actual:
+  name: wavelength_actual
+  description: |
+    Measured wavelength of light in nm.
+    `n/a` for channels that do not contain raw NIRS signals (acceleration).
+    This field is equivalent to `measurementList.wavelengthActual` in the SNIRF specification.
+  type: number
+wavelength_emission_actual:
+  name: wavelength_emission_actual
+  description: |
+    Measured emission wavelength of light in nm.
+    `n/a` for channels that do not contain raw NIRS signals (acceleration).
+    This field is equivalent to `measurementList.wavelengthEmissionActual` in the SNIRF specification.
+  type: number
 whole_blood_radioactivity:
   name: whole_blood_radioactivity
   display_name: Whole blood radioactivity
@@ -881,71 +824,64 @@
   description: |
     Recorded position along the z-axis.
   anyOf:
-<<<<<<< HEAD
-  - type: number
-  - type: string
-    enum:
-    - n/a
+    - type: number
+    - type: string
+      enum:
+        - n/a
 x__optodes:
   name: x
   description: |
     Recorded position along the x-axis.
     `"n/a"` if not available.
   anyOf:
-  - type: number
-  - type: string
-    enum:
-    - n/a
+    - type: number
+    - type: string
+      enum:
+        - n/a
 y__optodes:
   name: y
   description: |
     Recorded position along the y-axis.
     `"n/a"` if not available.
   anyOf:
-  - type: number
-  - type: string
-    enum:
-    - n/a
+    - type: number
+    - type: string
+      enum:
+        - n/a
 z__optodes:
   name: z
   description: |
     Recorded position along the z-axis.
     `"n/a"` if not available.
   anyOf:
-  - type: number
-  - type: string
-    enum:
-    - n/a
+    - type: number
+    - type: string
+      enum:
+        - n/a
 x__template:
   name: template_x
   description: |
     Assumed or ideal position along the x axis.
   anyOf:
-  - type: number
-  - type: string
-    enum:
-    - n/a
+    - type: number
+    - type: string
+      enum:
+        - n/a
 y__template:
   name: template_y
   description: |
     Assumed or ideal position along the y axis.
   anyOf:
-  - type: number
-  - type: string
-    enum:
-    - n/a
+    - type: number
+    - type: string
+      enum:
+        - n/a
 z__template:
   name: template_z
   description: |
     Assumed or ideal position along the z axis.
   anyOf:
-  - type: number
-  - type: string
-    enum:
-    - n/a
-=======
-    - type: number
-    - type: string
-      enum:
-        - n/a
->>>>>>> 69e1bde8
+    - type: number
+    - type: string
+      enum:
+        - n/a