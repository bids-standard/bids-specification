--- conflicted
+++ resolved
@@ -42,16 +42,11 @@
     Using "89+" for ages above 88 is DEPRECATED.
   definition: {
     "LongName": "Subject age",
-<<<<<<< HEAD
     "Description": "Subject age in postnatal years.",
     "Reference": "birth",
-    "Units": "year"
-=======
-    "Description": "Subject age in postnatal years",
     "Format": "number",
     "Units": "year",
     "Maximum": 89,
->>>>>>> 8fd451a9
   }
 birthdate:
   name: birthdate
