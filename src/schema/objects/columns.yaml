---
HED:
  name: HED
  display_name: HED
  description: |
    Hierarchical Event Descriptor (HED) tags.
    See the [HED Appendix](SPEC_ROOT/appendices/hed.md) for details.
  type: string
abbreviation:
  name: abbreviation
  display_name: Abbreviation
  description: |
    The unique label abbreviation
  type: string
acq_time__scans:
  name: acq_time
  display_name: Scan acquisition time
  description: |
    Acquisition time refers to when the first data point in each run was acquired.
    Furthermore, if this header is provided, the acquisition times of all files
    from the same recording MUST be identical.
    Datetime format and their deidentification are described in
    [Units](SPEC_ROOT/common-principles.md#units).
  type: string
  format: datetime
acq_time__sessions:
  name: acq_time
  display_name: Session acquisition time
  description: |
    Acquisition time refers to when the first data point of the first run was acquired.
    Datetime format and their deidentification are described in
    [Units](SPEC_ROOT/common-principles.md#units).
  type: string
  format: datetime
age:
  name: age
  display_name: Subject age
  description: |
    Numeric value in years (float or integer value).

    For privacy purposes, participant ages should be capped at 89.
    Using "89+" for ages above 88 is DEPRECATED.
  definition: {
    "LongName": "Subject age",
    "Description": "Subject age in postnatal years",
    "Format": "number",
    "Units": "year",
    "Maximum": 89,
  }
cardiac:
  name: cardiac
  display_name: Cardiac measurement
  description: |
    continuous pulse measurement
  definition: {
    "Description": "continuous pulse measurement",
    "Format": "number",
    "Units": "mV"
  }
channel:
  name: channel
  display_name: Channel
  description: |
    Channel(s) associated with an event.
    If multiple channels are specified, they MUST be separated by a delimiter
    specified in the `"Delimiter"` field describing the `channel` column.
    For example, channels separated with a comma (`,`) require the `events.json`
    file to contain `"channel": {"Delimiter": ","}`.
    In the absence of a delimiter, tools MUST interpret any character as being part
    of a channel name.
  type: string
color:
  name: color
  display_name: Color label
  description: |
    Hexadecimal. Label color for visualization.
  type: string
  unit: hexadecimal
component:
  name: component
  display_name: Component
  description: |
    Description of the spatial axis or label of quaternion component associated with the channel.
    For example, `x`,`y`,`z` for position channels,
    or `quat_x`, `quat_y`, `quat_z`, `quat_w` for quaternion orientation channels.
  type: string
  enum:
    - $ref: objects.enums.x.value
    - $ref: objects.enums.y.value
    - $ref: objects.enums.z.value
    - $ref: objects.enums.quat_x.value
    - $ref: objects.enums.quat_y.value
    - $ref: objects.enums.quat_z.value
    - $ref: objects.enums.quat_w.value
coordinate_system:
  name: coordinate_system
  display_name: Coordinate System
  description: |
    Name of the coordinate system defined in `coordsystem.json` in which the electrode's
    `x`, `y`, and (optionally) `z` coordinates are given.
  type: string
detector__channels:
  name: detector
  display_name: Detector Name
  description: |
    Name of the detector as specified in the `*_optodes.tsv` file.
    `n/a` for channels that do not contain NIRS signals (for example, acceleration).
  type: string
detector_type:
  name: detector_type
  display_name: Detector Type
  description: |
    The type of detector. Only to be used if the field `DetectorType` in `*_nirs.json` is set to `mixed`.
  type: string
derived_from:
  name: derived_from
  display_name: Derived from
  description: |
    `sample-<label>` entity from which a sample is derived,
    for example a slice of tissue (`sample-02`) derived from a block of tissue (`sample-01`).
  type: string
  pattern: ^sample-[0-9a-zA-Z+]+$
desc_id:
  name: desc_id
  display_name: Description Label
  description: |
    A `desc-<label>` entity present in the derivatives dataset.

    The `desc_id` column contains the labels used with the
    [`desc` entity](SPEC_ROOT/appendices/entities.md#desc),
    within the particular nesting that the `descriptions.tsv` file is placed.

    For example, if the `descriptions.tsv` file is placed at the root of the derivative dataset,
    its `desc_id` column SHOULD contain all labels of the `desc` entity)
    used across the entire derivative dataset.
  type: string
  pattern: ^desc-[0-9a-zA-Z+]+$
description:
  name: description
  display_name: Description
  description: |
    Brief free-text description of the channel, or other information of interest.
  type: string
description__optode:
  name: description
  display_name: Description
  description: |
    Free-form text description of the optode, or other information of interest.
  type: string
description__entities:
  name: description
  display_name: Description
  description: |
    Free-form text description of the entity's label (defined in `<entity>_id` column).
  type: string
dimension:
  name: dimension
  display_name: Dimension
  description: |
    Size of the group (grid/strip/probe) that this electrode belongs to.
    Must be of form `[AxB]` with the smallest dimension first (for example, `[1x8]`).
  type: string
duration:
  name: duration
  display_name: Event duration
  description: |
    Duration of the event (measured from onset) in seconds.
    Must always be either zero or positive (or `n/a` if unavailable).
    A "duration" value of zero implies that the delta function or event is so
    short as to be effectively modeled as an impulse.
  type: number
  unit: s
  minimum: 0
x_coordinate:
  name: x_coordinate
  display_name: Gaze x-coordinate
  description: |
    Gaze position x-coordinate of the recorded eye, in the coordinate
    units specified in the corresponding metadata sidecar.
  type: number
y_coordinate:
  name: y_coordinate
  display_name: Gaze y-coordinate
  description: |
    Gaze position y-coordinate of the recorded eye, in the coordinate
    units specified in the corresponding metadata sidecar.
  type: number
pupil_size:
  name: pupil_size
  display_name: Pupil size
  description: |
    Pupil size, as area or diameter, of the recorded eye, in the
    units specified in the corresponding metadata sidecar.
    It is RECOMMENDED to indicate the particular type of pupil size that is
    being recorded in the `Description` field of this column.
    It is RECOMMENDED to specify the `Units` field corresponding to this column.
  type: number
timestamp__eyetrack:
  name: timestamp
  display_name: Eye-tracking recording timestamp
  description: |
    Timestamp issued by the eye-tracker indexing the continuous recordings corresponding to
    the sampled eye.
  type: number
filename:
  name: filename
  display_name: Filename
  description: |
    Relative paths to files.
  type: string
  format: participant_relative
group__channel:
  name: group
  display_name: Channel group
  description: |
    Which group of channels (grid/strip/seeg/depth) this channel belongs to.
    This is relevant because one group has one cable-bundle and noise can be shared.
    This can be a name or number.
  type: string
group__emg:
  name: group
  display_name: Electrode or channel group
  description: |
    Which group the electrode or channel belongs to (typically this indicates electrodes
    or bipolar channels on the same grid, strip, or other device).
  anyOf:
    - type: string
    - type: number
handedness:
  name: handedness
  display_name: Subject handedness
  definition: {
    "LongName": "Subject handedness",
    "Description": "String value indicating one of \"left\", \"right\", or \"ambidextrous\".",
    "Format": "string",
    "Levels": {
      "left": "Left-handed",
      "l": "Left-handed",
      "L": "Left-handed",
      "LEFT": "Left-handed",
      "Left": "Left-handed",
      "right": "Right-handed",
      "r": "Right-handed",
      "R": "Right-handed",
      "RIGHT": "Right-handed",
      "Right": "Right-handed",
      "ambidextrous": "Ambidextrous",
      "a": "Ambidextrous",
      "A": "Ambidextrous",
      "AMBIDEXTROUS": "Ambidextrous",
      "Ambidextrous": "Ambidextrous",
    }
  }
  description: |
    String value indicating one of "left", "right", "ambidextrous".

    For "left", use one of these values: `left`, `l`, `L`, `LEFT`, `Left`.

    For "right", use one of these values: `right`, `r`, `R`, `RIGHT`, `Right`.

    For "ambidextrous", use one of these values: `ambidextrous`, `a`, `A`, `AMBIDEXTROUS`,
    `Ambidextrous`.
hemisphere:
  name: hemisphere
  display_name: Electrode hemisphere
  description: |
    The hemisphere in which the electrode is placed.
  type: string
  enum:
    - $ref: objects.enums.left_hemisphere.value
    - $ref: objects.enums.right_hemisphere.value
high_cutoff:
  name: high_cutoff
  display_name: High cutoff
  description: |
    Frequencies used for the low-pass filter applied to the channel in Hz.
    If no low-pass filter applied, use `n/a`.
    Note that hardware anti-aliasing in A/D conversion of all MEG/EEG/EMG electronics
    applies a low-pass filter; specify its frequency here if applicable.
  type: number
  unit: Hz
  minimum: 0
hplc_recovery_fractions:
  name: hplc_recovery_fractions
  display_name: HPLC recovery fractions
  description: |
    HPLC recovery fractions (the fraction of activity that gets loaded onto the HPLC).
  type: number
  unit: arbitrary
impedance:
  name: impedance
  display_name: Electrode impedance
  description: |
    Impedance of the electrode, units MUST be in `kOhm`.
  type: number
  unit: kOhm
index:
  name: index
  display_name: Label index
  description: |
    The label integer index.
  type: integer
interelectrode_distance:
  name: interelectrode_distance
  display_name: Interelectrode Distance
  description: |
    Distance between adjacent electrodes (in a pair or grid) that are rigidly attached to
    the same sensor device, or between the `signal_electrode` and its `reference`
    when each is independently placed.
  type: number
  unit: mm
low_cutoff:
  name: low_cutoff
  display_name: Low cutoff
  description: |
    Frequencies used for the high-pass filter applied to the channel in Hz.
    If no high-pass filter applied, use `n/a`.
  type: number
  unit: Hz
manufacturer:
  name: manufacturer
  display_name: Manufacturer
  description: |
    The manufacturer for each electrode.
    Can be used if electrodes were manufactured by more than one company.
  type: string
mapping:
  name: mapping
  display_name: Label mapping
  description: |
    Corresponding integer label in the standard BIDS label lookup.
  type: integer
message:
  name: message
  display_name: Message
  description: |
    Brief free-text description of a message (for example in a log generated
    by a device), or other information of interest.
  type: string
material:
  name: material
  display_name: Electrode material
  description: |
    Material of the electrode (for example, `Tin`, `Ag/AgCl`, `Gold`).
  type: string
metabolite_parent_fraction:
  name: metabolite_parent_fraction
  display_name: Metabolite parent fraction
  description: |
    Parent fraction of the radiotracer (0-1).
  type: number
  minimum: 0
  maximum: 1
metabolite_polar_fraction:
  name: metabolite_polar_fraction
  display_name: Metabolite polar fraction
  description: |
    Polar metabolite fraction of the radiotracer (0-1).
  type: number
  minimum: 0
  maximum: 1
# name column for channels.tsv files
name__channels:
  name: name
  display_name: Channel name
  description: |
    Label of the channel.
  type: string
# name column for electrodes.tsv files
name__electrodes:
  name: name
  display_name: Electrode name
  description: |
    Name of the electrode contact point.
  type: string
name__optodes:
  name: name
  display_name: Optode name
  description: |
    Name of the optode, must be unique.
  type: string
# name column for dseg.tsv files
name__segmentations:
  name: name
  display_name: Label name
  description: |
    The unique label name.
  type: string
notch:
  name: notch
  display_name: Notch frequencies
  description: |
    Frequencies used for the notch filter applied to the channel, in Hz.
    If notch filters are applied at multiple frequencies,
    these frequencies MAY be specified as a list,
    for example, `[60, 120, 180]`.
    If no notch filter was applied, use `n/a`.
  type: string
onset:
  name: onset
  display_name: Event onset
  description: |
    Onset (in seconds) of the event, measured from the beginning of the acquisition
    of the first data point stored in the corresponding task data file.
    Negative onsets are allowed, to account for events that occur prior to the first
    stored data point.
    For example, in case there is an in-scanner training phase that begins before
    the scanning sequence has started events from this sequence should have
    negative onset time counting down to the beginning of the acquisition of the
    first volume.

    If any data points have been discarded before forming the data file
    (for example, "dummy volumes" in BOLD fMRI),
    a time of 0 corresponds to the first stored data point and not the first
    acquired data point.

    A value of `n/a` value indicates the onset time is unknown or unavailable.
  type: number
  unit: s
pathology:
  name: pathology
  display_name: Pathology
  description: |
    String value describing the pathology of the sample or type of control.
    When different from `healthy`, pathology SHOULD be specified.
    The pathology may be specified in either `samples.tsv` or
    `sessions.tsv`, depending on whether the pathology changes over time.
  definition: {
    "Description": "Description of the pathology of the sample or type of control.",
    "Format": "string",
  }
participant_id:
  name: participant_id
  display_name: Participant ID
  description: |
    A participant identifier of the form `sub-<label>`,
    matching a participant entity found in the dataset.
  type: string
  pattern: ^sub-[0-9a-zA-Z+]+$
<<<<<<< HEAD
onset__physioevents:
  name: onset
  display_name: Onset of events in physiological recordings
  description: |
    Onset of the event relative to the timeline defined by the corresponding
    physiological recording file.

    Typically, it will correspond to a timestamp issued by the recording device.
  type: number
=======
placement_description:
  name: placement_description
  display_name: Placement Scheme Description
  description: |
    Additional details of the approach to EMG sensor placement.
    See description of the `EMGPlacementSchemeDescription` field in `*_emg.json`.
  type: string
placement_scheme:
  name: placement_scheme
  display_name: Placement Scheme
  description: |
    A description of the electrode placement procedure used.
    See description of the `EMGPlacementScheme` field in `*_emg.json`.
  type: string
  enum:
    - measured
    - other
>>>>>>> 4473de10
placement__motion:
  name: placement
  display_name: Placement
  description: |
    Placement of the tracked point on the body (for example,
    participant, avatar centroid, torso, left arm).
    It can refer to an external vocabulary for describing body parts.
  type: string
plasma_radioactivity:
  name: plasma_radioactivity
  display_name: Plasma radioactivity
  description: |
    Radioactivity in plasma, in unit of plasma radioactivity (for example, `kBq/mL`).
  type: number
# reference column for channels.tsv files for EEG data
reference__eeg:
  name: reference
  display_name: Electrode reference
  description: |
    Name of the reference electrode(s).
    This column is not needed when it is common to all channels.
    In that case the reference electrode(s) can be specified in `*_eeg.json` as `EEGReference`).
  type: string
# reference column for channels.tsv files for EMG data
reference__emg:
  name: reference
  display_name: Reference electrode
  description: |
    The reference for the given channel.
    When the reference is an electrode in `*_electrodes.tsv`, use the name of that electrode.
    For channels originating from bipolar devices, use `"bipolar"`.
    For non-EMG channels (for example, trigger channels, microphones) use `"n/a"`.
  type: string
# reference column for channels.tsv files for iEEG data
reference__ieeg:
  name: reference
  display_name: Electrode reference
  description: |
    Specification of the reference (for example, `mastoid`, `ElectrodeName01`, `intracranial`, `CAR`, `other`, `n/a`).
    If the channel is not an electrode channel (for example, a microphone channel) use `n/a`.
  type: string
reference_frame:
  name: reference_frame
  display_name: Reference frame
  description: |
    Specification of a reference frame in which the motion data are to be interpreted.
    The description of the levels in `*_channels.json` SHOULD use `RotationRule`,
    `RotationOrder`, and `SpatialAxes`, and MAY use `Description` for the specification.
  type: string
respiratory:
  name: respiratory
  display_name: Respiratory measurement
  description: |
    continuous breathing measurement
  definition: {
    "Description": "continuous measurements by respiration belt",
    "Format": "number",
    "Units": "mV"
  }
response_time:
  name: response_time
  display_name: Response time
  description: |
    Response time measured in seconds.
    A negative response time can be used to represent preemptive responses and
    `n/a` denotes a missed response.
  type: number
  unit: s
sample_id:
  name: sample_id
  display_name: Sample ID
  description: |
    A sample identifier of the form `sample-<label>`,
    matching a sample entity found in the dataset.
  type: string
  pattern: ^sample-[0-9a-zA-Z+]+$
sample_type:
  name: sample_type
  display_name: Sample type
  description: |
    Biosample type defined by
    [ENCODE Biosample Type](https://www.encodeproject.org/profiles/biosample_type).
  type: string
  enum:
    - $ref: objects.enums.cell_line.value
    - $ref: objects.enums.in_vitro_differentiated_cells.value
    - $ref: objects.enums.primary_cell.value
    - $ref: objects.enums.cell_free_sample.value
    - $ref: objects.enums.cloning_host.value
    - $ref: objects.enums.tissue.value
    - $ref: objects.enums.whole_organisms.value
    - $ref: objects.enums.organoid.value
    - $ref: objects.enums.technical_sample.value
sampling_frequency:
  name: sampling_frequency
  display_name: Channel sampling frequency
  description: |
    Sampling rate of the channel in Hz.
  type: number
  unit: Hz
session_id:
  name: session_id
  display_name: Session ID
  description: |
    A session identifier of the form `ses-<label>`,
    matching a session found in the dataset.
  type: string
  pattern: ^ses-[0-9a-zA-Z+]+$
sex:
  name: sex
  display_name: Sex
  description: |
    String value indicating phenotypical sex, one of "male", "female", "other".

    For "male", use one of these values: `male`, `m`, `M`, `MALE`, `Male`.

    For "female", use one of these values: `female`, `f`, `F`, `FEMALE`, `Female`.

    For "other", use one of these values: `other`, `o`, `O`, `OTHER`, `Other`.
  definition: {
    "LongName": "sex",
    "Description": "String value indicating phenotypical sex.",
    "Format": "string",
    "Levels": {
      "F": "Female",
      "FEMALE": "Female",
      "Female": "Female",
      "f": "Female",
      "female": "Female",
      "M": "Male",
      "MALE": "Male",
      "Male": "Male",
      "m": "Male",
      "male": "Male",
      "O": "Other",
      "OTHER": "Other",
      "Other": "Other",
      "o": "Other",
      "other": "Other",
    }
  }
short_channel:
  name: short_channel
  display_name: Short Channel
  description: |
    Is the channel designated as short.
    The total number of channels listed as short channels
    SHOULD be stored in `ShortChannelCount` in `*_nirs.json`.
  type: boolean
signal_electrode:
  name: signal_electrode
  display_name: Signal electrode
  description: |
    The name of the electrode from which the `reference`'s signal is subtracted to yield the channel's data.
    For channels originating from bipolar devices, the `signal_electrode` MAY be the same as the channel `name`.
  type: string
size:
  name: size
  display_name: Electrode size
  description: |
    Surface area of the electrode, units MUST be in `mm^2`.
  type: number
  unit: 'mm^2'
software_filters:
  name: software_filters
  display_name: Software filters
  description: |
    List of temporal and/or spatial software filters applied
    (for example, `SSS`, `SpatialCompensation`).
    Note that parameters should be defined in the general MEG sidecar .json file.
    Indicate `n/a` in the absence of software filters applied.
  type: string
source__channels:
  name: source
  display_name: Source name
  description: |
    Name of the source as specified in the `*_optodes.tsv` file.
    `n/a` for channels that do not contain fNIRS signals (for example, acceleration).
  type: string
source__optodes:
  name: source_type
  display_name: Source type
  description: |
    The type of source. Only to be used if the field `SourceType` in `*_nirs.json` is set to `mixed`.
  type: string
species:
  name: species
  display_name: Species
  description: |
    The `species` column SHOULD be a binomial species name from the
    [NCBI Taxonomy](https://www.ncbi.nlm.nih.gov/Taxonomy/Browser/wwwtax.cgi)
    (for example, `homo sapiens`, `mus musculus`, `rattus norvegicus`).
    For backwards compatibility, if `species` is absent, the participant is assumed to be
    `homo sapiens`.
  definition: {
    "Description":
      "Latin binomial species name from the NCBI Taxonomy (https://www.ncbi.nlm.nih.gov/Taxonomy/Browser/wwwtax.cgi).",
    "Format": "string",
  }
status:
  name: status
  display_name: Channel status
  description: |
    Data quality observed on the channel.
    A channel is considered `bad` if its data quality is compromised by excessive noise.
    If quality is unknown, then a value of `n/a` may be used.
    Description of noise type SHOULD be provided in `[status_description]`.
  type: string
  enum:
    - $ref: objects.enums.good.value
    - $ref: objects.enums.bad.value
status_description:
  name: status_description
  display_name: Channel status description
  description: |
    Freeform text description of noise or artifact affecting data quality on the channel.
    It is meant to explain why the channel was declared bad in the `status` column.
  type: string
stim_file:
  name: stim_file
  display_name: Stimulus file
  description: |
    Represents the location of the stimulus file (such as an image, video, or
    audio file) presented at the given onset time.
    There are no restrictions on the file formats of the stimuli files,
    but they should be stored in the `/stimuli/` directory
    (under the root directory of the dataset; with optional subdirectories).
    The values under the `stim_file` column correspond to a path relative to
    `/stimuli`.
    For example `images/cat03.jpg` will be translated to `/stimuli/images/cat03.jpg`.
  type: string
  format: stimuli_relative
strain:
  name: strain
  display_name: Strain
  description: |
    For species different from `homo sapiens`, string value indicating
    the strain of the species, for example: `C57BL/6J`.
  definition: {
    "Description": "Name of the strain of the species.",
    "Format": "string",
  }
strain_rrid:
  name: strain_rrid
  display_name: Strain RRID
  description: |
    For species different from `homo sapiens`, research resource identifier
    ([RRID](https://rrid.site/data/source/nlx_154697-1/search))
    of the strain of the species, for example: `RRID:IMSR_JAX:000664`.
  type: string
  format: rrid
target_muscle:
  name: target_muscle
  display_name: Target muscle
  description: |
    Name of the muscle(s) from which the EMG signal in this channel is believed to originate.
    When exact muscle is unknown (such as when using electrode grids that cover multiple muscles),
    groups of muscles may be named instead (for example "flexors of the left forearm").
  type: string
time:
  name: time
  display_name: Time
  description: |
    Time, in seconds, relative to `TimeZero` defined by the `*_pet.json`.
    For example, 5.
  type: number
  unit: s
tracked_point__channels:
  name: tracked_point
  display_name: Tracked point channel
  description: |
    Label of the point that is being tracked, for example, label of a tracker
    or a marker (for example,`"LeftFoot"`, `"RightWrist"`).
  type: string
trial_type:
  name: trial_type
  display_name: Trial type
  description: |
    Primary categorisation of each trial to identify them as instances of the
    experimental conditions.
    For example: for a response inhibition task, it could take on values `go` and
    `no-go` to refer to response initiation and response inhibition experimental
    conditions.
  type: string
trigger:
  name: trigger
  display_name: Trigger
  description: |
    continuous measurement of the scanner trigger signal
  definition: {
    "Description": "continuous measurement of the scanner trigger signal",
    "Format": "number",
    "Units": "arbitrary"
  }
# type column in channels.tsv files
type__channels:
  name: type
  display_name: Channel type
  description: |
    Type of channel; MUST use the channel types listed below.
    Note that the type MUST be in upper-case.
  type: string
  enum:
    - $ref: objects.enums.ACCEL.value
    - $ref: objects.enums.ADC.value
    - $ref: objects.enums.ANGACCEL.value
    - $ref: objects.enums.AUDIO.value
    - $ref: objects.enums.DAC.value
    - $ref: objects.enums.DBS.value
    - $ref: objects.enums.ECG.value
    - $ref: objects.enums.ECOG.value
    - $ref: objects.enums.EEG.value
    - $ref: objects.enums.EMG.value
    - $ref: objects.enums.EOG.value
    - $ref: objects.enums.EYEGAZE.value
    - $ref: objects.enums.FITERR.value
    - $ref: objects.enums.GSR.value
    - $ref: objects.enums.GYRO.value
    - $ref: objects.enums.HEOG.value
    - $ref: objects.enums.HLU.value
    - $ref: objects.enums.JNTANG.value
    - $ref: objects.enums.LATENCY.value
    - $ref: objects.enums.MAGN.value
    - $ref: objects.enums.MEGGRADAXIAL.value
    - $ref: objects.enums.MEGGRADPLANAR.value
    - $ref: objects.enums.MEGMAG.value
    - $ref: objects.enums.MEGOTHER.value
    - $ref: objects.enums.MEGREFGRADAXIAL.value
    - $ref: objects.enums.MEGREFGRADPLANAR.value
    - $ref: objects.enums.MEGREFMAG.value
    - $ref: objects.enums.MISC.value
    - $ref: objects.enums.NIRSCWAMPLITUDE.value
    - $ref: objects.enums.NIRSCWFLUORESCENSEAMPLITUDE.value
    - $ref: objects.enums.NIRSCWHBO.value
    - $ref: objects.enums.NIRSCWHBR.value
    - $ref: objects.enums.NIRSCWMUA.value
    - $ref: objects.enums.NIRSCWOPTICALDENSITY.value
    - $ref: objects.enums.ORNT.value
    - $ref: objects.enums.OTHER.value
    - $ref: objects.enums.PD.value
    - $ref: objects.enums.POS.value
    - $ref: objects.enums.PPG.value
    - $ref: objects.enums.PUPIL.value
    - $ref: objects.enums.REF.value
    - $ref: objects.enums.RESP.value
    - $ref: objects.enums.SEEG.value
    - $ref: objects.enums.SYSCLOCK.value
    - $ref: objects.enums.TEMP.value
    - $ref: objects.enums.TRIG.value
    - $ref: objects.enums.VEL.value
    - $ref: objects.enums.VEOG.value
# type column for electrodes.tsv files
type__electrodes:
  name: type
  display_name: Electrode type
  description: |
    Type of the electrode (for example, cup, ring, clip-on, wire, needle).
  type: string
type__optodes:
  name: type
  display_name: Type
  description: |
    The type of the optode.
  type: string
  enum:
    - $ref: objects.enums.source.value
    - $ref: objects.enums.detector.value
units:
  name: units
  display_name: Units
  description: |
    Physical unit of the value represented in this channel,
    for example, `V` for Volt, or `fT/cm` for femto Tesla per centimeter
    (see [Units](SPEC_ROOT/common-principles.md#units)).
  type: string
  format: unit
units__nirs:
  name: units
  display_name: Units
  description: |
    Physical unit of the value represented in this channel,
    specified according to the SI unit symbol and possibly prefix symbol,
    or as a derived SI unit (for example, `V`, or unitless for changes in optical densities).
    For guidelines about units see the [Appendix](SPEC_ROOT/appendices/units.md)
    and [Common Principles](SPEC_ROOT/common-principles.md#units) pages.
  type: string
  format: unit
units__motion:
  name: units
  display_name: Units
  description: |
    Physical or virtual unit of the value represented in this channel,
    for example, '"rad"' or '"deg"' for angular quantities or '"m"' for position data.
    If motion data is recorded in a virtual space and deviate from standard SI units,
    the unit used MUST be specified in the sidecar `*_motion.json`
    file (for example `"vm"` for virtual meters). `"rad"` is used for Euler angles
    and `"n/a"` for quaternions.
    For guidelines about units see the [Appendix](SPEC_ROOT/appendices/units.md)
    and [Common Principles](SPEC_ROOT/common-principles.md#units) pages.
  type: string
  format: unit
volume_type:
  name: volume_type
  display_name: ASL volume type
  description: |
    The `*_aslcontext.tsv` table consists of a single column of labels identifying
    the `volume_type` of each volume in the corresponding `*_asl.nii[.gz]` file.
  type: string
  enum:
    - $ref: objects.enums.control.value
    - $ref: objects.enums.label.value
    - $ref: objects.enums.m0scan.value
    - $ref: objects.enums.deltam.value
    - $ref: objects.enums.cbf.value
    - $ref: objects.enums.noRF.value
wavelength_nominal:
  name: wavelength_nominal
  display_name: Wavelength nominal
  description: |
    Specified wavelength of light in nm.
    `n/a` for channels that do not contain raw NIRS signals (for example, acceleration).
    This field is equivalent to `/nirs(i)/probe/wavelengths` in the SNIRF specification.
  type: number
wavelength_actual:
  name: wavelength_actual
  display_name: Wavelength actual
  description: |
    Measured wavelength of light in nm.
    `n/a` for channels that do not contain raw NIRS signals (acceleration).
    This field is equivalent to `measurementList.wavelengthActual` in the SNIRF specification.
  type: number
wavelength_emission_actual:
  name: wavelength_emission_actual
  display_name: Wavelength emission actual
  description: |
    Measured emission wavelength of light in nm.
    `n/a` for channels that do not contain raw NIRS signals (acceleration).
    This field is equivalent to `measurementList.wavelengthEmissionActual` in the SNIRF specification.
  type: number
whole_blood_radioactivity:
  name: whole_blood_radioactivity
  display_name: Whole blood radioactivity
  description: |
    Radioactivity in whole blood samples,
    in unit of radioactivity measurements in whole blood samples (for example, `kBq/mL`).
  type: number
x:
  name: x
  display_name: X position
  description: |
    Recorded position along the x-axis.
  type: number
y:
  name: y
  display_name: Y position
  description: |
    Recorded position along the y-axis.
  type: number
z:
  name: z
  display_name: Z position
  description: |
    Recorded position along the z-axis.
  type: number
x__optodes:
  name: x
  display_name: X position
  description: |
    Recorded position along the x-axis.
    `"n/a"` if not available.
  type: number
y__optodes:
  name: y
  display_name: Y position
  description: |
    Recorded position along the y-axis.
    `"n/a"` if not available.
  type: number
z__optodes:
  name: z
  display_name: Z position
  description: |
    Recorded position along the z-axis.
    `"n/a"` if not available.
  type: number
template_x:
  name: template_x
  display_name: X template position
  description: |
    Assumed or ideal position along the x axis.
  type: number
template_y:
  name: template_y
  display_name: Y template position
  description: |
    Assumed or ideal position along the y axis.
  type: number
template_z:
  name: template_z
  display_name: Z template position
  description: |
    Assumed or ideal position along the z axis.
  type: number<|MERGE_RESOLUTION|>--- conflicted
+++ resolved
@@ -437,7 +437,6 @@
     matching a participant entity found in the dataset.
   type: string
   pattern: ^sub-[0-9a-zA-Z+]+$
-<<<<<<< HEAD
 onset__physioevents:
   name: onset
   display_name: Onset of events in physiological recordings
@@ -447,7 +446,6 @@
 
     Typically, it will correspond to a timestamp issued by the recording device.
   type: number
-=======
 placement_description:
   name: placement_description
   display_name: Placement Scheme Description
@@ -465,7 +463,6 @@
   enum:
     - measured
     - other
->>>>>>> 4473de10
 placement__motion:
   name: placement
   display_name: Placement
