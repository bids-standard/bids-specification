--- conflicted
+++ resolved
@@ -134,20 +134,10 @@
 AssociatedEmptyRoom:
   name: AssociatedEmptyRoom
   description: |
-<<<<<<< HEAD
     One or more [BIDS URIs](/02-common-principles.html#bids-uri)
     pointing to empty-room file(s) associated with the subject's MEG recording.
     Using forward-slash separated paths relative to the dataset root is
     [DEPRECATED](/02-common-principles.html#definitions).
-=======
-    A path pointing to an empty-room file associated with
-    the subject's MEG recording.
-    The path is relative to the BIDS dataset root.
-    The path needs to use forward slashes instead of backward slashes
-    (for example,
-    "sub-emptyroom/ses-rest/meg/sub-emptyroom_ses-rest_task-noise_run-01_meg.ds").
-    Supplying a list of several paths to empty-room files is possible.
->>>>>>> 3537e9ed
   anyOf:
   - type: array
     items:
@@ -1309,16 +1299,9 @@
   name: IntendedFor
   description: |
     The paths to files for which the associated file is intended to be used.
-<<<<<<< HEAD
     Contains one or more [BIDS URIs](/02-common-principles.html#bids-uri).
-    Using forward-slash separated paths relative to the participant subfolder is
+    Using forward-slash separated paths relative to the participant subdirectory is
     [DEPRECATED](/02-common-principles.html#definitions).
-=======
-    Contains one or more filenames with paths relative to the participant
-    subdirectory.
-    Paths need to use forward slashes instead of backward slashes,
-    regardless of operating system.
->>>>>>> 3537e9ed
   anyOf:
   - type: string
     format: bids_uri
@@ -1326,31 +1309,30 @@
     format: participant_relative
   - type: array
     items:
-<<<<<<< HEAD
       anyOf:
       - type: string
         format: bids_uri
       - type: string
         format: participant_relative
-=======
-      type: string
-      format: participant_relative
 IntendedFor__ds_relative:
   name: IntendedFor
   description: |
     The paths to files for which the associated file is intended to be used.
-    Contains one or more filenames with paths relative to the dataset
-    root.
-    Paths need to use forward slashes instead of backward slashes,
-    regardless of operating system.
-  anyOf:
+    Contains one or more [BIDS URIs](/02-common-principles.html#bids-uri).
+    Using forward-slash separated paths relative to the dataset root is
+    [DEPRECATED](/02-common-principles.html#definitions).
+  anyOf:
+  - type: string
+    format: bids_uri
   - type: string
     format: dataset_relative
   - type: array
     items:
-      type: string
-      format: dataset_relative
->>>>>>> 3537e9ed
+      anyOf:
+      - type: string
+        format: bids_uri
+      - type: string
+        format: dataset_relative
 InversionTime:
   name: InversionTime
   description: |
