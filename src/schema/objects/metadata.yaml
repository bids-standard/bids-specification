--- conflicted
+++ resolved
@@ -807,7 +807,6 @@
     - type: array
       items:
         type: string
-<<<<<<< HEAD
 Device:
   name: Device
   display_name: Device
@@ -815,8 +814,6 @@
     Free-form description of the device used to record the data
     (for example, `"iPhone 12"`, `"Canon EOS R5"`).
   type: string
-=======
->>>>>>> 5569820b
 DeviceSerialNumber:
   name: DeviceSerialNumber
   display_name: Device Serial Number
