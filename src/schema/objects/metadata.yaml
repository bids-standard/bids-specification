--- conflicted
+++ resolved
@@ -601,11 +601,11 @@
     then the field here should be specified as `"mixed"`
     and this column should be included in `optodes.tsv`.
   anyOf:
-  - type: string
-    format: unit
-  - type: string
-    enum:
-    - mixed
+    - type: string
+      format: unit
+    - type: string
+      enum:
+        - mixed
 DeviceSerialNumber:
   name: DeviceSerialNumber
   display_name: Device Serial Number
@@ -1692,23 +1692,16 @@
     `"Absent"` means that no specific M0 information is present.
   type: string
   enum:
-<<<<<<< HEAD
-  - Separate
-  - Included
-  - Estimate
-  - Absent
-MAGNChannelCount:
-  name: MAGNChannelCount
-  description: |
-    Number of magnetometer channels.
-  type: integer
-  minimum: 0
-=======
     - Separate
     - Included
     - Estimate
     - Absent
->>>>>>> 69e1bde8
+MAGNChannelCount:
+  name: MAGNChannelCount
+  description: |
+    Number of magnetometer channels.
+  type: integer
+  minimum: 0
 MEGChannelCount:
   name: MEGChannelCount
   display_name: MEG Channel Count
@@ -2022,10 +2015,10 @@
     If a standard cap was used, then it should be specified in `CapManufacturer`
     and `CapManufacturersModelName` and this field should be set to `"n/a"`
   anyOf:
-  - type: string
-  - type: array
-    items:
-      type: string
+    - type: string
+    - type: array
+      items:
+        type: string
 NIRSCoordinateSystem:
   name: NIRSCoordinateSystem
   description: |
@@ -2037,10 +2030,10 @@
     If `"Other"`, provide definition of the coordinate system in
     `NIRSCoordinateSystemDescription`.
   anyOf:
-  - $ref: _MEGCoordSys
-  - $ref: _EEGCoordSys
-  - $ref: _StandardTemplateCoordSys
-  - $ref: _StandardTemplateDeprecatedCoordSys
+    - $ref: _MEGCoordSys
+    - $ref: _EEGCoordSys
+    - $ref: _StandardTemplateCoordSys
+    - $ref: _StandardTemplateDeprecatedCoordSys
 NIRSCoordinateSystemDescription:
   name: NIRSCoordinateSystemDescription
   description: |
@@ -2054,10 +2047,10 @@
     Units of the coordinates of `NIRSCoordinateSystem`.
   type: string
   enum:
-  - m
-  - mm
-  - cm
-  - n/a
+    - m
+    - mm
+    - cm
+    - n/a
 NIRSCoordinateProcessingDescription:
   name: NIRSCoordinateProcessingDescription
   description: |
@@ -2709,11 +2702,11 @@
     Sampling frequency (in Hz) of all the data in the recording,
     regardless of their type (for example, `2400`).
   anyOf:
-  - type: number
-    unit: Hz
-  - type: string
-    enum:
-    - n/a
+    - type: number
+      unit: Hz
+    - type: string
+      enum:
+        - n/a
 ScaleFactor:
   name: ScaleFactor
   display_name: Scale Factor
@@ -2786,23 +2779,16 @@
     Variant of the ScanningSequence.
     Corresponds to DICOM Tag 0018, 0021 `Sequence Variant`.
   anyOf:
-<<<<<<< HEAD
-  - type: string
-  - type: array
-    items:
-      type: string
+    - type: string
+    - type: array
+      items:
+        type: string
 ShortChannelCount:
   name: ShortChannelCount
   description: |
     The number of short channels. 0 indicates no short channels.
   type: integer
   minimum: 0
-=======
-    - type: string
-    - type: array
-      items:
-        type: string
->>>>>>> 69e1bde8
 SinglesRate:
   name: SinglesRate
   display_name: Singles Rate
@@ -2956,7 +2942,6 @@
     [DEPRECATED](SPEC_ROOT/02-common-principles.md#definitions).
   type: array
   items:
-<<<<<<< HEAD
     type: string
     format: dataset_relative
 SourceType:
@@ -2968,18 +2953,11 @@
     then the field here should be specified as "mixed"
     and this column should be included in optodes.tsv.
   anyOf:
-  - type: string
-    format: unit
-  - type: string
-    enum:
-    - mixed
-=======
-    anyOf:
-      - type: string
-        format: dataset_relative
-      - type: string
-        format: bids_uri
->>>>>>> 69e1bde8
+    - type: string
+      format: unit
+    - type: string
+      enum:
+        - mixed
 SpatialReference:
   name: SpatialReference
   display_name: Spatial Reference
