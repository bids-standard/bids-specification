---
# This file defines valid BIDS metadata fields.
# These definitions include the field names, their descriptions, and valid values.
# This file **does not** define how and when metadata fields can be used with a given file.
ACCELChannelCount:
  name: ACCELChannelCount
  display_name: Acceleration channel count
  description: |
    Number of acceleration channels.
  type: integer
  minimum: 0
Acknowledgements:
  name: Acknowledgements
  display_name: Acknowledgements
  description: |
    Text acknowledging contributions of individuals or institutions beyond
    those listed in Authors or Funding.
  type: string
AcquisitionDuration:
  name: AcquisitionDuration
  display_name: Acquisition Duration
  description: |
    Duration (in seconds) of volume acquisition.
    Corresponds to DICOM Tag 0018, 9073 `Acquisition Duration`.
    This field is mutually exclusive with `"RepetitionTime"`.
  type: number
  exclusiveMinimum: 0
  unit: s
AcquisitionMode:
  name: AcquisitionMode
  display_name: Acquisition Mode
  description: |
    Type of acquisition of the PET data (for example, `"list mode"`).
  type: string
AcquisitionVoxelSize:
  name: AcquisitionVoxelSize
  display_name: Acquisition Voxel Size
  description: |
    An array of numbers with a length of 3, in millimeters.
    This parameter denotes the original acquisition voxel size,
    excluding any inter-slice gaps and before any interpolation or resampling
    within reconstruction or image processing.
    Any point spread function effects, for example due to T2-blurring,
    that would decrease the effective resolution are not considered here.
  type: array
  minItems: 3
  maxItems: 3
  items:
    type: number
    exclusiveMinimum: 0
    unit: mm
Anaesthesia:
  name: Anaesthesia
  display_name: Anaesthesia
  description: |
    Details of anaesthesia used, if any.
  type: string
AnalyticalApproach:
  name: AnalyticalApproach
  display_name: Analytical Approach
  description: |
    Methodology or methodologies used to analyse the `"GeneticLevel"`.
    Values MUST be taken from the
    [database of Genotypes and Phenotypes
    (dbGaP)](https://www.ncbi.nlm.nih.gov/gap/advanced)
    under /Study/Molecular Data Type (for example, SNP Genotypes (Array) or
    Methylation (CpG).
  anyOf:
    - type: string
    - type: array
      items:
        type: string
AnatomicalLandmarkCoordinateSystem:
  name: AnatomicalLandmarkCoordinateSystem
  display_name: Anatomical Landmark Coordinate System
  description: |
    Defines the coordinate system for the anatomical landmarks.
    See the [Coordinate Systems Appendix](SPEC_ROOT/appendices/coordinate-systems.md)
    for a list of restricted keywords for coordinate systems.
    If `"Other"`, provide definition of the coordinate system in
    `"AnatomicalLandmarkCoordinateSystemDescription"`.
  anyOf:
    - $ref: objects.metadata._MEGCoordSys
    - $ref: objects.metadata._EEGCoordSys
    - $ref: objects.metadata._StandardTemplateCoordSys
    - $ref: objects.metadata._StandardTemplateDeprecatedCoordSys
AnatomicalLandmarkCoordinateSystemDescription:
  name: AnatomicalLandmarkCoordinateSystemDescription
  display_name: Anatomical Landmark Coordinate System Description
  description: |
    Free-form text description of the coordinate system.
    May also include a link to a documentation page or paper describing the
    system in greater detail.
  type: string
AnatomicalLandmarkCoordinateUnits:
  name: AnatomicalLandmarkCoordinateUnits
  display_name: Anatomical Landmark Coordinate Units
  description: |
    Units of the coordinates of `"AnatomicalLandmarkCoordinateSystem"`.
  type: string
  enum:
    - m
    - mm
    - cm
    - n/a
AnatomicalLandmarkCoordinates:
  name: AnatomicalLandmarkCoordinates
  display_name: Anatomical Landmark Coordinates
  description: |
    Key-value pairs of the labels and 3-D digitized locations of anatomical landmarks,
    interpreted following the `"AnatomicalLandmarkCoordinateSystem"`
    (for example, `{"NAS": [12.7,21.3,13.9], "LPA": [5.2,11.3,9.6],
    "RPA": [20.2,11.3,9.1]}`.
    Each array MUST contain three numeric values corresponding to x, y, and z
    axis of the coordinate system in that exact order.
  type: object
  additionalProperties:
    type: array
    items:
      type: number
    minItems: 3
    maxItems: 3
# Redefinition of AnatomicalLandmarkCoordinates for MRI data
AnatomicalLandmarkCoordinates__mri:
  name: AnatomicalLandmarkCoordinates
  display_name: Anatomical Landmark Coordinates
  description: |
    Key-value pairs of any number of additional anatomical landmarks and their
    coordinates in voxel units (where first voxel has index 0,0,0)
    relative to the associated anatomical MRI
    (for example, `{"AC": [127,119,149], "PC": [128,93,141],
    "IH": [131,114,206]}`, or `{"NAS": [127,213,139], "LPA": [52,113,96],
    "RPA": [202,113,91]}`).
    Each array MUST contain three numeric values corresponding to x, y, and z
    axis of the coordinate system in that exact order.
  type: object
  additionalProperties:
    type: array
    items:
      type: number
    minItems: 3
    maxItems: 3
<<<<<<< HEAD
ScreenAOIDefinition:
  name: ScreenAOIDefinition
  display_name: Definition of the eye-tracking Screen Area of Interest
  description: |
    A description of the shape of the Screen AOIs and what coordinates are used.
    `["square", ["x_start", "x_stop", "y_start", "y_stop"]]`
    Other options:
    `"custom"/"circle"/"triangle", [["x", "y"], ["x", "y"], ["x", "y"], and so on.]`
  type: object
  items:
    type: object
=======
ANGACCChannelCount:
  name: ANGACCChannelCount
  display_name: Angular acceleration channel count
  description: |
    Number of angular acceleration channels.
  type: integer
  minimum: 0
>>>>>>> 4e389681
ArterialSpinLabelingType:
  name: ArterialSpinLabelingType
  display_name: Arterial Spin Labeling Type
  description: |
    The arterial spin labeling type.
  type: string
  enum:
    - CASL
    - PCASL
    - PASL
AssociatedEmptyRoom:
  name: AssociatedEmptyRoom
  display_name: Associated Empty Room
  description: |
    One or more [BIDS URIs](SPEC_ROOT/common-principles.md#bids-uri)
    pointing to empty-room file(s) associated with the subject's MEG recording.
    Using forward-slash separated paths relative to the dataset root is
    [DEPRECATED](SPEC_ROOT/common-principles.md#definitions).
  anyOf:
    - type: array
      items:
        anyOf:
          - type: string
            format: dataset_relative
          - type: string
            format: bids_uri
    - type: string
      format: dataset_relative
    - type: string
      format: bids_uri
Atlas:
  name: Atlas
  display_name: Atlas
  description: |
    Which atlas (if any) was used to generate the mask.
  type: string
AttenuationCorrection:
  name: AttenuationCorrection
  display_name: Attenuation Correction
  description: |
    Short description of the attenuation correction method used.
  type: string
AttenuationCorrectionMethodReference:
  name: AttenuationCorrectionMethodReference
  display_name: Attenuation Correction Method Reference
  description: |
    Reference paper for the attenuation correction method used.
  type: string
Authors:
  name: Authors
  display_name: Authors
  description: |
    List of individuals who contributed to the creation/curation of the dataset.
  type: array
  items:
    type: string
AverageCalibrationError:
  name: AverageCalibrationError
  display_name: Average Calibration Error
  description: |
    Average calibration error in visual degree.
  type: number
  unit: degree
B0FieldIdentifier:
  name: B0FieldIdentifier
  display_name: B0 Field Identifier
  description: |
    The presence of this key states that this particular 3D or 4D image MAY be
    used for fieldmap estimation purposes.
    Each `"B0FieldIdentifier"` MUST be a unique string within one participant's tree,
    shared only by the images meant to be used as inputs for the estimation of a
    particular instance of the *B<sub>0</sub> field* estimation.
    It is RECOMMENDED to derive this identifier from DICOM Tags, for example,
    DICOM tag 0018, 1030 `Protocol Name`, or DICOM tag 0018, 0024 `Sequence Name`
    when the former is not defined (for example, in GE devices.)
  anyOf:
    - type: string
    - type: array
      items:
        type: string
B0FieldSource:
  name: B0FieldSource
  display_name: B0 Field Source
  description: |
    At least one existing `"B0FieldIdentifier"` defined by images in the
    participant's tree.
    This field states the *B<sub>0</sub> field* estimation designated by the
    `"B0FieldIdentifier"` that may be used to correct the dataset for distortions
    caused by B<sub>0</sub> inhomogeneities.
    `"B0FieldSource"` and `"B0FieldIdentifier"` MAY both be present for images that
    are used to estimate their own B<sub>0</sub> field, for example, in "pepolar"
    acquisitions.
  anyOf:
    - type: string
    - type: array
      items:
        type: string
BIDSVersion:
  name: BIDSVersion
  display_name: BIDS Version
  description: |
    The version of the BIDS standard that was used.
  type: string
BackgroundSuppression:
  name: BackgroundSuppression
  display_name: Background Suppression
  description: |
    Boolean indicating if background suppression is used.
  type: boolean
BackgroundSuppressionNumberPulses:
  name: BackgroundSuppressionNumberPulses
  display_name: Background Suppression Number Pulses
  description: |
    The number of background suppression pulses used.
    Note that this excludes any effect of background suppression pulses applied
    before the labeling.
  type: number
  minimum: 0
BackgroundSuppressionPulseTime:
  name: BackgroundSuppressionPulseTime
  display_name: Background Suppression Pulse Time
  description: |
    Array of numbers containing timing, in seconds,
    of the background suppression pulses with respect to the start of the
    labeling.
    In case of multi-PLD with different background suppression pulse times,
    only the pulse time of the first PLD should be defined.
  type: array
  items:
    type: number
    minimum: 0
    unit: s
BasedOn:
  name: BasedOn
  display_name: Based On
  description: |
    List of files in a file collection to generate the map.
    Fieldmaps are also listed, if involved in the processing.
    This field is DEPRECATED, and this metadata SHOULD be recorded in the
    `Sources` field using [BIDS URIs](SPEC_ROOT/common-principles.md#bids-uri)
    to distinguish sources from different datasets.
  anyOf:
    - type: string
      format: participant_relative
    - type: array
      items:
        type: string
        format: participant_relative
BloodDensity:
  name: BloodDensity
  display_name: Blood Density
  description: |
    Measured blood density. Unit of blood density should be in `"g/mL"`.
  type: number
  unit: g/mL
BodyPart:
  name: BodyPart
  display_name: Body Part
  description: |
    Body part of the organ / body region scanned.
  type: string
BodyPartDetails:
  name: BodyPartDetails
  display_name: Body Part Details
  description: |
    Additional details about body part or location (for example: `"corpus callosum"`).
  type: string
BodyPartDetailsOntology:
  name: BodyPartDetailsOntology
  display_name: Body Part Details Ontology
  description: |
    [URI](SPEC_ROOT/common-principles.md#uniform-resource-indicator) of ontology used for
    BodyPartDetails (for example: `"https://www.ebi.ac.uk/ols/ontologies/uberon"`).
  type: string
  format: uri
BolusCutOffDelayTime:
  name: BolusCutOffDelayTime
  display_name: Bolus Cut Off Delay Time
  description: |
    Duration between the end of the labeling and the start of the bolus cut-off
    saturation pulse(s), in seconds.
    This can be a number or array of numbers, of which the values must be
    non-negative and monotonically increasing, depending on the number of bolus
    cut-off saturation pulses.
    For Q2TIPS, only the values for the first and last bolus cut-off saturation
    pulses are provided.
    Based on DICOM Tag 0018, 925F `ASL Bolus Cut-off Delay Time`.
  anyOf:
    - type: number
      minimum: 0
      unit: s
    - type: array
      items:
        type: number
        unit: s
        minimum: 0
BolusCutOffFlag:
  name: BolusCutOffFlag
  display_name: Bolus Cut Off Flag
  description: |
    Boolean indicating if a bolus cut-off technique is used.
    Corresponds to DICOM Tag 0018, 925C `ASL Bolus Cut-off Flag`.
  type: boolean
BolusCutOffTechnique:
  name: BolusCutOffTechnique
  display_name: Bolus Cut Off Technique
  description: |
    Name of the technique used, for example `"Q2TIPS"`, `"QUIPSS"`, `"QUIPSSII"`.
    Corresponds to DICOM Tag 0018, 925E `ASL Bolus Cut-off Technique`.
  type: string
BrainLocation:
  name: BrainLocation
  display_name: Brain Location
  description: |
    Refers to the location in space of the `"TissueOrigin"`.
    Values may be an MNI coordinate,
    a label taken from the
    [Allen Brain Atlas](https://atlas.brain-map.org/atlas?atlas=265297125&plate=\
    112360888&structure=4392&x=40348.15104166667&y=46928.75&zoom=-7&resolution=\
    206.60&z=3),
    or layer to refer to layer-specific gene expression,
    which can also tie up with laminar fMRI.
  type: string
CalibrationList:
  name: CalibrationList
  display_name: Calibration List
  description: |
    List of lists including information for each calibration.
    This list includes the calibration type, recorded eye,
    maximal calibration error, average calibration error,
    and time relative to the first event of the event file.
  type: array
  items:
    type: array
CalibrationPosition:
  name: CalibrationPosition
  display_name: Calibration Position
  description: |
    Provide a list of X/Y coordinates in the `CalibrationUnit`.
    For example, using 5 positions calibration presented on an HD screen,
    it could be `[[960,50],[960,540],[960,1030],[50,540],[1870,540]]`.
  anyOf:
    - type: array
      items:
        type: array
        minItems: 2
        maxItems: 2
        items:
          type: number
CalibrationType:
  name: CalibrationType
  display_name: Calibration Type
  description: |
    Description of the calibration procedure.
    For example the `"H3"` for horizontal calibration with 3 positions
    or `"HV9"` for horizontal and vertical calibration with 9 positions,
    or one point calibration.
  type: string
CalibrationUnit:
  name: CalibrationUnit
  display_name: Calibration Unit
  description: |
    Unit of `"CalibrationPosition"`.
  type: string
  enum:
    - pixel
    - mm
    - cm
CASLType:
  name: CASLType
  display_name: CASL Type
  description: |
    Describes if a separate coil is used for labeling.
  type: string
  enum:
    - single-coil
    - double-coil
CapManufacturer:
  name: CapManufacturer
  display_name: Cap Manufacturer
  description: |
    Name of the cap manufacturer (for example, `"EasyCap"`).
  type: string
CapManufacturersModelName:
  name: CapManufacturersModelName
  display_name: Cap Manufacturers Model Name
  description: |
    Manufacturer's designation of the cap model
    (for example, `"actiCAP 64 Ch Standard-2"`).
  type: string
CellType:
  name: CellType
  display_name: Cell Type
  description: |
    Describes the type of cell analyzed.
    Values SHOULD come from the
    [cell ontology](http://obofoundry.org/ontology/cl.html).
  type: string
ChunkTransformationMatrix:
  name: ChunkTransformationMatrix
  display_name: Chunk Transformation Matrix
  description: |
    3x3 or 4x4 affine transformation matrix describing spatial chunk transformation,
    for 2D and 3D respectively (for examples: `[[2, 0, 0], [0, 3, 0], [0, 0, 1]]`
    in 2D for 2x and 3x scaling along the first and second axis respectively; or
    `[[1, 0, 0, 0], [0, 2, 0, 0], [0, 0, 3, 0], [0, 0, 0, 1]]` in 3D for 2x and 3x
    scaling along the second and third axis respectively).
    Note that non-spatial dimensions like time and channel are not included in the
    transformation matrix.
  anyOf:
    - type: array
      minItems: 3
      maxItems: 3
      items:
        type: array
        minItems: 3
        maxItems: 3
        items:
          type: number
    - type: array
      minItems: 4
      maxItems: 4
      items:
        type: array
        minItems: 4
        maxItems: 4
        items:
          type: number
ChunkTransformationMatrixAxis:
  name: ChunkTransformationMatrixAxis
  display_name: Chunk Transformation Matrix Axis
  description: |
    Describe the axis of the ChunkTransformationMatrix
    (for examples: `["X", "Y"]` or `["Z", "Y", "X"]`).
  type: array
  minItems: 2
  maxItems: 3
  items:
    type: string
Code:
  name: Code
  display_name: Code
  description: |
    [URI](SPEC_ROOT/common-principles.md#uniform-resource-indicator)
    of the code used to present the stimuli.
    Persistent identifiers such as DOIs are preferred.
    If multiple versions of code may be hosted at the same location,
    revision-specific URIs are recommended.
  type: string
  format: uri
CogAtlasID:
  name: CogAtlasID
  display_name: Cognitive Atlas ID
  description: |
    [URI](SPEC_ROOT/common-principles.md#uniform-resource-indicator)
    of the corresponding [Cognitive Atlas](https://www.cognitiveatlas.org/)
    Task term.
  type: string
  format: uri
CogPOID:
  name: CogPOID
  display_name: Cognitive Paradigm Ontology ID
  description: |
    [URI](SPEC_ROOT/common-principles.md#uniform-resource-indicator)
    of the corresponding [CogPO](http://www.cogpo.org/) term.
  type: string
  format: uri
CoilCombinationMethod:
  name: CoilCombinationMethod
  display_name: Coil Combination Method
  description: |
    Almost all fMRI studies using phased-array coils use root-sum-of-squares
    (rSOS) combination, but other methods exist.
    The image reconstruction is changed by the coil combination method
    (as for the matrix coil mode above),
    so anything non-standard should be reported.
  type: string
Columns:
  name: Columns
  display_name: Columns
  description: |
    Names of columns in file.
  type: array
  items:
    type: string
ContinuousHeadLocalization:
  name: ContinuousHeadLocalization
  display_name: Continuous Head Localization
  description: |
    `true` or `false` value indicating whether continuous head localisation
    was performed.
  type: boolean
ContrastBolusIngredient:
  name: ContrastBolusIngredient
  display_name: Contrast Bolus Ingredient
  description: |
    Active ingredient of agent.
    Corresponds to DICOM Tag 0018, 1048 `Contrast/Bolus Ingredient`.
  type: string
  enum:
    - IODINE
    - GADOLINIUM
    - CARBON DIOXIDE
    - BARIUM
    - XENON
DCOffsetCorrection:
  name: DCOffsetCorrection
  display_name: DC Offset Correction
  description: |
    A description of the method (if any) used to correct for a DC offset.
    If the method used was subtracting the mean value for each channel,
    use "mean".
  type: string
DatasetDOI:
  name: DatasetDOI
  display_name: DatasetDOI
  description: |
    The Digital Object Identifier of the dataset (not the corresponding paper).
    DOIs SHOULD be expressed as a valid
    [URI](SPEC_ROOT/common-principles.md#uniform-resource-indicator);
    bare DOIs such as `10.0.2.3/dfjj.10` are
    [DEPRECATED](SPEC_ROOT/common-principles.md#definitions).
  type: string
  format: uri
DatasetLinks:
  name: DatasetLinks
  display_name: Dataset Links
  description: |
    Used to map a given `<dataset-name>` from a [BIDS URI](SPEC_ROOT/common-principles.md#bids-uri)
    of the form `bids:<dataset-name>:path/within/dataset` to a local or remote location.
    The `<dataset-name>`: `""` (an empty string) is a reserved keyword that MUST NOT be a key in
    `DatasetLinks` (example: `bids::path/within/dataset`).
  type: object
  additionalProperties:
    type: string
    format: uri
DatasetType:
  name: DatasetType
  display_name: Dataset Type
  description: |
    The interpretation of the dataset.
    For backwards compatibility, the default value is `"raw"`.
  type: string
  enum:
    - raw
    - derivative
DecayCorrectionFactor:
  name: DecayCorrectionFactor
  display_name: Decay Correction Factor
  description: |
    Decay correction factor for each frame.
  type: array
  items:
    type: number
DelayAfterTrigger:
  name: DelayAfterTrigger
  display_name: Delay After Trigger
  description: |
    Duration (in seconds) from trigger delivery to scan onset.
    This delay is commonly caused by adjustments and loading times.
    This specification is entirely independent of
    `"NumberOfVolumesDiscardedByScanner"` or `"NumberOfVolumesDiscardedByUser"`,
    as the delay precedes the acquisition.
  type: number
  unit: s
DelayTime:
  name: DelayTime
  display_name: Delay Time
  description: |
    User specified time (in seconds) to delay the acquisition of data for the
    following volume.
    If the field is not present it is assumed to be set to zero.
    Corresponds to Siemens CSA header field `lDelayTimeInTR`.
    This field is REQUIRED for sparse sequences using the `"RepetitionTime"` field
    that do not have the `"SliceTiming"` field set to allowed for accurate
    calculation of "acquisition time".
    This field is mutually exclusive with `"VolumeTiming"`.
  type: number
  unit: s
Density:
  name: Density
  display_name: Density
  description: |
    Specifies the interpretation of the density keyword.
    If an object is used, then the keys should be values for the `den` entity
    and values should be descriptions of those `den` values.
  anyOf:
    - type: string
    - type: object
      additionalProperties:
        type: string
Derivative:
  name: Derivative
  display_name: Derivative
  description: |
    Indicates that values in the corresponding column are transformations of values
    from other columns (for example a summary score based on a subset of items in a
    questionnaire).
  type: boolean
Description:
  name: Description
  display_name: Description
  description: |
    Free-form natural language description.
  type: string
DetectorType:
  name: DetectorType
  display_name: Detector Type
  description: |
    Type of detector. This is a free form description with the following suggested terms:
    `"SiPD"`, `"APD"`. Preferably a specific model/part number is supplied.
    If individual channels have different `DetectorType`,
    then the field here should be specified as `"mixed"`
    and this column should be included in `optodes.tsv`.
  anyOf:
    - type: string
      format: unit
    - type: string
      enum:
        - mixed
DeviceSerialNumber:
  name: DeviceSerialNumber
  display_name: Device Serial Number
  description: |
    The serial number of the equipment that produced the measurements.
    A pseudonym can also be used to prevent the equipment from being
    identifiable, so long as each pseudonym is unique within the dataset.
  type: string
DewarPosition:
  name: DewarPosition
  display_name: Dewar Position
  description: |
    Position of the dewar during the MEG scan:
    `"upright"`, `"supine"` or `"degrees"` of angle from vertical:
    for example on CTF systems, `"upright=15°, supine=90°"`.
  type: string
DigitizedHeadPoints:
  name: DigitizedHeadPoints
  display_name: Digitized Head Points
  description: |
    `true` or `false` value indicating whether head points outlining the
    scalp/face surface are contained within this recording.
  type: boolean
DigitizedHeadPoints__coordsystem:
  name: DigitizedHeadPoints
  display_name: Digitized Head Points
  description: |
    Relative path to the file containing the locations of digitized head points
    collected during the session (for example, `"sub-01_headshape.pos"`).
    RECOMMENDED for all MEG systems, especially for CTF and BTi/4D.
    For Neuromag/Elekta/MEGIN, the head points will be stored in the `.fif` file.
  type: string
  format: file_relative
DigitizedHeadPointsCoordinateSystem:
  name: DigitizedHeadPointsCoordinateSystem
  display_name: Digitized Head Points Coordinate System
  description: |
    Defines the coordinate system for the digitized head points.
    See the
    [Coordinate Systems Appendix](SPEC_ROOT/appendices/coordinate-systems.md)
    for a list of restricted keywords for coordinate systems.
    If `"Other"`, provide definition of the coordinate system in
    `"DigitizedHeadPointsCoordinateSystemDescription"`.
  anyOf:
    - $ref: objects.metadata._MEGCoordSys
    - $ref: objects.metadata._EEGCoordSys
    - $ref: objects.metadata._StandardTemplateCoordSys
    - $ref: objects.metadata._StandardTemplateDeprecatedCoordSys
DigitizedHeadPointsCoordinateSystemDescription:
  name: DigitizedHeadPointsCoordinateSystemDescription
  display_name: Digitized Head Points Coordinate System Description
  description: |
    Free-form text description of the coordinate system.
    May also include a link to a documentation page or paper describing the
    system in greater detail.
  type: string
DigitizedHeadPointsCoordinateUnits:
  name: DigitizedHeadPointsCoordinateUnits
  display_name: Digitized Head Points Coordinate Units
  description: |
    Units of the coordinates of `"DigitizedHeadPointsCoordinateSystem"`.
  type: string
  enum:
    - m
    - mm
    - cm
    - n/a
DigitizedLandmarks:
  name: DigitizedLandmarks
  display_name: Digitized Landmarks
  description: |
    `true` or `false` value indicating whether anatomical landmark points
    (fiducials) are contained within this recording.
  type: boolean
DispersionConstant:
  name: DispersionConstant
  display_name: Dispersion Constant
  description: |
    External dispersion time constant resulting from tubing in default unit
    seconds.
  type: number
  unit: s
DispersionCorrected:
  name: DispersionCorrected
  display_name: Dispersion Corrected
  description: |
    Boolean flag specifying whether the blood data have been dispersion-corrected.
    NOTE: not customary for manual samples, and hence should be set to `false`.
  type: boolean
DoseCalibrationFactor:
  name: DoseCalibrationFactor
  display_name: Dose Calibration Factor
  description: |
    Multiplication factor used to transform raw data (in counts/sec) to meaningful unit (Bq/ml).
    Corresponds to DICOM Tag 0054, 1322 `Dose Calibration Factor`.
  type: number
DwellTime:
  name: DwellTime
  display_name: Dwell Time
  description: |
    Actual dwell time (in seconds) of the receiver per point in the readout
    direction, including any oversampling.
    For Siemens, this corresponds to DICOM field 0019, 1018 (in ns).
    This value is necessary for the optional readout distortion correction of
    anatomicals in the HCP Pipelines.
    It also usefully provides a handle on the readout bandwidth,
    which isn't captured in the other metadata tags.
    Not to be confused with `"EffectiveEchoSpacing"`, and the frequent mislabeling
    of echo spacing (which is spacing in the phase encoding direction) as
    "dwell time" (which is spacing in the readout direction).
  type: number
  unit: s
ECGChannelCount:
  name: ECGChannelCount
  display_name: ECG Channel Count
  description: |
    Number of ECG channels.
  type: integer
  minimum: 0
ECOGChannelCount:
  name: ECOGChannelCount
  display_name: ECOG Channel Count
  description: |
    Number of ECoG channels.
  type: integer
  minimum: 0
EEGChannelCount:
  name: EEGChannelCount
  display_name: EEG Channel Count
  description: |
    Number of EEG channels recorded simultaneously (for example, `21`).
  type: integer
  minimum: 0
EEGCoordinateSystem:
  name: EEGCoordinateSystem
  display_name: EEG Coordinate System
  description: |
    Defines the coordinate system for the EEG sensors.

    See the
    [Coordinate Systems Appendix](SPEC_ROOT/appendices/coordinate-systems.md)
    for a list of restricted keywords for coordinate systems.
    If `"Other"`, provide definition of the coordinate system in
    `EEGCoordinateSystemDescription`.
  anyOf:
    - $ref: objects.metadata._MEGCoordSys
    - $ref: objects.metadata._EEGCoordSys
    - $ref: objects.metadata._StandardTemplateCoordSys
    - $ref: objects.metadata._StandardTemplateDeprecatedCoordSys
EEGCoordinateSystemDescription:
  name: EEGCoordinateSystemDescription
  display_name: EEG Coordinate System Description
  description: |
    Free-form text description of the coordinate system.
    May also include a link to a documentation page or paper describing the
    system in greater detail.
  type: string
EEGCoordinateUnits:
  name: EEGCoordinateUnits
  display_name: EEG Coordinate Units
  description: |
    Units of the coordinates of `EEGCoordinateSystem`.
  type: string
  enum:
    - m
    - mm
    - cm
    - n/a
EEGGround:
  name: EEGGround
  display_name: EEG Ground
  description: |
    Description of the location of the ground electrode
    (for example, `"placed on right mastoid (M2)"`).
  type: string
EEGPlacementScheme:
  name: EEGPlacementScheme
  display_name: EEG Placement Scheme
  description: |
    Placement scheme of EEG electrodes.
    Either the name of a standardized placement system (for example, `"10-20"`)
    or a list of standardized electrode names (for example, `["Cz", "Pz"]`).
  type: string
EEGReference:
  name: EEGReference
  display_name: EEG Reference
  description: |
    General description of the reference scheme used and (when applicable) of
    location of the reference electrode in the raw recordings
    (for example, `"left mastoid"`, `"Cz"`, `"CMS"`).
    If different channels have a different reference,
    this field should have a general description and the channel specific
    reference should be defined in the `channels.tsv` file.
  type: string
EMGChannelCount:
  name: EMGChannelCount
  display_name: EMG Channel Count
  description: |
    Number of EMG channels.
  type: integer
  minimum: 0
EOGChannelCount:
  name: EOGChannelCount
  display_name: EOG Channel Count
  description: |
    Number of EOG channels.
  type: integer
  minimum: 0
EchoTime:
  name: EchoTime
  display_name: Echo Time
  description: |
    The echo time (TE) for the acquisition, specified in seconds.
    Corresponds to DICOM Tag 0018, 0081 `Echo Time`
    (please note that the DICOM term is in milliseconds not seconds).
    The data type number may apply to files from any MRI modality concerned with
    a single value for this field, or to the files in a
    [file collection](SPEC_ROOT/appendices/file-collections.md)
    where the value of this field is iterated using the
    [`echo` entity](SPEC_ROOT/appendices/entities.md#echo).
    The data type array provides a value for each volume in a 4D dataset and
    should only be used when the volume timing is critical for interpretation
    of the data, such as in
    [ASL](SPEC_ROOT/modality-specific-files/magnetic-resonance-imaging-data.md#\
    arterial-spin-labeling-perfusion-data)
    or variable echo time fMRI sequences.
  anyOf:
    - type: number
      unit: s
      exclusiveMinimum: 0
    - type: array
      items:
        type: number
        unit: s
        exclusiveMinimum: 0
EchoTime1:
  name: EchoTime1
  display_name: Echo Time1
  description: |
    The time (in seconds) when the first (shorter) echo occurs.
  type: number
  unit: s
  exclusiveMinimum: 0
EchoTime2:
  name: EchoTime2
  display_name: Echo Time2
  description: |
    The time (in seconds) when the second (longer) echo occurs.
  type: number
  unit: s
  exclusiveMinimum: 0
# Redefinition of EchoTime for fieldmap data
EchoTime__fmap:
  name: EchoTime
  display_name: Echo Time
  description: |
    The time (in seconds) when the echo corresponding to this map was acquired.
  type: number
  unit: s
  exclusiveMinimum: 0
EffectiveEchoSpacing:
  name: EffectiveEchoSpacing
  display_name: Effective Echo Spacing
  description: |
    The "effective" sampling interval, specified in seconds,
    between lines in the phase-encoding direction,
    defined based on the size of the reconstructed image in the phase direction.
    It is frequently, but incorrectly, referred to as "dwell time"
    (see the `"DwellTime"` parameter for actual dwell time).
    It is required for unwarping distortions using field maps.
    Note that beyond just in-plane acceleration,
    a variety of other manipulations to the phase encoding need to be accounted
    for properly, including partial fourier, phase oversampling,
    phase resolution, phase field-of-view and interpolation.
  type: number
  exclusiveMinimum: 0
  unit: s
ElectricalStimulation:
  name: ElectricalStimulation
  display_name: Electrical Stimulation
  description: |
    Boolean field to specify if electrical stimulation was done during the
    recording (options are `true` or `false`). Parameters for event-like
    stimulation should be specified in the `events.tsv` file.
  type: boolean
ElectricalStimulationParameters:
  name: ElectricalStimulationParameters
  display_name: Electrical Stimulation Parameters
  description: |
    Free form description of stimulation parameters, such as frequency or shape.
    Specific onsets can be specified in the events.tsv file.
    Specific shapes can be described here in freeform text.
  type: string
ElectrodeManufacturer:
  name: ElectrodeManufacturer
  display_name: Electrode Manufacturer
  description: |
    Can be used if all electrodes are of the same manufacturer
    (for example, `"AD-TECH"`, `"DIXI"`).
    If electrodes of different manufacturers are used,
    please use the corresponding table in the `_electrodes.tsv` file.
  type: string
ElectrodeManufacturersModelName:
  name: ElectrodeManufacturersModelName
  display_name: Electrode Manufacturers Model Name
  description: |
    If different electrode types are used,
    please use the corresponding table in the `_electrodes.tsv` file.
  type: string
EnvironmentCoordinates:
  name: EnvironmentCoordinates
  display_name: Environment Coordinates
  description: |
    Coordinates origin (or zero), for gaze-on-screen coordinates,
    this can be for example: `"top-left"` or `"center"`.
    For virtual reality this could be, amongst others, spherical coordinates.
  type: string
EpochLength:
  name: EpochLength
  display_name: Epoch Length
  description: |
    Duration of individual epochs in seconds (for example, `1`)
    in case of epoched data.
    If recording was continuous or discontinuous, leave out the field.
  type: number
  minimum: 0
EstimationAlgorithm:
  name: EstimationAlgorithm
  display_name: Estimation Algorithm
  description: |
    Type of algorithm used to perform fitting
    (for example, `"linear"`, `"non-linear"`, `"LM"` and such).
  type: string
EstimationReference:
  name: EstimationReference
  display_name: Estimation Reference
  description: |
    Reference to the study/studies on which the implementation is based.
  type: string
EthicsApprovals:
  name: EthicsApprovals
  display_name: Ethics Approvals
  description: |
    List of ethics committee approvals of the research protocols and/or
    protocol identifiers.
  type: array
  items:
    type: string
EventIdentifier:
  name: EventIdentifier
  display_name: Event Identifier
  description: |
    The message sent to the eye tracker which disambiguates the belonging
    of the sample to a certain event, condition or group.
    This can be a unique trial identifier, or in the case of
    continuous presentation (for example video) the annotated event of interest.
  type: string
EyeCameraSettings:
  name: EyeCameraSettings
  display_name: Eye Camera Settings
  description: |
    A field to store any settings that influence the resolution
    and quality of the eye imagery.
    Autowhitebalance? Changes in sharpness?
  type: object
  items:
    type: object
FeatureDetectionSettings:
  name: FeatureDetectionSettings
  display_name: Feature Detection Settings
  description: |
    A place to store arbitrary information related to feature detection.
    For example Minimum/maximum pupil size.
  type: object
  items:
    type: object
FiducialsCoordinateSystem:
  name: FiducialsCoordinateSystem
  display_name: Fiducials Coordinate System
  description: |
    Defines the coordinate system for the fiducials.
    Preferably the same as the `"EEGCoordinateSystem"`.
    See the
    [Coordinate Systems Appendix](SPEC_ROOT/appendices/coordinate-systems.md)
    for a list of restricted keywords for coordinate systems.
    If `"Other"`, provide definition of the coordinate system in
    `"FiducialsCoordinateSystemDescription"`.
  anyOf:
    - $ref: objects.metadata._MEGCoordSys
    - $ref: objects.metadata._EEGCoordSys
    - $ref: objects.metadata._StandardTemplateCoordSys
    - $ref: objects.metadata._StandardTemplateDeprecatedCoordSys
FiducialsCoordinateSystemDescription:
  name: FiducialsCoordinateSystemDescription
  display_name: Fiducials Coordinate System Description
  description: |
    Free-form text description of the coordinate system.
    May also include a link to a documentation page or paper describing the
    system in greater detail.
  type: string
FiducialsCoordinateUnits:
  name: FiducialsCoordinateUnits
  display_name: Fiducials Coordinate Units
  description: |
    Units in which the coordinates that are  listed in the field
    `"FiducialsCoordinateSystem"` are represented.
  type: string
  enum:
    - m
    - mm
    - cm
    - n/a
FiducialsCoordinates:
  name: FiducialsCoordinates
  display_name: Fiducials Coordinates
  description: |
    Key-value pairs of the labels and 3-D digitized position of anatomical
    landmarks, interpreted following the `"FiducialsCoordinateSystem"`
    (for example, `{"NAS": [12.7,21.3,13.9], "LPA": [5.2,11.3,9.6],
    "RPA": [20.2,11.3,9.1]}`).
    Each array MUST contain three numeric values corresponding to x, y, and z
    axis of the coordinate system in that exact order.
  type: object
  additionalProperties:
    type: array
    items:
      type: number
    minItems: 3
    maxItems: 3
FiducialsDescription:
  name: FiducialsDescription
  display_name: Fiducials Description
  description: |
    Free-form text description of how the fiducials such as vitamin-E capsules
    were placed relative to anatomical landmarks,
    and how the position of the fiducials were measured
    (for example, `"both with Polhemus and with T1w MRI"`).
  type: string
FlipAngle:
  name: FlipAngle
  display_name: Flip Angle
  description: |
    Flip angle (FA) for the acquisition, specified in degrees.
    Corresponds to: DICOM Tag 0018, 1314 `Flip Angle`.
    The data type number may apply to files from any MRI modality concerned with
    a single value for this field, or to the files in a
    [file collection](SPEC_ROOT/appendices/file-collections.md)
    where the value of this field is iterated using the
    [`flip` entity](SPEC_ROOT/appendices/entities.md#flip).
    The data type array provides a value for each volume in a 4D dataset and
    should only be used when the volume timing is critical for interpretation of
    the data, such as in
    [ASL](SPEC_ROOT/modality-specific-files/magnetic-resonance-imaging-data.md#\
    arterial-spin-labeling-perfusion-data)
    or variable flip angle fMRI sequences.
  anyOf:
    - type: number
      unit: degree
      exclusiveMinimum: 0
      maximum: 360
    - type: array
      items:
        type: number
        unit: degree
        exclusiveMinimum: 0
        maximum: 360
FrameDuration:
  name: FrameDuration
  display_name: Frame Duration
  description: |
    Time duration of each frame in default unit seconds.
    This corresponds to DICOM Tag 0018, 1242 `Actual Frame Duration` converted
    to seconds.
  type: array
  items:
    type: number
  unit: s
FrameTimesStart:
  name: FrameTimesStart
  display_name: Frame Times Start
  description: |
    Start times for all frames relative to `"TimeZero"` in default unit seconds.
  type: array
  items:
    type: number
  unit: s
Funding:
  name: Funding
  display_name: Funding
  description: |
    List of sources of funding (grant numbers).
  type: array
  items:
    type: string
GazeMappingSettings:
  name: GazeMappingSettings
  display_name: Gaze Mapping Settings
  description: |
    A place to store arbitrary information related to gaze mapping.
    For example, if there was a threshold on pupil confidence required for gaze mapping,
    one could store that information here.
  type: object
  items:
    type: object
GeneratedBy:
  name: GeneratedBy
  display_name: Generated By
  description: |
    Used to specify provenance of the dataset.
  type: array
  minItems: 1
  items:
    type: object
    required_fields: [Name]
    recommended_fields: [Version]
    properties:
      Name:
        name: Name
        description: |
          Name of the pipeline or process that generated the outputs. Use `"Manual"` to
          indicate the derivatives were generated by hand, or adjusted manually after an
          initial run of an automated pipeline.
        type: string
      Version:
        name: Version
        description: Version of the pipeline
        type: string
      Description:
        name: Description
        description: |
          Plain-text description of the pipeline or process that generated the outputs.
          RECOMMENDED if `Name` is `"Manual"`.
        type: string
      CodeURL:
        name: CodeURL
        description: URL where the code used to generate the dataset may be found.
        type: string
        format: uri
      Container:
        name: Container
        description: |
          Used to specify the location and relevant attributes of software container image
          used to produce the dataset. Valid keys in this object include `Type`, `Tag` and
          [`URI`][uri] with [string][] values.
        type: object
        recommended_fields:
          - Type
          - Tag
          - URI
        properties:
          Type:
            type: string
          Tag:
            type: string
          URI:
            type: string
            format: uri
GeneticLevel:
  name: GeneticLevel
  display_name: Genetic Level
  description: |
    Describes the level of analysis.
    Values MUST be one of `"Genetic"`, `"Genomic"`, `"Epigenomic"`,
    `"Transcriptomic"`, `"Metabolomic"`, or `"Proteomic"`.
  anyOf:
    - $ref: objects.metadata._GeneticLevelEnum
    - type: array
      items:
        $ref: objects.metadata._GeneticLevelEnum
Genetics:
  name: Genetics
  display_name: Genetics
  description: |
    An object containing information about the genetics descriptor.
  type: object
  required_fields: [Dataset]
  properties:
    Dataset:
      name: Dataset
      description: |
        [URI](SPEC_ROOT/common-principles.md#uniform-resource-indicator)
        where data can be retrieved.
      type: string
      format: uri
    Database:
      name: Database
      description: |
        [URI](SPEC_ROOT/common-principles.md#uniform-resource-indicator)
        of database where the dataset is hosted.
      type: string
      format: uri
    Descriptors:
      name: Descriptors
      description: |
        List of relevant descriptors (for example, journal articles) for dataset
        using a valid
        [URI](SPEC_ROOT/common-principles.md#uniform-resource-indicator)
        when possible.
      anyOf:
        - type: string
        - type: array
          items:
            type: string
GradientSetType:
  name: GradientSetType
  display_name: Gradient Set Type
  description: |
    It should be possible to infer the gradient coil from the scanner model.
    If not, for example because of a custom upgrade or use of a gradient
    insert set, then the specifications of the actual gradient coil should be
    reported independently.
  type: string
GYROChannelCount:
  name: GYROChannelCount
  display_name: Gyrometer Channel Count
  description: |
    Number of gyrometer channels.
  type: integer
  minimum: 0
HED:
  name: HED
  display_name: HED
  description: |
    Hierarchical Event Descriptor (HED) information,
    see the [HED Appendix](SPEC_ROOT/appendices/hed.md) for details.
  anyOf:
    - type: string
    - type: object
      additionalProperties:
        type: string
HEDVersion:
  name: HEDVersion
  display_name: HED Version
  description: |
    If HED tags are used:
    The version of the HED schema used to validate HED tags for study.
    May include a single schema or a base schema and one or more library schema.
  anyOf:
    - type: string
      format: hed_version
    - type: array
      items:
        type: string
        format: hed_version
Haematocrit:
  name: Haematocrit
  display_name: Haematocrit
  description: |
    Measured haematocrit, meaning the volume of erythrocytes divided by the
    volume of whole blood.
  type: number
HardcopyDeviceSoftwareVersion:
  name: HardcopyDeviceSoftwareVersion
  display_name: Hardcopy Device Software Version
  description: |
    Manufacturer's designation of the software of the device that created this
    Hardcopy Image (the printer).
    Corresponds to DICOM Tag 0018, 101A `Hardcopy Device Software Version`.
  type: string
HardwareFilters:
  name: HardwareFilters
  display_name: Hardware Filters
  description: |
    Object of temporal hardware filters applied, or `"n/a"` if the data is not
    available. Each key-value pair in the JSON object is a name of the filter and
    an object in which its parameters are defined as key-value pairs.
    For example, `{"Highpass RC filter": {"Half amplitude cutoff (Hz)":
    0.0159, "Roll-off": "6dB/Octave"}}`.
  anyOf:
    - type: object
      additionalProperties:
        type: object
    - type: string
      enum:
        - n/a
HeadCircumference:
  name: HeadCircumference
  display_name: Head Circumference
  description: |
    Circumference of the participant's head, expressed in cm (for example, `58`).
  type: number
  exclusiveMinimum: 0
  unit: cm
HeadCoilCoordinateSystem:
  name: HeadCoilCoordinateSystem
  display_name: Head Coil Coordinate System
  description: |
    Defines the coordinate system for the head coils.
    See the
    [Coordinate Systems Appendix](SPEC_ROOT/appendices/coordinate-systems.md)
    for a list of restricted keywords for coordinate systems.
    If `"Other"`, provide definition of the coordinate system in
    `HeadCoilCoordinateSystemDescription`.
  anyOf:
    - $ref: objects.metadata._MEGCoordSys
    - $ref: objects.metadata._EEGCoordSys
    - $ref: objects.metadata._StandardTemplateCoordSys
    - $ref: objects.metadata._StandardTemplateDeprecatedCoordSys
HeadCoilCoordinateSystemDescription:
  name: HeadCoilCoordinateSystemDescription
  display_name: Head Coil Coordinate System Description
  description: |
    Free-form text description of the coordinate system.
    May also include a link to a documentation page or paper describing the system in greater detail.
  type: string
HeadCoilCoordinateUnits:
  name: HeadCoilCoordinateUnits
  display_name: Head Coil Coordinate Units
  description: |
    Units of the coordinates of `HeadCoilCoordinateSystem`.
  type: string
  enum:
    - m
    - mm
    - cm
    - n/a
HeadCoilCoordinates:
  name: HeadCoilCoordinates
  display_name: Head Coil Coordinates
  description: |
    Key-value pairs describing head localization coil labels and their
    coordinates, interpreted following the `HeadCoilCoordinateSystem`
    (for example, `{"NAS": [12.7,21.3,13.9], "LPA": [5.2,11.3,9.6],
    "RPA": [20.2,11.3,9.1]}`).
    Note that coils are not always placed at locations that have a known
    anatomical name (for example, for Neuromag/Elekta/MEGIN, Yokogawa systems);
    in that case generic labels can be used
    (for example, `{"coil1": [12.2,21.3,12.3], "coil2": [6.7,12.3,8.6],
    "coil3": [21.9,11.0,8.1]}`).
    Each array MUST contain three numeric values corresponding to x, y, and z
    axis of the coordinate system in that exact order.
  type: object
  additionalProperties:
    type: array
    items:
      type: number
    minItems: 3
    maxItems: 3
HeadCoilFrequency:
  name: HeadCoilFrequency
  display_name: Head Coil Frequency
  description: |
    List of frequencies (in Hz) used by the head localisation coils
    ('HLC' in CTF systems, 'HPI' in Neuromag/Elekta/MEGIN, 'COH' in BTi/4D)
    that track the subject's head position in the MEG helmet
    (for example, `[293, 307, 314, 321]`).
  anyOf:
    - type: number
      unit: Hz
    - type: array
      items:
        type: number
        unit: Hz
HowToAcknowledge:
  name: HowToAcknowledge
  display_name: How To Acknowledge
  description: |
    Text containing instructions on how researchers using this dataset should
    acknowledge the original authors.
    This field can also be used to define a publication that should be cited in
    publications that use the dataset.
  type: string
ImageAcquisitionProtocol:
  name: ImageAcquisitionProtocol
  display_name: Image Acquisition Protocol
  description: |
    Description of the image acquisition protocol or
    [URI](SPEC_ROOT/common-principles.md#uniform-resource-indicator)
    (for example from [protocols.io](https://www.protocols.io/)).
  type: string
ImageDecayCorrected:
  name: ImageDecayCorrected
  display_name: Image Decay Corrected
  description: |
    Boolean flag specifying whether the image data have been decay-corrected.
  type: boolean
ImageDecayCorrectionTime:
  name: ImageDecayCorrectionTime
  display_name: Image Decay Correction Time
  description: |
    Point in time from which the decay correction was applied with respect to
    `"TimeZero"` in the default unit seconds.
  type: number
  unit: s
Immersion:
  name: Immersion
  display_name: Immersion
  description: |
    Lens immersion medium. If the file format is OME-TIFF, the value MUST be consistent
    with the `Immersion` OME metadata field.
  type: string
InfusionRadioactivity:
  name: InfusionRadioactivity
  display_name: Infusion Radioactivity
  description: |
    Amount of radioactivity infused into the patient.
    This value must be less than or equal to the total injected radioactivity
    (`"InjectedRadioactivity"`).
    Units should be the same as `"InjectedRadioactivityUnits"`.
  type: number
InfusionSpeed:
  name: InfusionSpeed
  display_name: Infusion Speed
  description: |
    If given, infusion speed.
  type: number
InfusionSpeedUnits:
  name: InfusionSpeedUnits
  display_name: Infusion Speed Units
  description: |
    Unit of infusion speed (for example, `"mL/s"`).
  type: string
  format: unit
InfusionStart:
  name: InfusionStart
  display_name: Infusion Start
  description: |
    Time of start of infusion with respect to `"TimeZero"` in the default unit
    seconds.
  type: number
  unit: s
InjectedMass:
  name: InjectedMass
  display_name: Injected Mass
  description: |
    Total mass of radiolabeled compound injected into subject (for example, `10`).
    This can be derived as the ratio of the `"InjectedRadioactivity"` and
    `"MolarRadioactivity"`.
    **For those tracers in which injected mass is not available (for example FDG)
    can be set to `"n/a"`)**.
  anyOf:
    - type: number
    - type: string
      enum:
        - n/a
InjectedMassPerWeight:
  name: InjectedMassPerWeight
  display_name: Injected Mass Per Weight
  description: |
    Injected mass per kilogram bodyweight.
  type: number
InjectedMassPerWeightUnits:
  name: InjectedMassPerWeightUnits
  display_name: Injected Mass Per Weight Units
  description: |
    Unit format of the injected mass per kilogram bodyweight
    (for example, `"ug/kg"`).
  type: string
  format: unit
InjectedMassUnits:
  name: InjectedMassUnits
  display_name: Injected Mass Units
  description: |
    Unit format of the mass of compound injected (for example, `"ug"` or
    `"umol"`).
    **Note this is not required for an FDG acquisition, since it is not available,
    and SHOULD be set to `"n/a"`**.
  anyOf:
    - type: string
      format: unit
    - type: string
      enum:
        - n/a
InjectedRadioactivity:
  name: InjectedRadioactivity
  display_name: Injected Radioactivity
  description: |
    Total amount of radioactivity injected into the patient (for example, `400`).
    For bolus-infusion experiments, this value should be the sum of all injected
    radioactivity originating from both bolus and infusion.
    Corresponds to DICOM Tag 0018, 1074 `Radionuclide Total Dose`.
  type: number
InjectedRadioactivityUnits:
  name: InjectedRadioactivityUnits
  display_name: Injected Radioactivity Units
  description: |
    Unit format of the specified injected radioactivity (for example, `"MBq"`).
  type: string
  format: unit
InjectedVolume:
  name: InjectedVolume
  display_name: Injected Volume
  description: |
    Injected volume of the radiotracer in the unit `"mL"`.
  type: number
  unit: mL
InjectionEnd:
  name: InjectionEnd
  display_name: Injection End
  description: |
    Time of end of injection with respect to `"TimeZero"` in the default unit
    seconds.
  type: number
  unit: s
InjectionStart:
  name: InjectionStart
  display_name: Injection Start
  description: |
    Time of start of injection with respect to `"TimeZero"` in the default unit
    seconds.
    This corresponds to DICOM Tag 0018, 1072 `Contrast/Bolus Start Time`
    converted to seconds relative to `"TimeZero"`.
  type: number
  unit: s
InstitutionAddress:
  name: InstitutionAddress
  display_name: Institution Address
  description: |
    The address of the institution in charge of the equipment that produced the
    measurements.
  type: string
InstitutionName:
  name: InstitutionName
  display_name: Institution Name
  description: |
    The name of the institution in charge of the equipment that produced the
    measurements.
  type: string
InstitutionalDepartmentName:
  name: InstitutionalDepartmentName
  display_name: Institutional Department Name
  description: |
    The department in the institution in charge of the equipment that produced
    the measurements.
  type: string
Instructions:
  name: Instructions
  display_name: Instructions
  description: |
    Text of the instructions given to participants before the recording.
  type: string
IntendedFor:
  name: IntendedFor
  display_name: Intended For
  description: |
    The paths to files for which the associated file is intended to be used.
    Contains one or more [BIDS URIs](SPEC_ROOT/common-principles.md#bids-uri).
    Using forward-slash separated paths relative to the participant subdirectory is
    [DEPRECATED](SPEC_ROOT/common-principles.md#definitions).
  anyOf:
    - type: string
      format: bids_uri
    - type: string
      format: participant_relative
    - type: array
      items:
        anyOf:
          - type: string
            format: bids_uri
          - type: string
            format: participant_relative
IntendedFor__ds_relative:
  name: IntendedFor
  display_name: Intended For
  description: |
    The paths to files for which the associated file is intended to be used.
    Contains one or more [BIDS URIs](SPEC_ROOT/common-principles.md#bids-uri).
    Using forward-slash separated paths relative to the dataset root is
    [DEPRECATED](SPEC_ROOT/common-principles.md#definitions).
  anyOf:
    - type: string
      format: bids_uri
    - type: string
      format: dataset_relative
    - type: array
      items:
        anyOf:
          - type: string
            format: bids_uri
          - type: string
            format: dataset_relative
InversionTime:
  name: InversionTime
  display_name: Inversion Time
  description: |
    The inversion time (TI) for the acquisition, specified in seconds.
    Inversion time is the time after the middle of inverting RF pulse to middle
    of excitation pulse to detect the amount of longitudinal magnetization.
    Corresponds to DICOM Tag 0018, 0082 `Inversion Time`
    (please note that the DICOM term is in milliseconds not seconds).
  type: number
  unit: s
  exclusiveMinimum: 0
JNTANGChannelCount:
  name: JNTANGChannelCount
  display_name: Joint angle channel count
  description: |
    Number of joint angle channels.
  type: integer
  minimum: 0
LabelingDistance:
  name: LabelingDistance
  display_name: Labeling Distance
  description: |
    Distance from the center of the imaging slab to the center of the labeling
    plane (`(P)CASL`) or the leading edge of the labeling slab (`PASL`),
    in millimeters.
    If the labeling is performed inferior to the isocenter,
    this number should be negative.
    Based on DICOM macro C.8.13.5.14.
  type: number
  unit: mm
LabelingDuration:
  name: LabelingDuration
  display_name: Labeling Duration
  description: |
    Total duration of the labeling pulse train, in seconds,
    corresponding to the temporal width of the labeling bolus for
    `"PCASL"` or `"CASL"`.
    In case all control-label volumes (or deltam or CBF) have the same
    `LabelingDuration`, a scalar must be specified.
    In case the control-label volumes (or deltam or cbf) have a different
    `"LabelingDuration"`, an array of numbers must be specified,
    for which any `m0scan` in the timeseries has a `"LabelingDuration"` of zero.
    In case an array of numbers is provided,
    its length should be equal to the number of volumes specified in
    `*_aslcontext.tsv`.
    Corresponds to DICOM Tag 0018, 9258 `ASL Pulse Train Duration`.
  anyOf:
    - type: number
      minimum: 0
      unit: s
    - type: array
      items:
        type: number
        unit: s
        minimum: 0
LabelingEfficiency:
  name: LabelingEfficiency
  display_name: Labeling Efficiency
  description: |
    Labeling efficiency, specified as a number between zero and one,
    only if obtained externally (for example phase-contrast based).
  type: number
  exclusiveMinimum: 0
LabelingLocationDescription:
  name: LabelingLocationDescription
  display_name: Labeling Location Description
  description: |
    Description of the location of the labeling plane (`"CASL"` or `"PCASL"`) or
    the labeling slab (`"PASL"`) that cannot be captured by fields
    `LabelingOrientation` or `LabelingDistance`.
    May include a link to an anonymized screenshot of the planning of the
    labeling slab/plane with respect to the imaging slab or slices
    `*_asllabeling.jpg`.
    Based on DICOM macro C.8.13.5.14.
  type: string
LabelingOrientation:
  name: LabelingOrientation
  display_name: Labeling Orientation
  description: |
    Orientation of the labeling plane (`(P)CASL`) or slab (`PASL`).
    The direction cosines of a normal vector perpendicular to the ASL labeling
    slab or plane with respect to the patient.
    Corresponds to DICOM Tag 0018, 9255 `ASL Slab Orientation`.
  type: array
  items:
    type: number
LabelingPulseAverageB1:
  name: LabelingPulseAverageB1
  display_name: Labeling Pulse Average B1
  description: |
    The average B1-field strength of the RF labeling pulses, in microteslas.
    As an alternative, `"LabelingPulseFlipAngle"` can be provided.
  type: number
  exclusiveMinimum: 0
  unit: uT
LabelingPulseAverageGradient:
  name: LabelingPulseAverageGradient
  display_name: Labeling Pulse Average Gradient
  description: |
    The average labeling gradient, in milliteslas per meter.
  type: number
  exclusiveMinimum: 0
  unit: mT/m
LabelingPulseDuration:
  name: LabelingPulseDuration
  display_name: Labeling Pulse Duration
  description: |
    Duration of the individual labeling pulses, in milliseconds.
  type: number
  exclusiveMinimum: 0
  unit: ms
LabelingPulseFlipAngle:
  name: LabelingPulseFlipAngle
  display_name: Labeling Pulse Flip Angle
  description: |
    The flip angle of a single labeling pulse, in degrees,
    which can be given as an alternative to `"LabelingPulseAverageB1"`.
  type: number
  exclusiveMinimum: 0
  maximum: 360
  unit: degree
LabelingPulseInterval:
  name: LabelingPulseInterval
  display_name: Labeling Pulse Interval
  description: |
    Delay between the peaks of the individual labeling pulses, in milliseconds.
  type: number
  exclusiveMinimum: 0
  unit: ms
LabelingPulseMaximumGradient:
  name: LabelingPulseMaximumGradient
  display_name: Labeling Pulse Maximum Gradient
  description: |
    The maximum amplitude of the gradient switched on during the application of
    the labeling RF pulse(s), in milliteslas per meter.
  type: number
  exclusiveMinimum: 0
  unit: mT/m
LabelingSlabThickness:
  name: LabelingSlabThickness
  display_name: Labeling Slab Thickness
  description: |
    Thickness of the labeling slab in millimeters.
    For non-selective FAIR a zero is entered.
    Corresponds to DICOM Tag 0018, 9254 `ASL Slab Thickness`.
  type: number
  exclusiveMinimum: 0
  unit: mm
LATENCYChannelCount:
  name: LATENCYChannelCount
  display_name: Latency channel count
  description: |
    Number of Latency channels.
  type: integer
  minimum: 0
Levels:
  name: Levels
  display_name: Levels
  description: |
    For categorical variables: An object of possible values (keys) and their
    descriptions (values).
  type: object
  additionalProperties:
    type: string
License:
  name: License
  display_name: License
  description: |
    The license for the dataset.
    The use of license name abbreviations is RECOMMENDED for specifying a license
    (see [Licenses](SPEC_ROOT/appendices/licenses.md)).
    The corresponding full license text MAY be specified in an additional
    `LICENSE` file.
  type: string
LongName:
  name: LongName
  display_name: Long Name
  description: |
    Long (unabbreviated) name of the column.
  type: string
LookLocker:
  name: LookLocker
  display_name: Look Locker
  description: |
    Boolean indicating if a Look-Locker readout is used.
  type: boolean
M0Estimate:
  name: M0Estimate
  display_name: M0Estimate
  description: |
    A single numerical whole-brain M0 value (referring to the M0 of blood),
    only if obtained externally
    (for example retrieved from CSF in a separate measurement).
  type: number
  exclusiveMinimum: 0
M0Type:
  name: M0Type
  display_name: M0Type
  description: |
    Describes the presence of M0 information.
    `"Separate"` means that a separate `*_m0scan.nii[.gz]` is present.
    `"Included"` means that an m0scan volume is contained within the current
    `*_asl.nii[.gz]`.
    `"Estimate"` means that a single whole-brain M0 value is provided.
    `"Absent"` means that no specific M0 information is present.
  type: string
  enum:
    - Separate
    - Included
    - Estimate
    - Absent
MAGNChannelCount:
  name: MAGNChannelCount
  display_name: Magnetometer Channel Count
  description: |
    Number of magnetometer channels.
  type: integer
  minimum: 0
MEGChannelCount:
  name: MEGChannelCount
  display_name: MEG Channel Count
  description: |
    Number of MEG channels (for example, `275`).
  type: integer
  minimum: 0
MEGCoordinateSystem:
  name: MEGCoordinateSystem
  display_name: MEG Coordinate System
  description: |
    Defines the coordinate system for the MEG sensors.
    See the
    [Coordinate Systems Appendix](SPEC_ROOT/appendices/coordinate-systems.md)
    for a list of restricted keywords for coordinate systems.
    If `"Other"`, provide definition of the coordinate system in
    `"MEGCoordinateSystemDescription"`.
  anyOf:
    - $ref: objects.metadata._MEGCoordSys
    - $ref: objects.metadata._EEGCoordSys
    - $ref: objects.metadata._StandardTemplateCoordSys
    - $ref: objects.metadata._StandardTemplateDeprecatedCoordSys
MEGCoordinateSystemDescription:
  name: MEGCoordinateSystemDescription
  display_name: MEG Coordinate System Description
  description: |
    Free-form text description of the coordinate system.
    May also include a link to a documentation page or paper describing the
    system in greater detail.
  type: string
MEGCoordinateUnits:
  name: MEGCoordinateUnits
  display_name: MEG Coordinate Units
  description: |
    Units of the coordinates of `"MEGCoordinateSystem"`.
  type: string
  enum:
    - m
    - mm
    - cm
    - n/a
MEGREFChannelCount:
  name: MEGREFChannelCount
  display_name: MEGREF Channel Count
  description: |
    Number of MEG reference channels (for example, `23`).
    For systems without such channels (for example, Neuromag Vectorview),
    `MEGREFChannelCount` should be set to `0`.
  type: integer
  minimum: 0
MISCChannelCount:
  name: MISCChannelCount
  display_name: Miscellaneous channel count
  description: |
    Number of miscellaneous channels not covered otherwise.
  type: integer
  minimum: 0
MotionChannelCount:
  name: MotionChannelCount
  display_name: Motion Channel Count
  description: |
    Number of motion channels (for example, `275`).
  type: integer
  minimum: 0
MRAcquisitionType:
  name: MRAcquisitionType
  display_name: MR Acquisition Type
  description: |
    Type of sequence readout.
    Corresponds to DICOM Tag 0018, 0023 `MR Acquisition Type`.
  type: string
  enum:
    - 2D
    - 3D
MRTransmitCoilSequence:
  name: MRTransmitCoilSequence
  display_name: MR Transmit Coil Sequence
  description: |
    This is a relevant field if a non-standard transmit coil is used.
    Corresponds to DICOM Tag 0018, 9049 `MR Transmit Coil Sequence`.
  type: string
MTNumberOfPulses:
  name: MTNumberOfPulses
  display_name: MT Number Of Pulses
  description: |
    The number of magnetization transfer RF pulses applied before the readout.
  type: number
MTOffsetFrequency:
  name: MTOffsetFrequency
  display_name: MT Offset Frequency
  description: |
    The frequency offset of the magnetization transfer pulse with respect to the
    central H1 Larmor frequency in Hertz (Hz).
  type: number
  unit: Hz
MTPulseBandwidth:
  name: MTPulseBandwidth
  display_name: MT Pulse Bandwidth
  description: |
    The excitation bandwidth of the magnetization transfer pulse in Hertz (Hz).
  type: number
  unit: Hz
MTPulseDuration:
  name: MTPulseDuration
  display_name: MT Pulse Duration
  description: |
    Duration of the magnetization transfer RF pulse in seconds.
  type: number
  unit: s
MTPulseShape:
  name: MTPulseShape
  display_name: MT Pulse Shape
  description: |
    Shape of the magnetization transfer RF pulse waveform.
    The value `"GAUSSHANN"` refers to a Gaussian pulse with a Hanning window.
    The value `"SINCHANN"` refers to a sinc pulse with a Hanning window.
    The value `"SINCGAUSS"` refers to a sinc pulse with a Gaussian window.
  type: string
  enum:
    - HARD
    - GAUSSIAN
    - GAUSSHANN
    - SINC
    - SINCHANN
    - SINCGAUSS
    - FERMI
MTState:
  name: MTState
  display_name: MT State
  description: |
    Boolean stating whether the magnetization transfer pulse is applied.
    Corresponds to DICOM Tag 0018, 9020 `Magnetization Transfer`.
  type: boolean
MagneticFieldStrength:
  name: MagneticFieldStrength
  display_name: Magnetic Field Strength
  description: |
    Nominal field strength of MR magnet in Tesla.
    Corresponds to DICOM Tag 0018, 0087 `Magnetic Field Strength`.
  type: number
Magnification:
  name: Magnification
  display_name: Magnification
  description: |
    Lens magnification (for example: `40`). If the file format is OME-TIFF,
    the value MUST be consistent with the `"NominalMagnification"` OME metadata field.
  type: number
  exclusiveMinimum: 0
Manual:
  name: Manual
  display_name: Manual
  description: |
    Indicates if the segmentation was performed manually or via an automated
    process.
  type: boolean
Manufacturer:
  name: Manufacturer
  display_name: Manufacturer
  description: |
    Manufacturer of the equipment that produced the measurements.
  type: string
ManufacturersModelName:
  name: ManufacturersModelName
  display_name: Manufacturers Model Name
  description: |
    Manufacturer's model name of the equipment that produced the measurements.
  type: string
MatrixCoilMode:
  name: MatrixCoilMode
  display_name: Matrix Coil Mode
  description: |
    (If used)
    A method for reducing the number of independent channels by combining in
    analog the signals from multiple coil elements.
    There are typically different default modes when using un-accelerated or
    accelerated (for example, `"GRAPPA"`, `"SENSE"`) imaging.
  type: string
MaxMovement:
  name: MaxMovement
  display_name: Max Movement
  description: |
    Maximum head movement (in mm) detected during the recording,
    as measured by the head localisation coils (for example, `4.8`).
  type: number
  unit: mm
MaximalCalibrationError:
  name: MaximalCalibrationError
  display_name: Maximal Calibration Error
  description: |
    Maximal calibration error in degree.
  type: number
  unit: degree
MeasurementToolMetadata:
  name: MeasurementToolMetadata
  display_name: Measurement Tool Metadata
  description: |
    A description of the measurement tool as a whole.
    Contains two fields: `"Description"` and `"TermURL"`.
    `"Description"` is a free text description of the measurement tool.
    `"TermURL"` is a URL to an entity in an ontology corresponding to this tool.
  type: object
  properties:
    TermURL:
      type: string
      format: uri
    Description:
      type: string
MetaboliteAvail:
  name: MetaboliteAvail
  display_name: Metabolite Available
  description: |
    Boolean that specifies if metabolite measurements are available.
    If `true`, the `metabolite_parent_fraction` column MUST be present in the
    corresponding `*_blood.tsv` file.
  type: boolean
MetaboliteMethod:
  name: MetaboliteMethod
  display_name: Metabolite Method
  description: |
    Method used to measure metabolites.
  type: string
MetaboliteRecoveryCorrectionApplied:
  name: MetaboliteRecoveryCorrectionApplied
  display_name: Metabolite Recovery Correction Applied
  description: |
    Metabolite recovery correction from the HPLC, for tracers where it changes
    with time postinjection.
    If `true`, the `hplc_recovery_fractions` column MUST be present in the
    corresponding `*_blood.tsv` file.
  type: boolean
MiscChannelCount:
  name: MiscChannelCount
  display_name: Misc Channel Count
  description: |
    Number of miscellaneous analog channels for auxiliary signals.
  type: integer
  minimum: 0
MissingValues:
  name: MissingValues
  display_name: MissingValues
  description: |
    Describes how missing values are represented in the given recording system
    (for example a tracking system in motion), can take values such as, "NaN", "0".
  type: string
MixingTime:
  name: MixingTime
  display_name: Mixing Time
  description: |
    In the context of a stimulated- and spin-echo 3D EPI sequence for B1+ mapping,
    corresponds to the interval between spin- and stimulated-echo pulses.
    In the context of a diffusion-weighted double spin-echo sequence,
    corresponds to the interval between two successive diffusion sensitizing
    gradients, specified in seconds.
  type: number
  unit: s
ModeOfAdministration:
  name: ModeOfAdministration
  display_name: Mode Of Administration
  description: |
    Mode of administration of the injection
    (for example, `"bolus"`, `"infusion"`, or `"bolus-infusion"`).
  type: string
MolarActivity:
  name: MolarActivity
  display_name: Molar Activity
  description: |
    Molar activity of compound injected.
    Corresponds to DICOM Tag 0018, 1077 `Radiopharmaceutical Specific Activity`.
  type: number
MolarActivityMeasTime:
  name: MolarActivityMeasTime
  display_name: Molar Activity Measurement Time
  description: |
    Time to which molar radioactivity measurement above applies in the default
    unit `"hh:mm:ss"`.
  type: string
  format: time
MolarActivityUnits:
  name: MolarActivityUnits
  display_name: Molar Activity Units
  description: |
    Unit of the specified molar radioactivity (for example, `"GBq/umol"`).
  type: string
  format: unit
MultibandAccelerationFactor:
  name: MultibandAccelerationFactor
  display_name: Multiband Acceleration Factor
  description: |
    The multiband factor, for multiband acquisitions.
  type: number
MultipartID:
  name: MultipartID
  display_name: MultipartID
  description: |
    A unique (per participant) label tagging DWI runs that are part of a
    multipart scan.
  type: string
Name:
  name: Name
  display_name: Name
  description: |
    Name of the dataset.
  type: string
NegativeContrast:
  name: NegativeContrast
  display_name: Negative Contrast
  description: |
    `true` or `false` value specifying whether increasing voxel intensity
    (within sample voxels) denotes a decreased value with respect to the
    contrast suffix.
    This is commonly the case when Cerebral Blood Volume is estimated via
    usage of a contrast agent in conjunction with a T2\* weighted acquisition
    protocol.
  type: boolean
NIRSChannelCount:
  name: NIRSChannelCount
  display_name: NIRS Channel Count
  description: |
    Total number of NIRS channels, including short channels.
    Corresponds to the number of rows in `channels.tsv` with any NIRS type.
  type: integer
  minimum: 0
NIRSSourceOptodeCount:
  name: NIRSSourceOptodeCount
  display_name: NIRS Source Optode Count
  description: |
    Number of NIRS sources.
    Corresponds to the number of rows in `optodes.tsv` with type `"source"`.
  type: integer
  minimum: 1
NIRSDetectorOptodeCount:
  name: NIRSDetectorOptodeCount
  display_name: NIRS Detector Optode Channel Count
  description: |
    Number of NIRS detectors.
    Corresponds to the number of rows in `optodes.tsv` with type `"detector"`.
  type: integer
  minimum: 1
NIRSPlacementScheme:
  name: NIRSPlacementScheme
  display_name: NIRS Placement Scheme
  description: |
    Placement scheme of NIRS optodes.
    Either the name of a standardized placement system (for example, `"10-20"`)
    or an array of standardized position names (for example, `["Cz", "Pz"]`).
    This field should only be used if a cap was not used.
    If a standard cap was used, then it should be specified in `CapManufacturer`
    and `CapManufacturersModelName` and this field should be set to `"n/a"`
  anyOf:
    - type: string
    - type: array
      items:
        type: string
NIRSCoordinateSystem:
  name: NIRSCoordinateSystem
  display_name: NIRS Coordinate System
  description: |
    Defines the coordinate system in which the optode positions are expressed.

    See
    [Appendix VIII](SPEC_ROOT/appendices/coordinate-systems.md)
    for a list of restricted keywords for coordinate systems.
    If `"Other"`, a definition of the coordinate system MUST be
    provided in `NIRSCoordinateSystemDescription`.
  anyOf:
    - $ref: objects.metadata._MEGCoordSys
    - $ref: objects.metadata._EEGCoordSys
    - $ref: objects.metadata._StandardTemplateCoordSys
    - $ref: objects.metadata._StandardTemplateDeprecatedCoordSys
NIRSCoordinateSystemDescription:
  name: NIRSCoordinateSystemDescription
  display_name: NIRS Coordinate System Description
  description: |
    Free-form text description of the coordinate system.
    May also include a link to a documentation page or paper describing the
    system in greater detail.
  type: string
NIRSCoordinateUnits:
  name: NIRSCoordinateUnits
  display_name: NIRS Coordinate Units
  description: |
    Units of the coordinates of `NIRSCoordinateSystem`.
  type: string
  enum:
    - m
    - mm
    - cm
    - n/a
NIRSCoordinateProcessingDescription:
  name: NIRSCoordinateProcessingDescription
  display_name: NIRS Coordinate Processing Description
  description: |
    Has any post-processing (such as projection) been done on the optode
    positions (for example, `"surface_projection"`, `"n/a"`).
  type: string
NonlinearGradientCorrection:
  name: NonlinearGradientCorrection
  display_name: Nonlinear Gradient Correction
  description: |
    Boolean stating if the image saved has been corrected for gradient
    nonlinearities by the scanner sequence.
  type: boolean
NumberOfVolumesDiscardedByScanner:
  name: NumberOfVolumesDiscardedByScanner
  display_name: Number Of Volumes Discarded By Scanner
  description: |
    Number of volumes ("dummy scans") discarded by the scanner
    (as opposed to those discarded by the user post hoc)
    before saving the imaging file.
    For example, a sequence that automatically discards the first 4 volumes
    before saving would have this field as 4.
    A sequence that does not discard dummy scans would have this set to 0.
    Please note that the onsets recorded in the `events.tsv` file should always
    refer to the beginning of the acquisition of the first volume in the
    corresponding imaging file - independent of the value of
    `"NumberOfVolumesDiscardedByScanner"` field.
  type: integer
  minimum: 0
NumberOfVolumesDiscardedByUser:
  name: NumberOfVolumesDiscardedByUser
  display_name: Number Of Volumes Discarded By User
  description: |
    Number of volumes ("dummy scans") discarded by the user before including the
    file in the dataset.
    If possible, including all of the volumes is strongly recommended.
    Please note that the onsets recorded in the `events.tsv` file should always
    refer to the beginning of the acquisition of the first volume in the
    corresponding imaging file - independent of the value of
    `"NumberOfVolumesDiscardedByUser"` field.
  type: integer
  minimum: 0
NumberShots:
  name: NumberShots
  display_name: Number Shots
  description: |
    The number of RF excitations needed to reconstruct a slice or volume
    (may be referred to as partition).
    Please mind that this is not the same as Echo Train Length which denotes the
    number of k-space lines collected after excitation in a multi-echo readout.
    The data type array is applicable for specifying this parameter before and
    after the k-space center is sampled.
    Please see
    [`"NumberShots"` metadata field]\
    (SPEC_ROOT/appendices/qmri.md#numbershots-metadata-field)
    in the qMRI appendix for corresponding calculations.
  anyOf:
    - type: number
    - type: array
      items:
        type: number
NumericalAperture:
  name: NumericalAperture
  display_name: Numerical Aperture
  description: |
    Lens numerical aperture (for example: `1.4`). If the file format is OME-TIFF,
    the value MUST be consistent with the `LensNA` OME metadata field.
  type: number
  exclusiveMinimum: 0
OperatingSystem:
  name: OperatingSystem
  display_name: Operating System
  description: |
    Operating system used to run the stimuli presentation software
    (for formatting recommendations, see examples below this table).
  type: string
ORNTChannelCount:
  name: ORNTChannelCount
  display_name: Orientation Channel Count
  description: |
    Number of orientation channels.
  type: integer
  minimum: 0
OtherAcquisitionParameters:
  name: OtherAcquisitionParameters
  display_name: Other Acquisition Parameters
  description: |
    Description of other relevant image acquisition parameters.
  type: string
PASLType:
  name: PASLType
  display_name: PASL Type
  description: |
    Type of the labeling pulse of the `PASL` labeling,
    for example `"FAIR"`, `"EPISTAR"`, or `"PICORE"`.
  type: string
PCASLType:
  name: PCASLType
  display_name: PCASL Type
  description: |
    The type of gradient pulses used in the `control` condition.
  type: string
  enum:
    - balanced
    - unbalanced
ParallelAcquisitionTechnique:
  name: ParallelAcquisitionTechnique
  display_name: Parallel Acquisition Technique
  description: |
    The type of parallel imaging used (for example `"GRAPPA"`, `"SENSE"`).
    Corresponds to DICOM Tag 0018, 9078 `Parallel Acquisition Technique`.
  type: string
ParallelReductionFactorInPlane:
  name: ParallelReductionFactorInPlane
  display_name: Parallel Reduction Factor In Plane
  description: |
    The parallel imaging (for instance, GRAPPA) factor in plane.
    Use the denominator of the fraction of k-space encoded for each slice.
    For example, 2 means half of k-space is encoded.
    Corresponds to DICOM Tag 0018, 9069 `Parallel Reduction Factor In-plane`.
  type: number
ParallelReductionFactorOutOfPlane:
  name: ParallelReductionFactorOutOfPlane
  display_name: Parallel Reduction Factor Out of Plane
  description: |
    The parallel imaging (for instance, GRAPPA) factor in the second phase encoding dimension of 3D sequences.
    Use the denominator of the fraction of k-space encoded in the second phase encoding dimension.
    For example, 2 means half of k-space is encoded.
    Will typically be 1 for 2D sequences, as each slice in a 2D acquisition is usually fully encoded.
    `ParallelReductionFactorOutOfPlane` should not be confused with `MultibandAccelerationFactor`,
    as they imply different methods of accelerating the acquisition.
    Corresponds to DICOM Tag 0018, 9155 `Parallel Reduction Factor out-of-plane`.
  type: number
PartialFourier:
  name: PartialFourier
  display_name: Partial Fourier
  description: |
    The fraction of partial Fourier information collected.
    Corresponds to DICOM Tag 0018, 9081 `Partial Fourier`.
  type: number
PartialFourierDirection:
  name: PartialFourierDirection
  display_name: Partial Fourier Direction
  description: |
    The direction where only partial Fourier information was collected.
    Corresponds to DICOM Tag 0018, 9036 `Partial Fourier Direction`.
  type: string
PharmaceuticalDoseAmount:
  name: PharmaceuticalDoseAmount
  display_name: Pharmaceutical Dose Amount
  description: |
    Dose amount of pharmaceutical coadministered with tracer.
  anyOf:
    - type: number
    - type: array
      items:
        type: number
PharmaceuticalDoseRegimen:
  name: PharmaceuticalDoseRegimen
  display_name: Pharmaceutical Dose Regimen
  description: |
    Details of the pharmaceutical dose regimen.
    Either adequate description or short-code relating to regimen documented
    elsewhere (for example, `"single oral bolus"`).
  type: string
PharmaceuticalDoseTime:
  name: PharmaceuticalDoseTime
  display_name: Pharmaceutical Dose Time
  description: |
    Time of administration of pharmaceutical dose, relative to time zero.
    For an infusion, this should be a vector with two elements specifying the
    start and end of the infusion period. For more complex dose regimens,
    the regimen description should be complete enough to enable unambiguous
    interpretation of `"PharmaceuticalDoseTime"`.
    Unit format of the specified pharmaceutical dose time MUST be seconds.
  anyOf:
    - type: number
      unit: s
    - type: array
      items:
        type: number
        unit: s
PharmaceuticalDoseUnits:
  name: PharmaceuticalDoseUnits
  display_name: Pharmaceutical Dose Units
  description: |
    Unit format relating to pharmaceutical dose
    (for example, `"mg"` or `"mg/kg"`).
  type: string
  format: unit
PharmaceuticalName:
  name: PharmaceuticalName
  display_name: Pharmaceutical Name
  description: |
    Name of pharmaceutical coadministered with tracer.
  type: string
PhaseEncodingDirection:
  name: PhaseEncodingDirection
  display_name: Phase Encoding Direction
  description: |
    The letters `i`, `j`, `k` correspond to the first, second and third axis of
    the data in the NIFTI file.
    The polarity of the phase encoding is assumed to go from zero index to
    maximum index unless `-` sign is present
    (then the order is reversed - starting from the highest index instead of
    zero).
    `PhaseEncodingDirection` is defined as the direction along which phase is was
    modulated which may result in visible distortions.
    Note that this is not the same as the DICOM term
    `InPlanePhaseEncodingDirection` which can have `ROW` or `COL` values.
  type: string
  enum:
    - i
    - j
    - k
    - i-
    - j-
    - k-
PhotoDescription:
  name: PhotoDescription
  display_name: Photo Description
  description: |
    Description of the photo.
  type: string
PixelSize:
  name: PixelSize
  display_name: Pixel Size
  description: |
    A 2- or 3-number array of the physical size of a pixel, either `[PixelSizeX, PixelSizeY]`
    or `[PixelSizeX, PixelSizeY, PixelSizeZ]`, where X is the width, Y the height and Z the
    depth.
    If the file format is OME-TIFF, these values need to be consistent with `PhysicalSizeX`,
    `PhysicalSizeY` and `PhysicalSizeZ` OME metadata fields, after converting in
    `PixelSizeUnits` according to `PhysicalSizeXunit`, `PhysicalSizeYunit` and
    `PhysicalSizeZunit` OME fields.
  type: array
  minItems: 2
  maxItems: 3
  items:
    type: number
    minimum: 0
PixelSizeUnits:
  name: PixelSizeUnits
  display_name: Pixel Size Units
  description: |
    Unit format of the specified `"PixelSize"`. MUST be one of: `"mm"` (millimeter), `"um"`
    (micrometer) or `"nm"` (nanometer).
  type: string
  enum:
    - mm
    - um
    - nm
PlasmaAvail:
  name: PlasmaAvail
  display_name: Plasma Avail
  description: |
    Boolean that specifies if plasma measurements are available.
  type: boolean
PlasmaFreeFraction:
  name: PlasmaFreeFraction
  display_name: Plasma Free Fraction
  description: |
    Measured free fraction in plasma, meaning the concentration of free compound
    in plasma divided by total concentration of compound in plasma
    (Units: 0-100%).
  type: number
  minimum: 0
  maximum: 100
PlasmaFreeFractionMethod:
  name: PlasmaFreeFractionMethod
  display_name: Plasma Free Fraction Method
  description: |
    Method used to estimate free fraction.
  type: string
POSChannelCount:
  name: POSChannelCount
  display_name: Position Channel Count
  description: |
    Number of position channels.
  type: integer
  minimum: 0
PostLabelingDelay:
  name: PostLabelingDelay
  display_name: Post Labeling Delay
  description: |
    This is the postlabeling delay (PLD) time, in seconds, after the end of the
    labeling (for `"CASL"` or `"PCASL"`) or middle of the labeling pulse
    (for `"PASL"`) until the middle of the excitation pulse applied to the
    imaging slab (for 3D acquisition) or first slice (for 2D acquisition).
    Can be a number (for a single-PLD time series) or an array of numbers
    (for multi-PLD and Look-Locker).
    In the latter case, the array of numbers contains the PLD of each volume,
    namely each `control` and `label`, in the acquisition order.
    Any image within the time-series without a PLD, for example an `m0scan`,
    is indicated by a zero.
    Based on DICOM Tags 0018, 9079 `Inversion Times` and 0018, 0082
    `InversionTime`.
  anyOf:
    - type: number
      exclusiveMinimum: 0
      unit: s
    - type: array
      items:
        type: number
        exclusiveMinimum: 0
        unit: s
PowerLineFrequency:
  name: PowerLineFrequency
  display_name: Power Line Frequency
  description: |
    Frequency (in Hz) of the power grid at the geographical location of the
    instrument (for example, `50` or `60`).
  anyOf:
    - type: number
      exclusiveMinimum: 0
      unit: Hz
    - type: string
      enum:
        - n/a
PromptRate:
  name: PromptRate
  display_name: Prompt Rate
  description: |
    Prompt rate for each frame (same units as `Units`, for example, `"Bq/mL"`).
  type: array
  items:
    type: number
PulseSequenceDetails:
  name: PulseSequenceDetails
  display_name: Pulse Sequence Details
  description: |
    Information beyond pulse sequence type that identifies the specific pulse
    sequence used (for example,
    `"Standard Siemens Sequence distributed with the VB17 software"`,
    `"Siemens WIP ### version #.##,"` or
    `"Sequence written by X using a version compiled on MM/DD/YYYY"`).
  type: string
PulseSequenceType:
  name: PulseSequenceType
  display_name: Pulse Sequence Type
  description: |
    A general description of the pulse sequence used for the scan
    (for example, `"MPRAGE"`, `"Gradient Echo EPI"`, `"Spin Echo EPI"`,
    `"Multiband gradient echo EPI"`).
  type: string
PupilFitMethod:
  name: PupilFitMethod
  display_name: Pupil Fit Method
  description: |
    The method employed for fitting the pupil, for example
    `"centre-of-mass"` or `"ellipse"`.
    If `"centre-of-mass"` or `"ellipse"` method is used, it is RECOMMENDED to
    use these exact labels.
  type: string
Purity:
  name: Purity
  display_name: Purity
  description: |
    Purity of the radiolabeled compound (between 0 and 100%).
  type: number
  minimum: 0
  maximum: 100
RandomRate:
  name: RandomRate
  display_name: Random Rate
  description: |
    Random rate for each frame (same units as `"Units"`, for example, `"Bq/mL"`).
  type: array
  items:
    type: number
RawDataFilters:
  name: RawDataFilters
  display_name: Raw Data Filters
  description: |
    Filter settings applied to eye-movement raw data.
    For example Eyelink trackers typically automatically filter the raw data.
  type: string
RawSources:
  name: RawSources
  display_name: Raw Sources
  description: |
    A list of paths relative to dataset root pointing to the BIDS-Raw file(s)
    that were used in the creation of this derivative.
    This field is DEPRECATED, and this metadata SHOULD be recorded in the
    `Sources` field using [BIDS URIs](SPEC_ROOT/common-principles.md#bids-uri)
    to distinguish sources from different datasets.
  type: array
  items:
    type: string
    format: dataset_relative
ReceiveCoilActiveElements:
  name: ReceiveCoilActiveElements
  display_name: Receive Coil Active Elements
  description: |
    Information describing the active/selected elements of the receiver coil.
    This does not correspond to a tag in the DICOM ontology.
    The vendor-defined terminology for active coil elements can go in this field.
  type: string
ReceiveCoilName:
  name: ReceiveCoilName
  display_name: Receive Coil Name
  description: |
    Information describing the receiver coil.
    Corresponds to DICOM Tag 0018, 1250 `Receive Coil Name`,
    although not all vendors populate that DICOM Tag,
    in which case this field can be derived from an appropriate
    private DICOM field.
  type: string
ReconFilterSize:
  name: ReconFilterSize
  display_name: Recon Filter Size
  description: |
    Kernel size of post-recon filter (FWHM) in default units `"mm"`.
  anyOf:
    - type: number
      unit: mm
    - type: array
      items:
        type: number
        unit: mm
ReconFilterType:
  name: ReconFilterType
  display_name: Recon Filter Type
  description: |
    Type of post-recon smoothing (for example, `["Shepp"]`).
  anyOf:
    - type: string
    - type: array
      items:
        type: string
ReconMethodImplementationVersion:
  name: ReconMethodImplementationVersion
  display_name: Recon Method Implementation Version
  description: |
    Identification for the software used, such as name and version.
  type: string
ReconMethodName:
  name: ReconMethodName
  display_name: Recon Method Name
  description: |
    Reconstruction method or algorithm (for example, `"3d-op-osem"`).
  type: string
ReconMethodParameterLabels:
  name: ReconMethodParameterLabels
  display_name: Recon Method Parameter Labels
  description: |
    Names of reconstruction parameters (for example, `["subsets", "iterations"]`).
  type: array
  items:
    type: string
ReconMethodParameterUnits:
  name: ReconMethodParameterUnits
  display_name: Recon Method Parameter Units
  description: |
    Unit of reconstruction parameters (for example, `["none", "none"]`).
  type: array
  items:
    type: string
    format: unit
ReconMethodParameterValues:
  name: ReconMethodParameterValues
  display_name: Recon Method Parameter Values
  description: |
    Values of reconstruction parameters (for example, `[21, 3]`).
  type: array
  items:
    type: number
RecordedEye:
  name: RecordedEye
  display_name: Recorded Eye
  description: |
    Specification for which eye was tracked.
  type: string
  enum:
    - left
    - right
    - both
RecordingDuration:
  name: RecordingDuration
  display_name: Recording Duration
  description: |
    Length of the recording in seconds (for example, `3600`).
  type: number
  unit: s
RecordingType:
  name: RecordingType
  display_name: Recording Type
  description: |
    Defines whether the recording is `"continuous"`, `"discontinuous"`, or
    `"epoched"`, where `"epoched"` is limited to time windows about events of
    interest (for example, stimulus presentations or subject responses).
  type: string
  enum:
    - continuous
    - epoched
    - discontinuous
ReferencesAndLinks:
  name: ReferencesAndLinks
  display_name: References And Links
  description: |
    List of references to publications that contain information on the dataset.
    A reference may be textual or a
    [URI](SPEC_ROOT/common-principles.md#uniform-resource-indicator).
  items:
    type: string
  type: array
RepetitionTime:
  name: RepetitionTime
  display_name: Repetition Time
  description: |
    The time in seconds between the beginning of an acquisition of one volume
    and the beginning of acquisition of the volume following it (TR).
    When used in the context of functional acquisitions this parameter best
    corresponds to
    [DICOM Tag 0020, 0110](http://dicomlookup.com/lookup.asp?sw=Tnumber&q=(0020,0110)):
    the "time delta between images in a
    dynamic of functional set of images" but may also be found in
    [DICOM Tag 0018, 0080](http://dicomlookup.com/lookup.asp?sw=Tnumber&q=(0018,0080)):
    "the period of time in msec between the beginning
    of a pulse sequence and the beginning of the succeeding
    (essentially identical) pulse sequence".
    This definition includes time between scans (when no data has been acquired)
    in case of sparse acquisition schemes.
    This value MUST be consistent with the 'pixdim[4]' field (after accounting
    for units stored in 'xyzt_units' field) in the NIfTI header.
    This field is mutually exclusive with VolumeTiming.
  type: number
  exclusiveMinimum: 0
  unit: s
RepetitionTimeExcitation:
  name: RepetitionTimeExcitation
  display_name: Repetition Time Excitation
  description: |
    The interval, in seconds, between two successive excitations.
    [DICOM Tag 0018, 0080](http://dicomlookup.com/lookup.asp?sw=Tnumber&q=(0018,0080))
    best refers to this parameter.
    This field may be used together with the `"RepetitionTimePreparation"` for
    certain use cases, such as
    [MP2RAGE](https://doi.org/10.1016/j.neuroimage.2009.10.002).
    Use `RepetitionTimeExcitation` (in combination with
    `"RepetitionTimePreparation"` if needed) for anatomy imaging data rather than
    `"RepetitionTime"` as it is already defined as the amount of time that it takes
    to acquire a single volume in the
    [task imaging data](SPEC_ROOT/modality-specific-files/magnetic-resonance-\
    imaging-data.md#task-including-resting-state-imaging-data)
    section.
  type: number
  minimum: 0
  unit: s
RepetitionTimePreparation:
  name: RepetitionTimePreparation
  display_name: Repetition Time Preparation
  description: |
    The interval, in seconds, that it takes a preparation pulse block to
    re-appear at the beginning of the succeeding (essentially identical) pulse
    sequence block.
    The data type number may apply to files from any MRI modality concerned with
    a single value for this field.
    The data type array provides a value for each volume in a 4D dataset and
    should only be used when the volume timing is critical for interpretation of
    the data, such as in
    [ASL](SPEC_ROOT/modality-specific-files/magnetic-resonance-imaging-data.md\
    #arterial-spin-labeling-perfusion-data).
  anyOf:
    - type: number
      minimum: 0
      unit: s
    - type: array
      items:
        type: number
        minimum: 0
        unit: s
Resolution:
  name: Resolution
  display_name: Resolution
  description: |
    Specifies the interpretation of the resolution keyword.
    If an object is used, then the keys should be values for the `res` entity
    and values should be descriptions of those `res` values.
  anyOf:
    - type: string
    - type: object
      additionalProperties:
        type: string
RotationOrder:
  name: RotationOrder
  display_name: RotationOrder
  description: |
    Specify the sequence in which the elemental 3D extrinsic rotations are applied around the three distinct axes.
  type: string
  enum:
    - XYZ
    - XZY
    - YXZ
    - YZX
    - ZXY
    - ZYX
    - n/a
RotationRule:
  name: RotationRule
  display_name: Rotation Rule
  description: |
    In case orientation channels are present, indicate whether rotations are applied
    clockwise around an axis when seen from the positive direction (left-hand rule) or
    counter-clockwise (right-hand rule). Must be one of: "left-hand", "right-hand".
  type: string
  enum:
    - left-hand
    - right-hand
    - n/a
SEEGChannelCount:
  name: SEEGChannelCount
  display_name: SEEG Channel Count
  description: |
    Number of SEEG channels.
  type: integer
  minimum: 0
SampleCoordinateSystem:
  name: SampleCoordinateSystem
  display_name: SampleCoordinateSystem
  description: |
    Coordinate system of the sampled gaze position data. Generally eye-tracker
    are set to use `"gaze-on-screen"` coordinate system but you may use
    `"eye-in-head"` or `"gaze-in-world"` or other alternatives of your choice.
    If you use the standard `"gaze-on-screen"`, it is RECOMMENDED to use this
    exact label.
  type: string
SampleCoordinateUnits:
  name: SampleCoordinateUnit
  display_name: Sample Coordinate Unit
  description: |
    Unit of individual samples (`"pixel"`, `"mm"` or `"cm"`) .
  type: string
  enum:
    - pixel
    - mm
    - cm
SampleEmbedding:
  name: SampleEmbedding
  display_name: Sample Embedding
  description: |
    Description of the tissue sample embedding (for example: `"Epoxy resin"`).
  type: string
SampleEnvironment:
  name: SampleEnvironment
  display_name: Sample Environment
  description: |
    Environment in which the sample was imaged. MUST be one of: `"in vivo"`, `"ex vivo"`
    or `"in vitro"`.
  type: string
  enum:
    - in vivo
    - ex vivo
    - in vitro
SampleExtractionInstitution:
  name: SampleExtractionInstitution
  display_name: Sample Extraction Institution
  description: |
    The name of the institution in charge of the extraction of the sample,
    if different from the institution in charge of the equipment that produced the image.
  type: string
SampleExtractionProtocol:
  name: SampleExtractionProtocol
  display_name: Sample Extraction Protocol
  description: |
    Description of the sample extraction protocol or
    [URI](SPEC_ROOT/common-principles.md#uniform-resource-indicator)
    (for example from [protocols.io](https://www.protocols.io/)).
  type: string
SampleFixation:
  name: SampleFixation
  display_name: Sample Fixation
  description: |
    Description of the tissue sample fixation
    (for example: `"4% paraformaldehyde, 2% glutaraldehyde"`).
  type: string
SampleOrigin:
  name: SampleOrigin
  display_name: Sample Origin
  description: |
    Describes from which tissue the genetic information was extracted.
  type: string
  enum:
    - blood
    - saliva
    - brain
    - csf
    - breast milk
    - bile
    - amniotic fluid
    - other biospecimen
SamplePrimaryAntibody:
  name: SamplePrimaryAntibody
  display_name: Sample Primary Antibody
  description: |
    Description(s) of the primary antibody used for immunostaining.
    Either an [RRID](https://scicrunch.org/resources) or the name, supplier and catalogue
    number of a commercial antibody.
    For non-commercial antibodies either an [RRID](https://scicrunch.org/resources) or the
    host-animal and immunogen used (for examples: `"RRID:AB_2122563"` or
    `"Rabbit anti-Human HTR5A Polyclonal Antibody, Invitrogen, Catalog # PA1-2453"`).
    MAY be an array of strings if different antibodies are used in each channel of the file.
  anyOf:
    - type: string
    - type: array
      items:
        type: string
SampleSecondaryAntibody:
  name: SampleSecondaryAntibody
  display_name: Sample Secondary Antibody
  description: |
    Description(s) of the secondary antibody used for immunostaining.
    Either an [RRID](https://scicrunch.org/resources) or the name, supplier and catalogue
    number of a commercial antibody.
    For non-commercial antibodies either an [RRID](https://scicrunch.org/resources) or the
    host-animal and immunogen used (for examples: `"RRID:AB_228322"` or
    `"Goat anti-Mouse IgM Secondary Antibody, Invitrogen, Catalog # 31172"`).
    MAY be an array of strings if different antibodies are used in each channel of the file.
  anyOf:
    - type: string
    - type: array
      items:
        type: string
SampleStaining:
  name: SampleStaining
  display_name: Sample Staining
  description: |
    Description(s) of the tissue sample staining (for example: `"Osmium"`).
    MAY be an array of strings if different stains are used in each channel of the file
    (for example: `["LFB", "PLP"]`).
  anyOf:
    - type: string
    - type: array
      items:
        type: string
SamplingFrequency:
  name: SamplingFrequency
  display_name: Sampling Frequency
  description: |
    Sampling frequency (in Hz) of all the data in the recording,
    regardless of their type (for example, `2400`).
  type: number
  unit: Hz
SamplingFrequencyEffective:
  name: SamplingFrequencyEffective
  display_name: Effective Sampling Frequency
  description: |
    Effective sampling frequency (in Hz) of all the data in the recording,
    regardless of their type (for example, `2400`) which can be determined if timestamps
    per sample are provided.
  type: number
  unit: Hz
SamplingFrequency__nirs:
  name: SamplingFrequency
  display_name: Sampling Frequency
  description: |
    Sampling frequency (in Hz) of all the data in the recording,
    regardless of their type (for example, `2400`).
  anyOf:
    - type: number
      unit: Hz
    - type: string
      enum:
        - n/a
ScaleFactor:
  name: ScaleFactor
  display_name: Scale Factor
  description: |
    Scale factor for each frame. This field MUST be defined if the imaging data (`.nii[.gz]`) are scaled.
    If this field is not defined, then it is assumed that the scaling factor is 1. Defining this field
    when the scaling factor is 1 is RECOMMENDED, for the sake of clarity.
  type: array
  items:
    type: number
ScanDate:
  name: ScanDate
  display_name: Scan Date
  description: |
    Date of scan in the format `"YYYY-MM-DD[Z]"`.
    This field is DEPRECATED, and this metadata SHOULD be recorded in the `acq_time` column of the
    corresponding [Scans file](SPEC_ROOT/modality-agnostic-files.md#scans-file).
  type: string
  format: date
ScanOptions:
  name: ScanOptions
  display_name: Scan Options
  description: |
    Parameters of ScanningSequence.
    Corresponds to DICOM Tag 0018, 0022 `Scan Options`.
  anyOf:
    - type: string
    - type: array
      items:
        type: string
ScanStart:
  name: ScanStart
  display_name: Scan Start
  description: |
    Time of start of scan with respect to `TimeZero` in the default unit seconds.
  type: number
  unit: s
ScanningSequence:
  name: ScanningSequence
  display_name: Scanning Sequence
  description: |
    Description of the type of data acquired.
    Corresponds to DICOM Tag 0018, 0020 `Scanning Sequence`.
  anyOf:
    - type: string
    - type: array
      items:
        type: string
ScatterFraction:
  name: ScatterFraction
  display_name: Scatter Fraction
  description: |
    Scatter fraction for each frame (Units: 0-100%).
  type: array
  items:
    type: number
    minimum: 0
    maximum: 100
ScreenDistance:
  name: ScreenDistance
  display_name: Screen Distance
  description: |
    Distance between the participant's eye and the screen. If no screen was used, use `n/a`.
  anyOf:
    - type: number
      unit: m
    - type: string
      enum:
        - n/a
ScreenRefreshRate:
  name: ScreenRefreshRate
  display_name: Screen Refresh Rate
  description: |
    Refresh rate of the screen (when used), in Hertz (equivalent to frames per second, "FPS").
  type: number
  unit: Hz
ScreenResolution:
  name: ScreenResolution
  display_name: Screen Resolution
  description: |
    Screen resolution in pixel
    (for example `[1920, 1200]` for a screen of 1920-width by 1080-height pixels),
    if no screen use `n/a`.
  anyOf:
    - type: array
      items:
        type: integer
        minItems: 2
        maxItems: 2
    - type: string
      enum:
        - n/a
ScreenSize:
  name: ScreenSize
  display_name: Screen Size
  description: |
    Screen size in m, excluding potential screen borders
    (for example `[0.472, 0.295]` for a screen of 47.2-width by 29.5-height cm),
    if no screen use `n/a`.
  anyOf:
    - type: array
      items:
        type: number
        unit: m
        minItems: 2
        maxItems: 2
    - type: string
      enum:
        - n/a
SequenceName:
  name: SequenceName
  display_name: Sequence Name
  description: |
    Manufacturer's designation of the sequence name.
    Corresponds to DICOM Tag 0018, 0024 `Sequence Name`.
  type: string
SequenceVariant:
  name: SequenceVariant
  display_name: Sequence Variant
  description: |
    Variant of the ScanningSequence.
    Corresponds to DICOM Tag 0018, 0021 `Sequence Variant`.
  anyOf:
    - type: string
    - type: array
      items:
        type: string
ShortChannelCount:
  name: ShortChannelCount
  display_name: Short Channel Count
  description: |
    The number of short channels. 0 indicates no short channels.
  type: integer
  minimum: 0
SinglesRate:
  name: SinglesRate
  display_name: Singles Rate
  description: |
    Singles rate for each frame (same units as `Units`, for example, `"Bq/mL"`).
  type: array
  items:
    type: number
SkullStripped:
  name: SkullStripped
  display_name: Skull Stripped
  description: |
    Whether the volume was skull stripped (non-brain voxels set to zero) or not.
  type: boolean
SliceEncodingDirection:
  name: SliceEncodingDirection
  display_name: Slice Encoding Direction
  description: |
    The axis of the NIfTI data along which slices were acquired,
    and the direction in which `"SliceTiming"` is defined with respect to.
    `i`, `j`, `k` identifiers correspond to the first, second and third axis of
    the data in the NIfTI file.
    A `-` sign indicates that the contents of `"SliceTiming"` are defined in
    reverse order - that is, the first entry corresponds to the slice with the
    largest index, and the final entry corresponds to slice index zero.
    When present, the axis defined by `"SliceEncodingDirection"` needs to be
    consistent with the `slice_dim` field in the NIfTI header.
    When absent, the entries in `"SliceTiming"` must be in the order of increasing
    slice index as defined by the NIfTI header.
  type: string
  enum:
    - i
    - j
    - k
    - i-
    - j-
    - k-
SliceThickness:
  name: SliceThickness
  display_name: Slice Thickness
  description: |
    Slice thickness of the tissue sample in the unit micrometers (`"um"`) (for example: `5`).
  type: number
  unit: um
  exclusiveMinimum: 0
SliceTiming:
  name: SliceTiming
  display_name: Slice Timing
  description: |
    The time at which each slice was acquired within each volume (frame) of the
    acquisition.
    Slice timing is not slice order -- rather, it is a list of times containing
    the time (in seconds) of each slice acquisition in relation to the beginning
    of volume acquisition.
    The list goes through the slices along the slice axis in the slice encoding
    dimension (see below).
    Note that to ensure the proper interpretation of the `"SliceTiming"` field,
    it is important to check if the OPTIONAL `SliceEncodingDirection` exists.
    In particular, if `"SliceEncodingDirection"` is negative,
    the entries in `"SliceTiming"` are defined in reverse order with respect to the
    slice axis, such that the final entry in the `"SliceTiming"` list is the time
    of acquisition of slice 0. Without this parameter slice time correction will
    not be possible.
  type: array
  items:
    type: number
    minimum: 0
    unit: s
SoftwareFilters:
  name: SoftwareFilters
  display_name: Software Filters
  description: |
    [Object](https://www.json.org/json-en.html)
    of temporal software filters applied, or `"n/a"` if the data is
    not available.
    Each key-value pair in the JSON object is a name of the filter and an object
    in which its parameters are defined as key-value pairs
    (for example, `{"Anti-aliasing filter":
    {"half-amplitude cutoff (Hz)": 500, "Roll-off": "6dB/Octave"}}`).
  anyOf:
    - type: object
      additionalProperties:
        type: object
    - type: string
      enum:
        - n/a
SoftwareName:
  name: SoftwareName
  display_name: Software Name
  description: |
    Name of the software that was used to present the stimuli.
  type: string
SoftwareRRID:
  name: SoftwareRRID
  display_name: SoftwareRRID
  description: |
    [Research Resource Identifier](https://scicrunch.org/resources) of the
    software that was used to present the stimuli.
    Examples: The RRID for Psychtoolbox is 'SCR_002881',
    and that of PsychoPy is 'SCR_006571'.
  type: string
  format: rrid
SoftwareVersion:
  name: SoftwareVersion
  display_name: Software Version
  description: |
    Version of the software that was used to present the stimuli.
  type: string
SoftwareVersions:
  name: SoftwareVersions
  display_name: Software Versions
  description: |
    Manufacturer's designation of software version of the equipment that produced
    the measurements.
  type: string
SourceDatasets:
  name: SourceDatasets
  display_name: Source Datasets
  description: |
    Used to specify the locations and relevant attributes of all source datasets.
    Valid keys in each object include `"URL"`, `"DOI"` (see
    [URI](SPEC_ROOT/common-principles.md#uniform-resource-indicator)), and
    `"Version"` with
    [string](https://www.w3schools.com/js/js_json_datatypes.asp)
    values.
  type: array
  items:
    type: object
    properties:
      URL:
        type: string
        format: uri
      DOI:
        type: string
      Version:
        type: string
Sources:
  name: Sources
  display_name: Sources
  description: |
    A list of files with the paths specified using
    [BIDS URIs](SPEC_ROOT/common-principles.md#bids-uri);
    these files were directly used in the creation of this derivative data file.
    For example, if a derivative A is used in the creation of another
    derivative B, which is in turn used to generate C in a chain of A->B->C,
    C should only list B in `"Sources"`, and B should only list A in `"Sources"`.
    However, in case both X and Y are directly used in the creation of Z,
    then Z should list X and Y in `"Sources"`,
    regardless of whether X was used to generate Y.
    Using paths specified relative to the dataset root is
    [DEPRECATED](SPEC_ROOT/common-principles.md#definitions).
  type: array
  items:
    type: string
    format: dataset_relative
SourceType:
  name: SourceType
  display_name: Source Type
  description: |
    Type of source. Preferably a specific model/part number is supplied.
    This is a freeform description, but the following keywords are suggested:
    `"LED"`, `"LASER"`, `"VCSEL"`. If individual channels have different SourceType,
    then the field here should be specified as "mixed"
    and this column should be included in optodes.tsv.
  type: string
SpatialAxes:
  name: SpatialAxes
  display_name: Spatial axes
  description: |
    Refers to the coordinate system in which the motion data are to be interpreted,
    if the recorded data can be mapped to a fixed reference frame. A sequence of
    characters F/B (forward-backward), L/R (left-right), and U/D (up-down). The
    position of a character in the sequence determines which of the X,Y,Z axes it
    maps to. For example, "FRD" for X-forward, Y-right, Z-down. For 1D or 2D cases,
    only specify the used axes and use the character "_" for unused axes
    ("F_R" when the Y axis is not used, for instance).
  type: string
SpatialReference:
  name: SpatialReference
  display_name: Spatial Reference
  description: |
    For images with a single reference, the value MUST be a single string.
    For images with multiple references, such as surface and volume references,
    a JSON object MUST be used.
  anyOf:
    - type: string
      enum:
        - orig
    - type: string
      format: uri
    - type: string
      format: dataset_relative
    - type: object
      additionalProperties:
        anyOf:
          - type: string
            enum:
              - orig
          - type: string
            format: uri
          - type: string
            format: dataset_relative
SpecificRadioactivity:
  name: SpecificRadioactivity
  display_name: Specific Radioactivity
  description: |
    Specific activity of compound injected.
    **Note this is not required for an FDG acquisition, since it is not available,
    and SHOULD be set to `"n/a"`**.
  anyOf:
    - type: number
    - type: string
      enum:
        - n/a
SpecificRadioactivityMeasTime:
  name: SpecificRadioactivityMeasTime
  display_name: Specific Radioactivity Measurement Time
  description: |
    Time to which specific radioactivity measurement above applies in the default
    unit `"hh:mm:ss"`.
  type: string
  format: time
SpecificRadioactivityUnits:
  name: SpecificRadioactivityUnits
  display_name: Specific Radioactivity Units
  description: |
    Unit format of specified specific radioactivity (for example, `"Bq/g"`).
    **Note this is not required for an FDG acquisition, since it is not available,
    and SHOULD be set to `"n/a"`**.
  anyOf:
    - type: string
      format: unit
    - type: string
      enum:
        - n/a
SpoilingGradientDuration:
  name: SpoilingGradientDuration
  display_name: Spoiling Gradient Duration
  description: |
    The duration of the spoiler gradient lobe in seconds.
    The duration of a trapezoidal lobe is defined as the summation of ramp-up
    and plateau times.
  type: number
  unit: s
SpoilingGradientMoment:
  name: SpoilingGradientMoment
  display_name: Spoiling Gradient Moment
  description: |
    Zeroth moment of the spoiler gradient lobe in
    millitesla times second per meter (mT.s/m).
  type: number
  unit: mT.s/m
SpoilingRFPhaseIncrement:
  name: SpoilingRFPhaseIncrement
  display_name: Spoiling RF Phase Increment
  description: |
    The amount of incrementation described in degrees,
    which is applied to the phase of the excitation pulse at each TR period for
    achieving RF spoiling.
  type: number
  unit: degrees
SpoilingState:
  name: SpoilingState
  display_name: Spoiling State
  description: |
    Boolean stating whether the pulse sequence uses any type of spoiling
    strategy to suppress residual transverse magnetization.
  type: boolean
SpoilingType:
  name: SpoilingType
  display_name: Spoiling Type
  description: |
    Specifies which spoiling method(s) are used by a spoiled sequence.
  type: string
  enum:
    - RF
    - GRADIENT
    - COMBINED
StartTime:
  name: StartTime
  display_name: Start Time
  description: |
    Start time in seconds in relation to the start of acquisition of the first
    data sample in the corresponding (neural) dataset (negative values are allowed).
  type: number
  unit: s
StartTime_eyetrack:
  name: StartTime
  display_name: Eye-tracking recording start time
  description: |
    Eye-tracking timestamp corresponding to the onset (start) of the run.
  type: number
StationName:
  name: StationName
  display_name: Station Name
  description: |
    Institution defined name of the machine that produced the measurements.
  type: string
StimulusPresentation:
  name: StimulusPresentation
  display_name: Stimulus Presentation
  description: |
    Object containing key-value pairs related to the software used to present
    the stimuli during the experiment.
  type: object
  recommended_fields:
    - OperatingSystem
    - ScreenDistance
    - ScreenRefreshRate
    - ScreenResolution
    - ScreenSize
    - SoftwareName
    - SoftwareRRID
    - SoftwareVersion
    - Code
  properties:
    OperatingSystem:
      $ref: objects.metadata.OperatingSystem
    ScreenDistance:
      $ref: objects.metadata.ScreenDistance
    ScreenRefreshRate:
      $ref: objects.metadata.ScreenRefreshRate
    ScreenResolution:
      $ref: objects.metadata.ScreenResolution
    ScreenSize:
      $ref: objects.metadata.ScreenSize
    SoftwareName:
      $ref: objects.metadata.SoftwareName
    SoftwareRRID:
      $ref: objects.metadata.SoftwareRRID
    SoftwareVersion:
      $ref: objects.metadata.SoftwareVersion
    Code:
      $ref: objects.metadata.Code
StopTime_eyetrack:
  name: StopTime
  display_name: Eye-tracking recording stop time
  description: |
    Eye-tracking timestamp corresponding to the offset (stop) of the run.
  type: number
SubjectArtefactDescription:
  name: SubjectArtefactDescription
  display_name: Subject Artefact Description
  description: |
    Freeform description of the observed subject artefact and its possible cause
    (for example, `"Vagus Nerve Stimulator"`, `"non-removable implant"`).
    If this field is set to `"n/a"`, it will be interpreted as absence of major
    source of artifacts except cardiac and blinks.
  type: string
TaskDescription:
  name: TaskDescription
  display_name: Task Description
  description: |
    Longer description of the task.
  type: string
TaskName:
  name: TaskName
  display_name: Task Name
  description: |
    Name of the task.
    No two tasks should have the same name.
    The task label included in the file name is derived from this `"TaskName"` field
    by removing all non-alphanumeric characters (that is, all except those matching `[0-9a-zA-Z]`).
    For example `"TaskName"` `"faces n-back"` or `"head nodding"` will correspond to task labels
    `facesnback` and `headnodding`, respectively.
  type: string
TermURL:
  name: TermURL
  display_name: TermURL
  description: |
    URL pointing to a formal definition of this type of data in an ontology
    available on the web.
  type: string
TimeZero:
  name: TimeZero
  display_name: Time Zero
  description: |
    Time zero to which all scan and/or blood measurements have been adjusted to,
    in the unit "hh:mm:ss".
    This should be equal to `"InjectionStart"` or `"ScanStart"`.
  type: string
  format: time
TissueDeformationScaling:
  name: TissueDeformationScaling
  display_name: Tissue Deformation Scaling
  description: |
    Estimated deformation of the tissue, given as a percentage of the original
    tissue size (for examples: for a shrinkage of 3%, the value is `97`;
    and for an expansion of 100%, the value is `200`).
  type: number
  exclusiveMinimum: 0
TissueOrigin:
  name: TissueOrigin
  display_name: Tissue Origin
  description: |
    Describes the type of tissue analyzed for `"SampleOrigin"` `brain`.
  type: string
  enum:
    - gray matter
    - white matter
    - csf
    - meninges
    - macrovascular
    - microvascular
TotalAcquiredPairs:
  name: TotalAcquiredPairs
  display_name: Total Acquired Pairs
  description: |
    The total number of acquired `control`-`label` pairs.
    A single pair consists of a single `control` and a single `label` image.
  type: number
  exclusiveMinimum: 0
TotalReadoutTime:
  name: TotalReadoutTime
  display_name: Total Readout Time
  description: |
    This is actually the "effective" total readout time,
    defined as the readout duration, specified in seconds,
    that would have generated data with the given level of distortion.
    It is NOT the actual, physical duration of the readout train.
    If `"EffectiveEchoSpacing"` has been properly computed,
    it is just `EffectiveEchoSpacing * (ReconMatrixPE - 1)`.
  type: number
  unit: s
TracerMolecularWeight:
  name: TracerMolecularWeight
  display_name: Tracer Molecular Weight
  description: |
    Accurate molecular weight of the tracer used.
  type: number
TracerMolecularWeightUnits:
  name: TracerMolecularWeightUnits
  display_name: Tracer Molecular Weight Units
  description: |
    Unit of the molecular weights measurement (for example, `"g/mol"`).
  type: string
  format: unit
TracerName:
  name: TracerName
  display_name: Tracer Name
  description: |
    Name of the tracer compound used (for example, `"CIMBI-36"`)
  type: string
TracerRadLex:
  name: TracerRadLex
  display_name: Tracer Rad Lex
  description: |
    ID of the tracer compound from the RadLex Ontology.
  type: string
TracerRadionuclide:
  name: TracerRadionuclide
  display_name: Tracer Radionuclide
  description: |
    Radioisotope labelling tracer (for example, `"C11"`).
  type: string
TracerSNOMED:
  name: TracerSNOMED
  display_name: TracerSNOMED
  description: |
    ID of the tracer compound from the SNOMED Ontology
    (subclass of Radioactive isotope).
  type: string
TubingLength:
  name: TubingLength
  display_name: Tubing Length
  description: |
    The length of the blood tubing, from the subject to the detector in meters.
  type: number
  unit: m
TriggerChannelCount:
  name: TriggerChannelCount
  display_name: Trigger Channel Count
  description: |
    Number of channels for digital (binary TTL) triggers or analog equivalents (TTL in volt).
    Corresponds to the `TRIG` channel type.
  type: integer
  minimum: 0
TrackedPointsCount:
  name: TrackedPointsCount
  display_name: Tracked Points Count
  description: |
    Number of different tracked points tracked in a motion tracking system.
  type: number
  unit: m
TrackingSystemName:
  name: TrackingSystemName
  display_name: Tracking System Name
  description: |
    A human-readable name of the tracking system to complement `"tracksys"` label
    of the corresponding *_motion.tsv file name.
  type: string
TubingType:
  name: TubingType
  display_name: Tubing Type
  description: |
    Description of the type of tubing used, ideally including the material and
    (internal) diameter.
  type: string
Type:
  name: Type
  display_name: Type
  description: |
    Short identifier of the mask.
    The value `"Brain"` refers to a brain mask.
    The value `"Lesion"` refers to a lesion mask.
    The value `"Face"` refers to a face mask.
    The value `"ROI"` refers to a region of interest mask.
  type: string
  enum:
    - Brain
    - Lesion
    - Face
    - ROI
Units:
  name: Units
  display_name: Units
  description: |
    Measurement units for the associated file.
    SI units in CMIXF formatting are RECOMMENDED
    (see [Units](SPEC_ROOT/common-principles.md#units)).
  type: string
  format: unit
VascularCrushing:
  name: VascularCrushing
  display_name: Vascular Crushing
  description: |
    Boolean indicating if Vascular Crushing is used.
    Corresponds to DICOM Tag 0018, 9259 `ASL Crusher Flag`.
  type: boolean
VascularCrushingVENC:
  name: VascularCrushingVENC
  display_name: Vascular Crushing VENC
  description: |
    The crusher gradient strength, in centimeters per second.
    Specify either one number for the total time-series, or provide an array of
    numbers, for example when using QUASAR, using the value zero to identify
    volumes for which `VascularCrushing` was turned off.
    Corresponds to DICOM Tag 0018, 925A `ASL Crusher Flow Limit`.
  anyOf:
    - type: number
      unit: cm/s
    - type: array
      items:
        type: number
        unit: cm/s
VELChannelCount:
  name: VELChannelCount
  display_name: Velocity Channel Count
  description: |
    Number of linear velocity channels.
  type: integer
  minimum: 0
VolumeTiming:
  name: VolumeTiming
  display_name: Volume Timing
  description: |
    The time at which each volume was acquired during the acquisition.
    It is described using a list of times referring to the onset of each volume
    in the BOLD series.
    The list must have the same length as the BOLD series,
    and the values must be non-negative and monotonically increasing.
    This field is mutually exclusive with `"RepetitionTime"` and `"DelayTime"`.
    If defined, this requires acquisition time (TA) be defined via either
    `"SliceTiming"` or `"AcquisitionDuration"` be defined.
  type: array
  minItems: 1
  items:
    type: number
    unit: s
WholeBloodAvail:
  name: WholeBloodAvail
  display_name: Whole Blood Avail
  description: |
    Boolean that specifies if whole blood measurements are available.
    If `true`, the `whole_blood_radioactivity` column MUST be present in the
    corresponding `*_blood.tsv` file.
  type: boolean
WithdrawalRate:
  name: WithdrawalRate
  display_name: Withdrawal Rate
  description: |
    The rate at which the blood was withdrawn from the subject.
    The unit of the specified withdrawal rate should be in `"mL/s"`.
  type: number
  unit: mL/s
_CoordUnits:
  type: string
  enum:
    - m
    - mm
    - cm
    - n/a
_EEGCoordSys:
  type: string
  enum:
    - CapTrak
    - EEGLAB
    - EEGLAB-HJ
    - Other
_GeneticLevelEnum:
  type: string
  enum:
    - Genetic
    - Genomic
    - Epigenomic
    - Transcriptomic
    - Metabolomic
    - Proteomic
_LandmarkCoordinates:
  type: object
  additionalProperties:
    type: array
    items:
      type: number
    minItems: 3
    maxItems: 3
_MEGCoordSys:
  type: string
  enum:
    - CTF
    - ElektaNeuromag
    - 4DBti
    - KitYokogawa
    - ChietiItab
    - Other
_StandardTemplateCoordSys:
  type: string
  enum:
    - ICBM452AirSpace
    - ICBM452Warp5Space
    - IXI549Space
    - fsaverage
    - fsaverageSym
    - fsLR
    - MNIColin27
    - MNI152Lin
    - MNI152NLin2009aSym
    - MNI152NLin2009bSym
    - MNI152NLin2009cSym
    - MNI152NLin2009aAsym
    - MNI152NLin2009bAsym
    - MNI152NLin2009cAsym
    - MNI152NLin6Sym
    - MNI152NLin6ASym
    - MNI305
    - NIHPD
    - OASIS30AntsOASISAnts
    - OASIS30Atropos
    - Talairach
    - UNCInfant
_StandardTemplateDeprecatedCoordSys:
  type: string
  enum:
    - fsaverage3
    - fsaverage4
    - fsaverage5
    - fsaverage6
    - fsaveragesym
    - UNCInfant0V21
    - UNCInfant1V21
    - UNCInfant2V21
    - UNCInfant0V22
    - UNCInfant1V22
    - UNCInfant2V22
    - UNCInfant0V23
    - UNCInfant1V23
    - UNCInfant2V23
_iEEGCoordSys:
  type: string
  enum:
    - Pixels
    - ACPC
    - Other
iEEGCoordinateProcessingDescription:
  name: iEEGCoordinateProcessingDescription
  display_name: iEEG Coordinate Processing Description
  description: |
    Has any post-processing (such as projection) been done on the electrode
    positions (for example, `"surface_projection"`, `"none"`).
  type: string
iEEGCoordinateProcessingReference:
  name: iEEGCoordinateProcessingReference
  display_name: iEEG Coordinate Processing Reference
  description: |
    A reference to a paper that defines in more detail the method used to
    localize the electrodes and to post-process the electrode positions.
  type: string
iEEGCoordinateSystem:
  name: iEEGCoordinateSystem
  display_name: iEEG Coordinate System
  description: |
    Defines the coordinate system for the iEEG sensors.
    See the
    [Coordinate Systems Appendix](SPEC_ROOT/appendices/coordinate-systems.md)
    for a list of restricted keywords for coordinate systems.
    If `"Other"`, provide definition of the coordinate system in
    `iEEGCoordinateSystemDescription`.
    If positions correspond to pixel indices in a 2D image
    (of either a volume-rendering, surface-rendering, operative photo, or
    operative drawing), this MUST be `"Pixels"`.
    For more information, see the section on
    [2D coordinate systems](SPEC_ROOT/modality-specific-files/intracranial\
    -electroencephalography.md#allowed-2d-coordinate-systems).
  anyOf:
    - $ref: objects.metadata._iEEGCoordSys
    - $ref: objects.metadata._StandardTemplateCoordSys
    - $ref: objects.metadata._StandardTemplateDeprecatedCoordSys
iEEGCoordinateSystemDescription:
  name: iEEGCoordinateSystemDescription
  display_name: iEEG Coordinate System Description
  description: |
    Free-form text description of the coordinate system.
    May also include a link to a documentation page or paper describing the
    system in greater detail.
  type: string
iEEGCoordinateUnits:
  name: iEEGCoordinateUnits
  display_name: iEEG Coordinate Units
  description: |
    Units of the `*_electrodes.tsv`.
    MUST be `"pixels"` if `iEEGCoordinateSystem` is `Pixels`.
  type: string
  enum:
    - m
    - mm
    - cm
    - pixels
    - n/a
iEEGElectrodeGroups:
  name: iEEGElectrodeGroups
  display_name: iEEG Electrode Groups
  description: |
    Field to describe the way electrodes are grouped into strips, grids or depth
    probes.
    For example, `"grid1: 10x8 grid on left temporal pole, strip2: 1x8 electrode
    strip on xxx"`.
  type: string
iEEGGround:
  name: iEEGGround
  display_name: iEEG Ground
  description: |
    Description of the location of the ground electrode
    (`"placed on right mastoid (M2)"`).
  type: string
iEEGPlacementScheme:
  name: iEEGPlacementScheme
  display_name: iEEG Placement Scheme
  description: |
    Freeform description of the placement of the iEEG electrodes.
    Left/right/bilateral/depth/surface
    (for example, `"left frontal grid and bilateral hippocampal depth"` or
    `"surface strip and STN depth"` or
    `"clinical indication bitemporal, bilateral temporal strips and left grid"`).
  type: string
iEEGReference:
  name: iEEGReference
  display_name: iEEG Reference
  description: |
    General description of the reference scheme used and (when applicable) of
    location of the reference electrode in the raw recordings
    (for example, `"left mastoid"`, `"bipolar"`,
    `"T01"` for electrode with name T01,
    `"intracranial electrode on top of a grid, not included with data"`,
    `"upside down electrode"`).
    If different channels have a different reference,
    this field should have a general description and the channel specific
    reference should be defined in the `channels.tsv` file.
  type: string<|MERGE_RESOLUTION|>--- conflicted
+++ resolved
@@ -140,7 +140,6 @@
       type: number
     minItems: 3
     maxItems: 3
-<<<<<<< HEAD
 ScreenAOIDefinition:
   name: ScreenAOIDefinition
   display_name: Definition of the eye-tracking Screen Area of Interest
@@ -151,16 +150,14 @@
     `"custom"/"circle"/"triangle", [["x", "y"], ["x", "y"], ["x", "y"], and so on.]`
   type: object
   items:
-    type: object
-=======
+    type: objec
 ANGACCChannelCount:
   name: ANGACCChannelCount
   display_name: Angular acceleration channel count
   description: |
     Number of angular acceleration channels.
   type: integer
-  minimum: 0
->>>>>>> 4e389681
+  minimum: 
 ArterialSpinLabelingType:
   name: ArterialSpinLabelingType
   display_name: Arterial Spin Labeling Type
