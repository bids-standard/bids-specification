--- conflicted
+++ resolved
@@ -3164,11 +3164,7 @@
   description: |
     Date of scan in the format `"YYYY-MM-DD[Z]"`.
     This field is DEPRECATED, and this metadata SHOULD be recorded in the `acq_time` column of the
-<<<<<<< HEAD
-    corresponding [Scans file](SPEC_ROOT/modality-agnostic-files/data-description.md#scans-file).
-=======
     corresponding [Scans file](SPEC_ROOT/modality-agnostic-files/data-summary-files.md#scans-file).
->>>>>>> 0dd0d365
   type: string
   format: date
 ScanOptions:
