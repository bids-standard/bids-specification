---
# This file defines valid BIDS metadata fields.
# These definitions include the field names, their descriptions, and valid values.
# This file **does not** define how and when metadata fields can be used with a given file.
ACCELChannelCount:
  name: ACCELChannelCount
  display_name: Acceleration channel count
  description: |
    Number of acceleration channels.
  type: integer
  minimum: 0
Acknowledgements:
  name: Acknowledgements
  display_name: Acknowledgements
  description: |
    Text acknowledging contributions of individuals or institutions beyond
    those listed in Authors or Funding.
  type: string
AcquisitionDuration:
  name: AcquisitionDuration
  display_name: Acquisition Duration
  description: |
    Duration (in seconds) of volume acquisition.
    Corresponds to DICOM Tag 0018, 9073 `Acquisition Duration`.
    This field is mutually exclusive with `"RepetitionTime"`.
  type: number
  exclusiveMinimum: 0
  unit: s
AcquisitionMode:
  name: AcquisitionMode
  display_name: Acquisition Mode
  description: |
    Type of acquisition of the PET data (for example, `"list mode"`).
  type: string
AcquisitionVoxelSize:
  name: AcquisitionVoxelSize
  display_name: Acquisition Voxel Size
  description: |
    An array of numbers with a length of 3, in millimeters.
    This field denotes the original acquisition voxel size,
    excluding any inter-slice gaps and before any interpolation or resampling
    within reconstruction or image processing.
    Any point spread function effects, for example due to T2-blurring,
    that would decrease the effective resolution are not considered here.
  type: array
  minItems: 3
  maxItems: 3
  items:
    type: number
    exclusiveMinimum: 0
    unit: mm
Anaesthesia:
  name: Anaesthesia
  display_name: Anaesthesia
  description: |
    Details of anaesthesia used, if any.
  type: string
AnalyticalApproach:
  name: AnalyticalApproach
  display_name: Analytical Approach
  description: |
    Methodology or methodologies used to analyze the `"GeneticLevel"`.
    Values MUST be taken from the
    [database of Genotypes and Phenotypes
    (dbGaP)](https://www.ncbi.nlm.nih.gov/gap/advanced)
    under /Study/Molecular Data Type (for example, SNP Genotypes (Array) or
    Methylation (CpG).
  anyOf:
    - type: string
    - type: array
      items:
        type: string
AnatomicalImage:
  name: AnatomicalImage
  display_name: Anatomical Image
  description: |
    The path(s) to the anatomical MR image file(s), if present,
    to which the associated MRS data file corresponds.
    Contains one or more [BIDS URIs](SPEC_ROOT/common-principles.md#bids-uri).
  anyOf:
    - type: string
      format: bids_uri
    - type: array
      items:
        type: string
        format: bids_uri
AnatomicalLandmarkCoordinateSystem:
  name: AnatomicalLandmarkCoordinateSystem
  display_name: Anatomical Landmark Coordinate System
  description: |
    Defines the coordinate system for the anatomical landmarks.
    See the [Coordinate Systems Appendix](SPEC_ROOT/appendices/coordinate-systems.md)
    for a list of restricted keywords for coordinate systems.
    If `"Other"`, provide definition of the coordinate system in
    `"AnatomicalLandmarkCoordinateSystemDescription"`.
  anyOf:
    - $ref: objects.enums._MEGCoordSys
    - $ref: objects.enums._EEGCoordSys
    - $ref: objects.enums._StandardTemplateCoordSys
    - $ref: objects.enums._StandardTemplateDeprecatedCoordSys
AnatomicalLandmarkCoordinateSystemDescription:
  name: AnatomicalLandmarkCoordinateSystemDescription
  display_name: Anatomical Landmark Coordinate System Description
  description: |
    Free-form text description of the coordinate system.
    May also include a link to a documentation page or paper describing the
    system in greater detail.
  type: string
AnatomicalLandmarkCoordinateUnits:
  name: AnatomicalLandmarkCoordinateUnits
  display_name: Anatomical Landmark Coordinate Units
  description: |
    Units of the coordinates of `"AnatomicalLandmarkCoordinateSystem"`.
  type: string
  # TODO: Add definitions for these values. (perhaps don't specify)
  enum:
    - m
    - mm
    - cm
    - n/a
AnatomicalLandmarkCoordinates:
  name: AnatomicalLandmarkCoordinates
  display_name: Anatomical Landmark Coordinates
  description: |
    Key-value pairs of the labels and 3-D digitized locations of anatomical landmarks,
    interpreted following the `"AnatomicalLandmarkCoordinateSystem"`
    (for example, `{"NAS": [12.7,21.3,13.9], "LPA": [5.2,11.3,9.6],
    "RPA": [20.2,11.3,9.1]}`.
    Each array MUST contain three numeric values corresponding to x, y, and z
    axis of the coordinate system in that exact order.
  type: object
  additionalProperties:
    type: array
    items:
      type: number
    minItems: 3
    maxItems: 3
# Redefinition of AnatomicalLandmarkCoordinates for MRI data
AnatomicalLandmarkCoordinates__mri:
  name: AnatomicalLandmarkCoordinates
  display_name: Anatomical Landmark Coordinates
  description: |
    Key-value pairs of any number of additional anatomical landmarks and their
    coordinates in voxel units (where first voxel has index 0,0,0)
    relative to the associated anatomical MRI
    (for example, `{"AC": [127,119,149], "PC": [128,93,141],
    "IH": [131,114,206]}`, or `{"NAS": [127,213,139], "LPA": [52,113,96],
    "RPA": [202,113,91]}`).
    Each array MUST contain three numeric values corresponding to x, y, and z
    axis of the coordinate system in that exact order.
  type: object
  additionalProperties:
    type: array
    items:
      type: number
    minItems: 3
    maxItems: 3
ANGACCELChannelCount:
  name: ANGACCELChannelCount
  display_name: Angular acceleration channel count
  description: |
    Number of angular acceleration channels.
  type: integer
  minimum: 0
ArterialSpinLabelingType:
  name: ArterialSpinLabelingType
  display_name: Arterial Spin Labeling Type
  description: |
    The arterial spin labeling type.
  type: string
  enum:
    - $ref: objects.enums.CASL.value
    - $ref: objects.enums.PCASL.value
    - $ref: objects.enums.PASL.value
AssociatedEmptyRoom:
  name: AssociatedEmptyRoom
  display_name: Associated Empty Room
  description: |
    One or more [BIDS URIs](SPEC_ROOT/common-principles.md#bids-uri)
    pointing to empty-room file(s) associated with the subject's MEG recording.
    Using forward-slash separated paths relative to the dataset root is
    [DEPRECATED](SPEC_ROOT/common-principles.md#definitions).
  anyOf:
    - type: array
      items:
        anyOf:
          - type: string
            format: dataset_relative
          - type: string
            format: bids_uri
    - type: string
      format: dataset_relative
    - type: string
      format: bids_uri
AttenuationCorrection:
  name: AttenuationCorrection
  display_name: Attenuation Correction
  description: |
    Short description of the attenuation correction method used.
  type: string
AttenuationCorrectionMethodReference:
  name: AttenuationCorrectionMethodReference
  display_name: Attenuation Correction Method Reference
  description: |
    Reference paper for the attenuation correction method used.
  type: string
Authors:
  name: Authors
  display_name: Authors
  description: |
    List of individuals who contributed to the creation/curation of the dataset.
  type: array
  items:
    type: string
AverageCalibrationError:
  name: AverageCalibrationError
  display_name: Average Calibration Error
  description: |
    Average calibration error in visual degree. If both eyes recorded, first array
    corresponds to the left eye and the second to the right eye.
  type: number
  unit: degree
B0FieldIdentifier:
  name: B0FieldIdentifier
  display_name: B0 Field Identifier
  description: |
    The presence of this key states that this particular 3D or 4D image MAY be
    used for fieldmap estimation purposes.
    Each `"B0FieldIdentifier"` MUST be a unique string within one participant's tree,
    shared only by the images meant to be used as inputs for the estimation of a
    particular instance of the *B<sub>0</sub> field* estimation.
    It is RECOMMENDED to derive this identifier from DICOM Tags, for example,
    DICOM tag 0018, 1030 `Protocol Name`, or DICOM tag 0018, 0024 `Sequence Name`
    when the former is not defined (for example, in GE devices.)
  anyOf:
    - type: string
    - type: array
      items:
        type: string
B0FieldSource:
  name: B0FieldSource
  display_name: B0 Field Source
  description: |
    At least one existing `"B0FieldIdentifier"` defined by images in the
    participant's tree.
    This field states the *B<sub>0</sub> field* estimation designated by the
    `"B0FieldIdentifier"` that may be used to correct the dataset for distortions
    caused by B<sub>0</sub> inhomogeneities.
    `"B0FieldSource"` and `"B0FieldIdentifier"` MAY both be present for images that
    are used to estimate their own B<sub>0</sub> field, for example, in "pepolar"
    acquisitions.
  anyOf:
    - type: string
    - type: array
      items:
        type: string
B0ShimmingTechnique:
  name: B0ShimmingTechnique
  display_name: B0 Shimming Technique
  description: |
    The technique used to shim the *B*<sub>0</sub> field (for example, `"Dynamic shim updating"`
    or `"FASTMAP"`).
  type: string
B1ShimmingTechnique:
  name: B1ShimmingTechnique
  display_name: B1 Shimming Technique
  description: |
    The technique used to shim the *B*<sub>1</sub> field (for example, `"Simple phase align"`
    or `"Pre-saturated TurboFLASH"`).
  type: string
BIDSVersion:
  name: BIDSVersion
  display_name: BIDS Version
  description: |
    The version of the BIDS standard that was used.
  type: string
BackgroundSuppression:
  name: BackgroundSuppression
  display_name: Background Suppression
  description: |
    Boolean indicating if background suppression is used.
  type: boolean
BackgroundSuppressionNumberPulses:
  name: BackgroundSuppressionNumberPulses
  display_name: Background Suppression Number Pulses
  description: |
    The number of background suppression pulses used.
    Note that this excludes any effect of background suppression pulses applied
    before the labeling.
  type: number
  minimum: 0
BackgroundSuppressionPulseTime:
  name: BackgroundSuppressionPulseTime
  display_name: Background Suppression Pulse Time
  description: |
    Array of numbers containing timing, in seconds,
    of the background suppression pulses with respect to the start of the
    labeling.
    In case of multi-PLD with different background suppression pulse times,
    only the pulse time of the first PLD should be defined.
  type: array
  items:
    type: number
    minimum: 0
    unit: s
BasedOn:
  name: BasedOn
  display_name: Based On
  description: |
    List of files in a file collection to generate the map.
    Fieldmaps are also listed, if involved in the processing.
    This field is DEPRECATED, and this metadata SHOULD be recorded in the
    `Sources` field using [BIDS URIs](SPEC_ROOT/common-principles.md#bids-uri)
    to distinguish sources from different datasets.
  anyOf:
    - type: string
      format: participant_relative
    - type: array
      items:
        type: string
        format: participant_relative
BloodDensity:
  name: BloodDensity
  display_name: Blood Density
  description: |
    Measured blood density. Unit of blood density should be in `"g/mL"`.
  type: number
  unit: g/mL
BodyPart:
  name: BodyPart
  display_name: Body Part
  description: |
    Body part of the organ / body region scanned.
  type: string
BodyPartDetails:
  name: BodyPartDetails
  display_name: Body Part Details
  description: |
    Additional details about body part or location (for example: `"corpus callosum"`).
  type: string
BodyPartDetailsOntology:
  name: BodyPartDetailsOntology
  display_name: Body Part Details Ontology
  description: |
    [URI](SPEC_ROOT/common-principles.md#uniform-resource-indicator) of ontology used for
    BodyPartDetails (for example: `"https://www.ebi.ac.uk/ols/ontologies/uberon"`).
  type: string
  format: uri
BolusCutOffDelayTime:
  name: BolusCutOffDelayTime
  display_name: Bolus Cut Off Delay Time
  description: |
    Duration between the end of the labeling and the start of the bolus cut-off
    saturation pulse(s), in seconds.
    This can be a number or array of numbers, of which the values must be
    non-negative and monotonically increasing, depending on the number of bolus
    cut-off saturation pulses.
    For Q2TIPS, only the values for the first and last bolus cut-off saturation
    pulses are provided.
    Based on DICOM Tag 0018, 925F `ASL Bolus Cut-off Delay Time`.
  anyOf:
    - type: number
      minimum: 0
      unit: s
    - type: array
      items:
        type: number
        unit: s
        minimum: 0
BolusCutOffFlag:
  name: BolusCutOffFlag
  display_name: Bolus Cut Off Flag
  description: |
    Boolean indicating if a bolus cut-off technique is used.
    Corresponds to DICOM Tag 0018, 925C `ASL Bolus Cut-off Flag`.
  type: boolean
BolusCutOffTechnique:
  name: BolusCutOffTechnique
  display_name: Bolus Cut Off Technique
  description: |
    Name of the technique used, for example `"Q2TIPS"`, `"QUIPSS"`, `"QUIPSSII"`.
    Corresponds to DICOM Tag 0018, 925E `ASL Bolus Cut-off Technique`.
  type: string
BrainLocation:
  name: BrainLocation
  display_name: Brain Location
  description: |
    Refers to the location in space of the `"TissueOrigin"`.
    Values may be an MNI coordinate,
    a label taken from the
    [Allen Brain Atlas](https://atlas.brain-map.org/atlas?atlas=265297125&plate=\
    112360888&structure=4392&x=40348.15104166667&y=46928.75&zoom=-7&resolution=\
    206.60&z=3),
    or layer to refer to layer-specific gene expression,
    which can also tie up with laminar fMRI.
  type: string
CalibrationCount:
  name: CalibrationCount
  display_name: Calibration Count
  description: |
    The number of calibrations corresponding to this run.
  type: integer
  minimum: 0
CalibrationPosition:
  name: CalibrationPosition
  display_name: Calibration Position
  description: |
    A list of `[x, y]` coordinates in the `CalibrationUnit`.
    For example, using 5 positions calibration presented on an HD screen,
    it could be `[[960,50],[960,540],[960,1030],[50,540],[1870,540]]`.
  anyOf:
    - type: array
      items:
        type: array
        minItems: 2
        maxItems: 2
        items:
          type: number
CalibrationType:
  name: CalibrationType
  display_name: Calibration Type
  description: |
    The type of the calibration procedure executed last.
    For example the `"H3"` for horizontal calibration with 3 positions
    or `"HV9"` for horizontal and vertical calibration with 9 positions,
    or one point calibration.
  type: string
CalibrationUnit:
  name: CalibrationUnit
  display_name: Calibration Unit
  description: |
    Unit of `"CalibrationPosition"`.
  type: string
  enum:
    - pixel
    - mm
    - cm
CASLType:
  name: CASLType
  display_name: CASL Type
  description: |
    Describes if a separate coil is used for labeling.
  type: string
  enum:
    - $ref: objects.enums.single_coil.value
    - $ref: objects.enums.double_coil.value
CapManufacturer:
  name: CapManufacturer
  display_name: Cap Manufacturer
  description: |
    Name of the cap manufacturer (for example, `"EasyCap"`).
  type: string
CapManufacturersModelName:
  name: CapManufacturersModelName
  display_name: Cap Manufacturers Model Name
  description: |
    Manufacturer's designation of the cap model
    (for example, `"actiCAP 64 Ch Standard-2"`).
  type: string
CellType:
  name: CellType
  display_name: Cell Type
  description: |
    Describes the type of cell analyzed.
    Values SHOULD come from the
    [cell ontology](https://obofoundry.org/ontology/cl.html).
  type: string
ChemicalShiftOffset:
  name: ChemicalShiftOffset
  display_name: Chemical Shift Offset
  description: |
    The chemical shift at the center of `SpectralWidth` corresponding to 0 Hz,
    specified in ppm (for example, `4.65`).
  type: number
  unit: ppm
ChemicalShiftReference:
  name: ChemicalShiftReference
  display_name: Chemical Shift Reference
  description: |
    The chemical shift at the transmitter frequency, specified in ppm (for example, `2.68`).
    Corresponds to DICOM Tag 0018, 9053 `Chemical Shift Reference`.
  type: number
  unit: ppm
ChunkTransformationMatrix:
  name: ChunkTransformationMatrix
  display_name: Chunk Transformation Matrix
  description: |
    3x3 or 4x4 affine transformation matrix describing spatial chunk transformation,
    for 2D and 3D respectively (for examples: `[[2, 0, 0], [0, 3, 0], [0, 0, 1]]`
    in 2D for 2x and 3x scaling along the first and second axis respectively; or
    `[[1, 0, 0, 0], [0, 2, 0, 0], [0, 0, 3, 0], [0, 0, 0, 1]]` in 3D for 2x and 3x
    scaling along the second and third axis respectively).
    Note that non-spatial dimensions like time and channel are not included in the
    transformation matrix.
  anyOf:
    - type: array
      minItems: 3
      maxItems: 3
      items:
        type: array
        minItems: 3
        maxItems: 3
        items:
          type: number
    - type: array
      minItems: 4
      maxItems: 4
      items:
        type: array
        minItems: 4
        maxItems: 4
        items:
          type: number
ChunkTransformationMatrixAxis:
  name: ChunkTransformationMatrixAxis
  display_name: Chunk Transformation Matrix Axis
  description: |
    Describe the axis of the ChunkTransformationMatrix
    (for examples: `["X", "Y"]` or `["Z", "Y", "X"]`).
  type: array
  minItems: 2
  maxItems: 3
  items:
    type: string
Code:
  name: Code
  display_name: Code
  description: |
    [URI](SPEC_ROOT/common-principles.md#uniform-resource-indicator)
    of the code used to present the stimuli.
    Persistent identifiers such as DOIs are preferred.
    If multiple versions of code may be hosted at the same location,
    revision-specific URIs are recommended.
  type: string
  format: uri
CogAtlasID:
  name: CogAtlasID
  display_name: Cognitive Atlas ID
  description: |
    [URI](SPEC_ROOT/common-principles.md#uniform-resource-indicator)
    of the corresponding [Cognitive Atlas](https://www.cognitiveatlas.org/)
    Task term.
  type: string
  format: uri
CogPOID:
  name: CogPOID
  display_name: Cognitive Paradigm Ontology ID
  description: |
    [URI](SPEC_ROOT/common-principles.md#uniform-resource-indicator)
    of the corresponding [CogPO](http://www.cogpo.org/) term.
  type: string
  format: uri
CoilCombinationMethod:
  name: CoilCombinationMethod
  display_name: Coil Combination Method
  description: |
    Almost all fMRI studies using phased-array coils use root-sum-of-squares
    (rSOS) combination, but other methods exist.
    The image reconstruction is changed by the coil combination method
    (as for the matrix coil mode above),
    so anything non-standard should be reported.
  type: string
Columns:
  name: Columns
  display_name: Columns
  description: |
    Names of columns in file.
  type: array
  items:
    type: string
ContinuousHeadLocalization:
  name: ContinuousHeadLocalization
  display_name: Continuous Head Localization
  description: |
    `true` or `false` value indicating whether continuous head localisation
    was performed.
  type: boolean
ContrastBolusIngredient:
  name: ContrastBolusIngredient
  display_name: Contrast Bolus Ingredient
  description: |
    Active ingredient of agent.
    Corresponds to DICOM Tag 0018, 1048 `Contrast/Bolus Ingredient`.
  type: string
  enum:
    - $ref: objects.enums.IODINE.value
    - $ref: objects.enums.GADOLINIUM.value
    - $ref: objects.enums.CARBON_DIOXIDE.value
    - $ref: objects.enums.BARIUM.value
    - $ref: objects.enums.XENON.value
    # TODO: Add definitions for these values. (perhaps don't specify)
    - UNKNOWN
    - NONE
DCOffsetCorrection:
  name: DCOffsetCorrection
  display_name: DC Offset Correction
  description: |
    A description of the method (if any) used to correct for a DC offset.
    If the method used was subtracting the mean value for each channel,
    use "mean".
  type: string
DatasetDOI:
  name: DatasetDOI
  display_name: DatasetDOI
  description: |
    The Digital Object Identifier of the dataset (not the corresponding paper).
    DOIs SHOULD be expressed as a valid
    [URI](SPEC_ROOT/common-principles.md#uniform-resource-indicator);
    bare DOIs such as `10.0.2.3/dfjj.10` are
    [DEPRECATED](SPEC_ROOT/common-principles.md#definitions).
  type: string
  format: uri
DatasetLinks:
  name: DatasetLinks
  display_name: Dataset Links
  description: |
    Used to map a given `<dataset-name>` from a [BIDS URI](SPEC_ROOT/common-principles.md#bids-uri)
    of the form `bids:<dataset-name>:path/within/dataset` to a local or remote location.
    The `<dataset-name>`: `""` (an empty string) is a reserved keyword that MUST NOT be a key in
    `DatasetLinks` (example: `bids::path/within/dataset`).
  type: object
  additionalProperties:
    type: string
    format: uri
DatasetType:
  name: DatasetType
  display_name: Dataset Type
  description: |
    The interpretation of the dataset.
    For backwards compatibility, the default value is `"raw"`.
  type: string
  enum:
    - $ref: objects.enums.raw.value
    - $ref: objects.enums.derivative.value
DecayCorrectionFactor:
  name: DecayCorrectionFactor
  display_name: Decay Correction Factor
  description: |
    Decay correction factor for each frame.
  type: array
  items:
    type: number
DeidentificationMethod:
  name: DeidentificationMethod
  display_name: Deidentification Method
  description: |
    A description of the mechanism or method used to remove the Patient's identity.
    Corresponds to DICOM Tag 0012, 0063 `De-identification Method`.
  type: array
  items:
    type: string
DeidentificationMethodCodeSequence:
  name: DeidentificationMethodCodeSequence
  display_name: Deidentification Method Code Sequence
  description: |
    A sequence of code objects describing the mechanism or method use to remove the Patient's identity.
    Corresponds to DICOM Tag 0012, 0064 `De-identification Method Code Sequence`.
  type: array
  items:
    type: object
    recommended_fields:
      - CodeValue
      - CodeMeaning
      - CodingSchemeDesignator
      - CodingSchemeVersion
    properties:
      CodeValue:
        name: CodeValue
        type: string
        description: |
          An identifier that is unambiguous within the Coding Scheme
          denoted by Coding Scheme Designator and Coding Scheme Version.
          Corresponds to DICOM Tag 0008, 0100 `Code Value`.
      CodeMeaning:
        name: CodeMeaning
        type: string
        description: |
          Text that has meaning to a human and conveys the meaning of the term
          Corresponds to DICOM Tag 0008, 0104 `Code Meaning`.
      CodingSchemeDesignator:
        name: CodingSchemeDesignator
        type: string
        description: |
          The identifier of the coding scheme in which the coded entry is defined.
          Corresponds to DICOM Tag 0008, 0102 `Coding Scheme Designator`.
      CodingSchemeVersion:
        name: CodingSchemeVersion
        type: string
        description: |
          An identifier of the version of the coding scheme if necessary to resolve ambiguity.
          Corresponds to DICOM Tag 0008, 0103 `Coding Scheme Version`.
DelayAfterTrigger:
  name: DelayAfterTrigger
  display_name: Delay After Trigger
  description: |
    Duration (in seconds) from trigger delivery to scan onset.
    This delay is commonly caused by adjustments and loading times.
    This specification is entirely independent of
    `"NumberOfVolumesDiscardedByScanner"` or `"NumberOfVolumesDiscardedByUser"`,
    as the delay precedes the acquisition.
  type: number
  unit: s
DelayTime:
  name: DelayTime
  display_name: Delay Time
  description: |
    User specified time (in seconds) to delay the acquisition of data for the
    following volume.
    If the field is not present it is assumed to be set to zero.
    Corresponds to Siemens CSA header field `lDelayTimeInTR`.
    This field is REQUIRED for sparse sequences using the `"RepetitionTime"` field
    that do not have the `"SliceTiming"` field set to allowed for accurate
    calculation of "acquisition time".
    This field is mutually exclusive with `"VolumeTiming"`.
  type: number
  unit: s
Delimiter:
  name: Delimiter
  display_name: Delimiter
  description: |
    If rows in a column may be interpreted as a lists of values, the character that
    separates one value from the next.
  type: string
Density:
  name: Density
  display_name: Density
  description: |
    Specifies the interpretation of the density keyword.
    If an object is used, then the keys should be values for the `den` entity
    and values should be descriptions of those `den` values.
  anyOf:
    - type: string
    - type: object
      additionalProperties:
        type: string
Derivative:
  name: Derivative
  display_name: Derivative
  description: |
    Indicates that values in the corresponding column are transformations of values
    from other columns (for example a summary score based on a subset of items in a
    questionnaire).
  type: boolean
Description:
  name: Description
  display_name: Description
  description: |
    Free-form natural language description.
  type: string
DetectorType:
  name: DetectorType
  display_name: Detector Type
  description: |
    Type of detector. This is a free form description with the following suggested terms:
    `"SiPD"`, `"APD"`. Preferably a specific model/part number is supplied.
    If individual channels have different `DetectorType`,
    then the field here should be specified as `"mixed"`
    and this column should be included in `optodes.tsv`.
  anyOf:
    - type: string
      format: unit
    - type: string
      enum:
        - $ref: objects.enums.mixed.value
DeviceSerialNumber:
  name: DeviceSerialNumber
  display_name: Device Serial Number
  description: |
    The serial number of the equipment that produced the measurements.
    A pseudonym can also be used to prevent the equipment from being
    identifiable, so long as each pseudonym is unique within the dataset.
  type: string
DewarPosition:
  name: DewarPosition
  display_name: Dewar Position
  description: |
    Position of the dewar during the MEG scan:
    `"upright"`, `"supine"` or `"degrees"` of angle from vertical:
    for example on CTF systems, `"upright=15°, supine=90°"`.
  type: string
DigitizedHeadPoints:
  name: DigitizedHeadPoints
  display_name: Digitized Head Points
  description: |
    `true` or `false` value indicating whether head points outlining the
    scalp/face surface are contained within this recording.
  type: boolean
DigitizedHeadPoints__coordsystem:
  name: DigitizedHeadPoints
  display_name: Digitized Head Points
  description: |
    Relative path to the file containing the locations of digitized head points
    collected during the session (for example, `"sub-01_headshape.pos"`).
    RECOMMENDED for all MEG systems, especially for CTF and BTi/4D.
    For Neuromag/Elekta/MEGIN, the head points will be stored in the `.fif` file.
  type: string
  format: file_relative
DigitizedHeadPointsCoordinateSystem:
  name: DigitizedHeadPointsCoordinateSystem
  display_name: Digitized Head Points Coordinate System
  description: |
    Defines the coordinate system for the digitized head points.
    See the
    [Coordinate Systems Appendix](SPEC_ROOT/appendices/coordinate-systems.md)
    for a list of restricted keywords for coordinate systems.
    If `"Other"`, provide definition of the coordinate system in
    `"DigitizedHeadPointsCoordinateSystemDescription"`.
  anyOf:
    - $ref: objects.enums._MEGCoordSys
    - $ref: objects.enums._EEGCoordSys
    - $ref: objects.enums._StandardTemplateCoordSys
    - $ref: objects.enums._StandardTemplateDeprecatedCoordSys
DigitizedHeadPointsCoordinateSystemDescription:
  name: DigitizedHeadPointsCoordinateSystemDescription
  display_name: Digitized Head Points Coordinate System Description
  description: |
    Free-form text description of the coordinate system.
    May also include a link to a documentation page or paper describing the
    system in greater detail.
  type: string
DigitizedHeadPointsCoordinateUnits:
  name: DigitizedHeadPointsCoordinateUnits
  display_name: Digitized Head Points Coordinate Units
  description: |
    Units of the coordinates of `"DigitizedHeadPointsCoordinateSystem"`.
  type: string
  # TODO: Add definitions for these values. (perhaps don't specify)
  enum:
    - m
    - mm
    - cm
    - n/a
DigitizedLandmarks:
  name: DigitizedLandmarks
  display_name: Digitized Landmarks
  description: |
    `true` or `false` value indicating whether anatomical landmark points
    (fiducials) are contained within this recording.
  type: boolean
DispersionConstant:
  name: DispersionConstant
  display_name: Dispersion Constant
  description: |
    External dispersion time constant resulting from tubing in default unit
    seconds.
  type: number
  unit: s
DispersionCorrected:
  name: DispersionCorrected
  display_name: Dispersion Corrected
  description: |
    Boolean flag specifying whether the blood data have been dispersion-corrected.
    NOTE: not customary for manual samples, and hence should be set to `false`.
  type: boolean
DoseCalibrationFactor:
  name: DoseCalibrationFactor
  display_name: Dose Calibration Factor
  description: |
    Multiplication factor used to transform raw data (in counts/sec) to meaningful unit (Bq/ml).
    Corresponds to DICOM Tag 0054, 1322 `Dose Calibration Factor`.
  type: number
DwellTime:
  name: DwellTime
  display_name: Dwell Time
  description: |
    Actual dwell time (in seconds) of the receiver per point in the readout
    direction, including any oversampling.
    For Siemens, this corresponds to DICOM field 0019, 1018 (in ns).
    This value is necessary for the optional readout distortion correction of
    anatomicals in the HCP Pipelines.
    It also usefully provides a handle on the readout bandwidth,
    which isn't captured in the other metadata tags.
    Not to be confused with `"EffectiveEchoSpacing"`, and the frequent mislabeling
    of echo spacing (which is spacing in the phase encoding direction) as
    "dwell time" (which is spacing in the readout direction).
  type: number
  unit: s
ECGChannelCount:
  name: ECGChannelCount
  display_name: ECG Channel Count
  description: |
    Number of ECG channels.
  type: integer
  minimum: 0
ECOGChannelCount:
  name: ECOGChannelCount
  display_name: ECOG Channel Count
  description: |
    Number of ECoG channels.
  type: integer
  minimum: 0
EEGChannelCount:
  name: EEGChannelCount
  display_name: EEG Channel Count
  description: |
    Number of EEG channels recorded simultaneously (for example, `21`).
  type: integer
  minimum: 0
EEGCoordinateSystem:
  name: EEGCoordinateSystem
  display_name: EEG Coordinate System
  description: |
    Defines the coordinate system for the EEG sensors.

    See the
    [Coordinate Systems Appendix](SPEC_ROOT/appendices/coordinate-systems.md)
    for a list of restricted keywords for coordinate systems.
    If `"Other"`, provide definition of the coordinate system in
    `EEGCoordinateSystemDescription`.
  anyOf:
    - $ref: objects.enums._MEGCoordSys
    - $ref: objects.enums._EEGCoordSys
    - $ref: objects.enums._StandardTemplateCoordSys
    - $ref: objects.enums._StandardTemplateDeprecatedCoordSys
EEGCoordinateSystemDescription:
  name: EEGCoordinateSystemDescription
  display_name: EEG Coordinate System Description
  description: |
    Free-form text description of the coordinate system.
    May also include a link to a documentation page or paper describing the
    system in greater detail.
  type: string
EEGCoordinateUnits:
  name: EEGCoordinateUnits
  display_name: EEG Coordinate Units
  description: |
    Units of the coordinates of `EEGCoordinateSystem`.
  type: string
  # TODO: Add definitions for these values. (perhaps don't specify)
  enum:
    - m
    - mm
    - cm
    - n/a
EEGGround:
  name: EEGGround
  display_name: EEG Ground
  description: |
    Description of the location of the ground electrode
    (for example, `"placed on right mastoid (M2)"`).
  type: string
EEGPlacementScheme:
  name: EEGPlacementScheme
  display_name: EEG Placement Scheme
  description: |
    Placement scheme of EEG electrodes.
    Either the name of a standardized placement system (for example, `"10-20"`)
    or a list of standardized electrode names (for example, `["Cz", "Pz"]`).
  type: string
EEGReference:
  name: EEGReference
  display_name: EEG Reference
  description: |
    General description of the reference scheme used and (when applicable) of
    location of the reference electrode in the raw recordings
    (for example, `"left mastoid"`, `"Cz"`, `"CMS"`).
    If different channels have a different reference,
    this field should have a general description and the channel specific
    reference should be defined in the `channels.tsv` file.
  type: string
EMGChannelCount:
  name: EMGChannelCount
  display_name: EMG Channel Count
  description: |
    Number of EMG channels.
  type: integer
  minimum: 0
EOGChannelCount:
  name: EOGChannelCount
  display_name: EOG Channel Count
  description: |
    Number of EOG channels.
  type: integer
  minimum: 0
EchoAcquisition:
  name: EchoAcquisition
  display_name: Echo Acquisition
  description: |
    How the detected echo was acquired when the analog-to-digital converter was turned on.
    For example, `"Half echo"`, `"Full echo"`.
  type: string
EchoTime:
  name: EchoTime
  display_name: Echo Time
  description: |
    The echo time (TE) for the acquisition, specified in seconds.
    Corresponds to DICOM Tag 0018, 0081 `Echo Time`
    (please note that the DICOM term is in milliseconds not seconds).
    The data type number may apply to files from any MRI modality concerned with
    a single value for this field, or to the files in a
    [file collection](SPEC_ROOT/appendices/file-collections.md)
    where the value of this field is iterated using the
    [`echo` entity](SPEC_ROOT/appendices/entities.md#echo).
  anyOf:
    - type: number
      unit: s
      exclusiveMinimum: 0
    - type: array
      items:
        type: number
        unit: s
        exclusiveMinimum: 0
EchoTime1:
  name: EchoTime1
  display_name: Echo Time1
  description: |
    The time (in seconds) when the first (shorter) echo occurs.
  type: number
  unit: s
  exclusiveMinimum: 0
EchoTime2:
  name: EchoTime2
  display_name: Echo Time2
  description: |
    The time (in seconds) when the second (longer) echo occurs.
  type: number
  unit: s
  exclusiveMinimum: 0
# Redefinition of EchoTime for fieldmap data
EchoTime__fmap:
  name: EchoTime
  display_name: Echo Time
  description: |
    The time (in seconds) when the echo corresponding to this map was acquired.
  type: number
  unit: s
  exclusiveMinimum: 0
EditCondition:
  name: EditCondition
  display_name: Editing Condition
  description: |
    If spectral editing was applied, this lists the application order of `"EditPulse"`.
    For example, `["ON", "OFF"]` for a MEGA-edited experiment or
    `["A", "B", "C", "D"]` for a HERMES-edited experiment.
  anyOf:
    - type: string
    - type: array
      items:
        type: string
EditPulse:
  name: EditPulse
  display_name: Editing Pulse
  description: |
    If spectral editing was applied, this details the editing parameters.
    For example:
    `{"ON": {"FrequencyOffset": 1.9, "PulseDuration": 16},
    "OFF": {"FrequencyOffset": 7.5, "PulseDuration": 16}}`.
  type: object
  additionalProperties:
    type: object
    recommended_fields: [FrequencyOffset, PulseDuration]
    properties:
      FrequencyOffset:
        anyOf:
          - type: number
            unit: ppm
          - type: array
            items:
              type: number
              unit: ppm
      PulseDuration:
        type: number
        unit: ms
EditTarget:
  name: EditTarget
  display_name: Editing Target
  description: |
    If spectral editing was applied, this describes the metabolites that were selectively targeted
    (for example, `"GABA"` or `"Lac"`).
    If multiple metabolites were targeted (for example, in a HERMES acquisition),
    an array can be used: `["GABA", "GSH"]`.
  anyOf:
    - type: string
    - type: array
      items:
        type: string
EffectiveEchoSpacing:
  name: EffectiveEchoSpacing
  display_name: Effective Echo Spacing
  description: |
    The "effective" sampling interval, specified in seconds,
    between lines in the phase-encoding direction,
    defined based on the size of the reconstructed image in the phase direction.
    It is frequently, but incorrectly, referred to as "dwell time"
    (see the `"DwellTime"` parameter for actual dwell time).
    It is required for unwarping distortions using field maps.
    Note that beyond just in-plane acceleration,
    a variety of other manipulations to the phase encoding need to be accounted
    for properly, including partial fourier, phase oversampling,
    phase resolution, phase field-of-view and interpolation.
  type: number
  exclusiveMinimum: 0
  unit: s
ElectricalStimulation:
  name: ElectricalStimulation
  display_name: Electrical Stimulation
  description: |
    Boolean field to specify if electrical stimulation was done during the
    recording (options are `true` or `false`). Parameters for event-like
    stimulation should be specified in the `events.tsv` file.
  type: boolean
ElectricalStimulationParameters:
  name: ElectricalStimulationParameters
  display_name: Electrical Stimulation Parameters
  description: |
    Free form description of stimulation parameters, such as frequency or shape.
    Specific onsets can be specified in the `events.tsv` file.
    Specific shapes can be described here in freeform text.
  type: string
ElectrodeManufacturer:
  name: ElectrodeManufacturer
  display_name: Electrode Manufacturer
  description: |
    Can be used if all electrodes are of the same manufacturer
    (for example, `"AD-TECH"`, `"DIXI"`).
    If electrodes of different manufacturers are used,
    please use the corresponding table in the `_electrodes.tsv` file.
  type: string
ElectrodeManufacturersModelName:
  name: ElectrodeManufacturersModelName
  display_name: Electrode Manufacturers Model Name
  description: |
    If different electrode types are used,
    please use the corresponding table in the `_electrodes.tsv` file.
  type: string
<<<<<<< HEAD
EnvironmentCoordinates:
  name: EnvironmentCoordinates
  display_name: Environment Coordinates
  description: |
    Coordinates origin (or zero), for gaze-on-screen coordinates,
    this can be for example: `"top-left"` or `"center"`.
    For virtual reality this could be, amongst others, spherical coordinates.
=======
EncodingTechnique:
  name: EncodingTechnique
  display_name: Encoding Technique
  description: |
    The encoding technique used during readout.
    For example, `"Cartesian"`, `"EPSI"`, `"Spiral"`,
    or `"Density-weighted concentric ring trajectory"`.
>>>>>>> 7c93b9c6
  type: string
EpochLength:
  name: EpochLength
  display_name: Epoch Length
  description: |
    Duration of individual epochs in seconds (for example, `1`)
    in case of epoched data.
    If recording was continuous or discontinuous, leave out the field.
  type: number
  minimum: 0
EstimationAlgorithm:
  name: EstimationAlgorithm
  display_name: Estimation Algorithm
  description: |
    Type of algorithm used to perform fitting
    (for example, `"linear"`, `"non-linear"`, `"LM"` and such).
  type: string
EstimationReference:
  name: EstimationReference
  display_name: Estimation Reference
  description: |
    Reference to the study/studies on which the implementation is based.
  type: string
EthicsApprovals:
  name: EthicsApprovals
  display_name: Ethics Approvals
  description: |
    List of ethics committee approvals of the research protocols and/or
    protocol identifiers.
  type: array
  items:
    type: string
EventIdentifier:
  name: EventIdentifier
  display_name: Event Identifier
  description: |
    The message sent to the eye-tracker which disambiguates the belonging
    of the sample to a certain event, condition or group.
    This can be a unique trial identifier, or in the case of
    continuous presentation (for example video) the annotated event of interest.
  type: string
EyeCameraSettings:
  name: EyeCameraSettings
  display_name: Eye Camera Settings
  description: |
    A field to store any settings that influence the resolution
    and quality of the eye imagery.
    Autowhitebalance? Changes in sharpness?
  type: object
  items:
    type: object
EyeTrackerDistance:
  name: EyeTrackerDistance
  display_name: Eye-Tracker Distance
  description: |
    Distance (in meters) between the eye-tracker and the participant eye(s).
  type: number
  unit: m
EyeTrackingMethod:
  name: EyeTrackingMethod
  display_name: Eye-Tracking Method
  description: |
    Method used to track gaze or pupil position:
    "P–CR" for video based eye-tracking using pupil and corneal reflection;
    "DPI" for Dual-Purkinje Imaging system, "SSC" for scleral search coils;
    "EOG" for electro-oculogram; "Limbus" for trackers estimating limbus borders
    between the iris and sclera; or other.
    See details here:
    [10.3758/s13428-021-01762-8](https://doi.org/10.3758/s13428-021-01762-8)
  type: string
FeatureDetectionSettings:
  name: FeatureDetectionSettings
  display_name: Feature Detection Settings
  description: |
    Description of feature detection settings.
    For example, minimum/maximum pupil size.
  type: object
  items:
    type: object
FiducialsCoordinateSystem:
  name: FiducialsCoordinateSystem
  display_name: Fiducials Coordinate System
  description: |
    Defines the coordinate system for the fiducials.
    Preferably the same as the `"EEGCoordinateSystem"`.
    See the
    [Coordinate Systems Appendix](SPEC_ROOT/appendices/coordinate-systems.md)
    for a list of restricted keywords for coordinate systems.
    If `"Other"`, provide definition of the coordinate system in
    `"FiducialsCoordinateSystemDescription"`.
  anyOf:
    - $ref: objects.enums._MEGCoordSys
    - $ref: objects.enums._EEGCoordSys
    - $ref: objects.enums._StandardTemplateCoordSys
    - $ref: objects.enums._StandardTemplateDeprecatedCoordSys
FiducialsCoordinateSystemDescription:
  name: FiducialsCoordinateSystemDescription
  display_name: Fiducials Coordinate System Description
  description: |
    Free-form text description of the coordinate system.
    May also include a link to a documentation page or paper describing the
    system in greater detail.
  type: string
FiducialsCoordinateUnits:
  name: FiducialsCoordinateUnits
  display_name: Fiducials Coordinate Units
  description: |
    Units in which the coordinates that are  listed in the field
    `"FiducialsCoordinateSystem"` are represented.
  type: string
  # TODO: Add definitions for these values. (perhaps don't specify)
  enum:
    - m
    - mm
    - cm
    - n/a
FiducialsCoordinates:
  name: FiducialsCoordinates
  display_name: Fiducials Coordinates
  description: |
    Key-value pairs of the labels and 3-D digitized position of anatomical
    landmarks, interpreted following the `"FiducialsCoordinateSystem"`
    (for example, `{"NAS": [12.7,21.3,13.9], "LPA": [5.2,11.3,9.6],
    "RPA": [20.2,11.3,9.1]}`).
    Each array MUST contain three numeric values corresponding to x, y, and z
    axis of the coordinate system in that exact order.
  type: object
  additionalProperties:
    type: array
    items:
      type: number
    minItems: 3
    maxItems: 3
FiducialsDescription:
  name: FiducialsDescription
  display_name: Fiducials Description
  description: |
    Free-form text description of how the fiducials such as vitamin-E capsules
    were placed relative to anatomical landmarks,
    and how the position of the fiducials were measured
    (for example, `"both with Polhemus and with T1w MRI"`).
  type: string
FlipAngle:
  name: FlipAngle
  display_name: Flip Angle
  description: |
    Flip angle (FA) for the acquisition, specified in degrees.
    Corresponds to: DICOM Tag 0018, 1314 `Flip Angle`.
    The data type number may apply to files from any MRI modality concerned with
    a single value for this field, or to the files in a
    [file collection](SPEC_ROOT/appendices/file-collections.md)
    where the value of this field is iterated using the
    [`flip` entity](SPEC_ROOT/appendices/entities.md#flip).
  anyOf:
    - type: number
      unit: degree
      exclusiveMinimum: 0
      maximum: 360
    - type: array
      items:
        type: number
        unit: degree
        exclusiveMinimum: 0
        maximum: 360
ForeignIndexColumn:
  name: ForeignIndexColumn
  display_name: Column Name of a Foreign Index
  description: |
    An existing column name in an corresponding recoding data TSV file that
    indexes the `"onset"` column of the present TSV file.
    For example, `"timestamp"` column.
  type: string
FrameDuration:
  name: FrameDuration
  display_name: Frame Duration
  description: |
    Time duration of each frame in default unit seconds.
    This corresponds to DICOM Tag 0018, 1242 `Actual Frame Duration` converted
    to seconds.
  type: array
  items:
    type: number
  unit: s
FrameTimesStart:
  name: FrameTimesStart
  display_name: Frame Times Start
  description: |
    Start times for all frames relative to `"TimeZero"` in default unit seconds.
  type: array
  items:
    type: number
  unit: s
Funding:
  name: Funding
  display_name: Funding
  description: |
    List of sources of funding (grant numbers).
  type: array
  items:
    type: string
GazeMappingSettings:
  name: GazeMappingSettings
  display_name: Gaze Mapping Settings
  description: |
    Description of gaze-mapping settings.
    For example, threshold on pupil confidence required for gaze mapping.
  type: object
  items:
    type: object
GeneratedBy:
  name: GeneratedBy
  display_name: Generated By
  description: |
    Used to specify provenance of the dataset.
  type: array
  minItems: 1
  items:
    type: object
    required: [Name]
    recommended: [Version]
    properties:
      Name:
        name: Name
        description: |
          Name of the pipeline or process that generated the outputs. Use `"Manual"` to
          indicate the derivatives were generated by hand, or adjusted manually after an
          initial run of an automated pipeline.
        type: string
      Version:
        name: Version
        description: Version of the pipeline
        type: string
      Description:
        name: Description
        description: |
          Plain-text description of the pipeline or process that generated the outputs.
          RECOMMENDED if `Name` is `"Manual"`.
        type: string
      CodeURL:
        name: CodeURL
        description: URL where the code used to generate the dataset may be found.
        type: string
        format: uri
      Container:
        name: Container
        description: |
          Used to specify the location and relevant attributes of software container image
          used to produce the dataset. Valid keys in this object include `Type`, `Tag` and
          [`URI`][uri] with [string][] values.
        type: object
        recommended:
          - Type
          - Tag
          - URI
        properties:
          Type:
            type: string
          Tag:
            type: string
          URI:
            type: string
            format: uri
GeneticLevel:
  name: GeneticLevel
  display_name: Genetic Level
  description: |
    Describes the level of analysis.
    Values MUST be one of `"Genetic"`, `"Genomic"`, `"Epigenomic"`,
    `"Transcriptomic"`, `"Metabolomic"`, or `"Proteomic"`.

    For more information on these levels, see
    [Multi-omics approaches to disease](https://genomebiology.biomedcentral.com/articles/10.1186/s13059-017-1215-1)
    by Hasin et al. 2017.
  anyOf:
    - $ref: objects.enums._GeneticLevelEnum
    - type: array
      items:
        $ref: objects.enums._GeneticLevelEnum
Genetics:
  name: Genetics
  display_name: Genetics
  description: |
    An object containing information about the genetics descriptor.
  type: object
  required: [Dataset]
  properties:
    Dataset:
      name: Dataset
      description: |
        [URI](SPEC_ROOT/common-principles.md#uniform-resource-indicator)
        where data can be retrieved.
      type: string
      format: uri
    Database:
      name: Database
      description: |
        [URI](SPEC_ROOT/common-principles.md#uniform-resource-indicator)
        of database where the dataset is hosted.
      type: string
      format: uri
    Descriptors:
      name: Descriptors
      description: |
        List of relevant descriptors (for example, journal articles) for dataset
        using a valid
        [URI](SPEC_ROOT/common-principles.md#uniform-resource-indicator)
        when possible.
      anyOf:
        - type: string
        - type: array
          items:
            type: string
GradientSetType:
  name: GradientSetType
  display_name: Gradient Set Type
  description: |
    It should be possible to infer the gradient coil from the scanner model.
    If not, for example because of a custom upgrade or use of a gradient
    insert set, then the specifications of the actual gradient coil should be
    reported independently.
  type: string
GYROChannelCount:
  name: GYROChannelCount
  display_name: Gyrometer Channel Count
  description: |
    Number of gyrometer channels.
  type: integer
  minimum: 0
HED:
  name: HED
  display_name: HED
  description: |
    Hierarchical Event Descriptor (HED) information,
    see the [HED Appendix](SPEC_ROOT/appendices/hed.md) for details.
  anyOf:
    - type: string
    - type: object
      additionalProperties:
        type: string
HEDVersion:
  name: HEDVersion
  display_name: HED Version
  description: |
    If HED tags are used:
    The version of the HED schema used to validate HED tags for study.
    May include a single schema or a base schema and one or more library schema.
  anyOf:
    - type: string
      format: hed_version
    - type: array
      items:
        type: string
        format: hed_version
Haematocrit:
  name: Haematocrit
  display_name: Haematocrit
  description: |
    Measured haematocrit, meaning the volume of erythrocytes divided by the
    volume of whole blood.
  type: number
HardcopyDeviceSoftwareVersion:
  name: HardcopyDeviceSoftwareVersion
  display_name: Hardcopy Device Software Version
  description: |
    Manufacturer's designation of the software of the device that created this
    Hardcopy Image (the printer).
    Corresponds to DICOM Tag 0018, 101A `Hardcopy Device Software Version`.
  type: string
HardwareFilters:
  name: HardwareFilters
  display_name: Hardware Filters
  description: |
    Object of temporal hardware filters applied, or `"n/a"` if the data is not
    available. Each key-value pair in the JSON object is a name of the filter and
    an object in which its parameters are defined as key-value pairs.
    For example, `{"Highpass RC filter": {"Half amplitude cutoff (Hz)":
    0.0159, "Roll-off": "6dB/Octave"}}`.
  anyOf:
    - type: object
      additionalProperties:
        type: object
    - type: string
      enum:
        - n/a
HeadCircumference:
  name: HeadCircumference
  display_name: Head Circumference
  description: |
    Circumference of the participant's head, expressed in cm (for example, `58`).
  type: number
  exclusiveMinimum: 0
  unit: cm
HeadCoilCoordinateSystem:
  name: HeadCoilCoordinateSystem
  display_name: Head Coil Coordinate System
  description: |
    Defines the coordinate system for the head coils.
    See the
    [Coordinate Systems Appendix](SPEC_ROOT/appendices/coordinate-systems.md)
    for a list of restricted keywords for coordinate systems.
    If `"Other"`, provide definition of the coordinate system in
    `HeadCoilCoordinateSystemDescription`.
  anyOf:
    - $ref: objects.enums._MEGCoordSys
    - $ref: objects.enums._EEGCoordSys
    - $ref: objects.enums._StandardTemplateCoordSys
    - $ref: objects.enums._StandardTemplateDeprecatedCoordSys
HeadCoilCoordinateSystemDescription:
  name: HeadCoilCoordinateSystemDescription
  display_name: Head Coil Coordinate System Description
  description: |
    Free-form text description of the coordinate system.
    May also include a link to a documentation page or paper describing the system in greater detail.
  type: string
HeadCoilCoordinateUnits:
  name: HeadCoilCoordinateUnits
  display_name: Head Coil Coordinate Units
  description: |
    Units of the coordinates of `HeadCoilCoordinateSystem`.
  type: string
  # TODO: Add definitions for these values. (perhaps don't specify)
  enum:
    - m
    - mm
    - cm
    - n/a
HeadCoilCoordinates:
  name: HeadCoilCoordinates
  display_name: Head Coil Coordinates
  description: |
    Key-value pairs describing head localization coil labels and their
    coordinates, interpreted following the `HeadCoilCoordinateSystem`
    (for example, `{"NAS": [12.7,21.3,13.9], "LPA": [5.2,11.3,9.6],
    "RPA": [20.2,11.3,9.1]}`).
    Note that coils are not always placed at locations that have a known
    anatomical name (for example, for Neuromag/Elekta/MEGIN, Yokogawa systems);
    in that case generic labels can be used
    (for example, `{"coil1": [12.2,21.3,12.3], "coil2": [6.7,12.3,8.6],
    "coil3": [21.9,11.0,8.1]}`).
    Each array MUST contain three numeric values corresponding to x, y, and z
    axis of the coordinate system in that exact order.
  type: object
  additionalProperties:
    type: array
    items:
      type: number
    minItems: 3
    maxItems: 3
HeadCoilFrequency:
  name: HeadCoilFrequency
  display_name: Head Coil Frequency
  description: |
    List of frequencies (in Hz) used by the head localisation coils
    ('HLC' in CTF systems, 'HPI' in Neuromag/Elekta/MEGIN, 'COH' in BTi/4D)
    that track the subject's head position in the MEG helmet
    (for example, `[293, 307, 314, 321]`).
  anyOf:
    - type: number
      unit: Hz
    - type: array
      items:
        type: number
        unit: Hz
HeadStabilization:
  name: HeadStabilization
  display_name: Head stabilization
  description: |
    Head restraint method used during the experiment
    to prevent rotation and/or translation of the head.
    Example: "chin-rest", "head-rest", "bite-bar", "chin-rest and head-rest", "none"
  type: string
HowToAcknowledge:
  name: HowToAcknowledge
  display_name: How To Acknowledge
  description: |
    Text containing instructions on how researchers using this dataset should
    acknowledge the original authors.
    This field can also be used to define a publication that should be cited in
    publications that use the dataset.
  type: string
ImageAcquisitionProtocol:
  name: ImageAcquisitionProtocol
  display_name: Image Acquisition Protocol
  description: |
    Description of the image acquisition protocol or
    [URI](SPEC_ROOT/common-principles.md#uniform-resource-indicator)
    (for example from [protocols.io](https://www.protocols.io/)).
  type: string
ImageDecayCorrected:
  name: ImageDecayCorrected
  display_name: Image Decay Corrected
  description: |
    Boolean flag specifying whether the image data have been decay-corrected.
  type: boolean
ImageDecayCorrectionTime:
  name: ImageDecayCorrectionTime
  display_name: Image Decay Correction Time
  description: |
    Point in time from which the decay correction was applied with respect to
    `"TimeZero"` in the default unit seconds.
  type: number
  unit: s
Immersion:
  name: Immersion
  display_name: Immersion
  description: |
    Lens immersion medium. If the file format is OME-TIFF, the value MUST be consistent
    with the `Immersion` OME metadata field.
  type: string
InfusionRadioactivity:
  name: InfusionRadioactivity
  display_name: Infusion Radioactivity
  description: |
    Amount of radioactivity infused into the patient.
    This value must be less than or equal to the total injected radioactivity
    (`"InjectedRadioactivity"`).
    Units should be the same as `"InjectedRadioactivityUnits"`.
  type: number
InfusionSpeed:
  name: InfusionSpeed
  display_name: Infusion Speed
  description: |
    If given, infusion speed.
  type: number
InfusionSpeedUnits:
  name: InfusionSpeedUnits
  display_name: Infusion Speed Units
  description: |
    Unit of infusion speed (for example, `"mL/s"`).
  type: string
  format: unit
InfusionStart:
  name: InfusionStart
  display_name: Infusion Start
  description: |
    Time of start of infusion with respect to `"TimeZero"` in the default unit
    seconds.
  type: number
  unit: s
InjectedMass:
  name: InjectedMass
  display_name: Injected Mass
  description: |
    Total mass of radiolabeled compound injected into subject (for example, `10`).
    This can be derived as the ratio of the `"InjectedRadioactivity"` and
    `"MolarRadioactivity"`.
    **For those tracers in which injected mass is not available (for example FDG)
    can be set to `"n/a"`)**.
  anyOf:
    - type: number
    - type: string
      enum:
        - n/a
InjectedMassPerWeight:
  name: InjectedMassPerWeight
  display_name: Injected Mass Per Weight
  description: |
    Injected mass per kilogram bodyweight.
  type: number
InjectedMassPerWeightUnits:
  name: InjectedMassPerWeightUnits
  display_name: Injected Mass Per Weight Units
  description: |
    Unit format of the injected mass per kilogram bodyweight
    (for example, `"ug/kg"`).
  type: string
  format: unit
InjectedMassUnits:
  name: InjectedMassUnits
  display_name: Injected Mass Units
  description: |
    Unit format of the mass of compound injected (for example, `"ug"` or
    `"umol"`).
    **Note this is not required for an FDG acquisition, since it is not available,
    and SHOULD be set to `"n/a"`**.
  anyOf:
    - type: string
      format: unit
    - type: string
      enum:
        - n/a
InjectedRadioactivity:
  name: InjectedRadioactivity
  display_name: Injected Radioactivity
  description: |
    Total amount of radioactivity injected into the patient (for example, `400`).
    For bolus-infusion experiments, this value should be the sum of all injected
    radioactivity originating from both bolus and infusion.
    Corresponds to DICOM Tag 0018, 1074 `Radionuclide Total Dose`.
  type: number
InjectedRadioactivityUnits:
  name: InjectedRadioactivityUnits
  display_name: Injected Radioactivity Units
  description: |
    Unit format of the specified injected radioactivity (for example, `"MBq"`).
  type: string
  format: unit
InjectedVolume:
  name: InjectedVolume
  display_name: Injected Volume
  description: |
    Injected volume of the radiotracer in the unit `"mL"`.
  type: number
  unit: mL
InjectionEnd:
  name: InjectionEnd
  display_name: Injection End
  description: |
    Time of end of injection with respect to `"TimeZero"` in the default unit
    seconds.
  type: number
  unit: s
InjectionStart:
  name: InjectionStart
  display_name: Injection Start
  description: |
    Time of start of injection with respect to `"TimeZero"` in the default unit
    seconds.
    This corresponds to DICOM Tag 0018, 1072 `Contrast/Bolus Start Time`
    converted to seconds relative to `"TimeZero"`.
  type: number
  unit: s
InstitutionAddress:
  name: InstitutionAddress
  display_name: Institution Address
  description: |
    The address of the institution in charge of the equipment that produced the
    measurements.
  type: string
InstitutionName:
  name: InstitutionName
  display_name: Institution Name
  description: |
    The name of the institution in charge of the equipment that produced the
    measurements.
  type: string
InstitutionalDepartmentName:
  name: InstitutionalDepartmentName
  display_name: Institutional Department Name
  description: |
    The department in the institution in charge of the equipment that produced
    the measurements.
  type: string
Instructions:
  name: Instructions
  display_name: Instructions
  description: |
    Text of the instructions given to participants before the recording.
  type: string
IntendedFor:
  name: IntendedFor
  display_name: Intended For
  description: |
    The paths to files for which the associated file is intended to be used.
    Contains one or more [BIDS URIs](SPEC_ROOT/common-principles.md#bids-uri).
    Using forward-slash separated paths relative to the participant subdirectory is
    [DEPRECATED](SPEC_ROOT/common-principles.md#definitions).
  anyOf:
    - type: string
      format: bids_uri
    - type: string
      format: participant_relative
    - type: array
      items:
        anyOf:
          - type: string
            format: bids_uri
          - type: string
            format: participant_relative
IntendedFor__ds_relative:
  name: IntendedFor
  display_name: Intended For
  description: |
    The paths to files for which the associated file is intended to be used.
    Contains one or more [BIDS URIs](SPEC_ROOT/common-principles.md#bids-uri).
    Using forward-slash separated paths relative to the dataset root is
    [DEPRECATED](SPEC_ROOT/common-principles.md#definitions).
  anyOf:
    - type: string
      format: bids_uri
    - type: string
      format: dataset_relative
    - type: array
      items:
        anyOf:
          - type: string
            format: bids_uri
          - type: string
            format: dataset_relative
InversionTime:
  name: InversionTime
  display_name: Inversion Time
  description: |
    The inversion time (TI) for the acquisition, specified in seconds.
    Inversion time is the time after the middle of inverting RF pulse to middle
    of excitation pulse to detect the amount of longitudinal magnetization.
    Corresponds to DICOM Tag 0018, 0082 `Inversion Time`
    (please note that the DICOM term is in milliseconds not seconds).
  type: number
  unit: s
  exclusiveMinimum: 0
JNTANGChannelCount:
  name: JNTANGChannelCount
  display_name: Joint angle channel count
  description: |
    Number of joint angle channels.
  type: integer
  minimum: 0
LabelingDistance:
  name: LabelingDistance
  display_name: Labeling Distance
  description: |
    Distance from the center of the imaging slab to the center of the labeling
    plane (`(P)CASL`) or the leading edge of the labeling slab (`PASL`),
    in millimeters.
    If the labeling is performed inferior to the isocenter,
    this number should be negative.
    Based on DICOM macro C.8.13.5.14.
  type: number
  unit: mm
LabelingDuration:
  name: LabelingDuration
  display_name: Labeling Duration
  description: |
    Total duration of the labeling pulse train, in seconds,
    corresponding to the temporal width of the labeling bolus for
    `"PCASL"` or `"CASL"`.
    In case all control-label volumes (or deltam or CBF) have the same
    `LabelingDuration`, a scalar must be specified.
    In case the control-label volumes (or deltam or cbf) have a different
    `"LabelingDuration"`, an array of numbers must be specified,
    for which any `m0scan` in the timeseries has a `"LabelingDuration"` of zero.
    In case an array of numbers is provided,
    its length should be equal to the number of volumes specified in
    `*_aslcontext.tsv`.
    Corresponds to DICOM Tag 0018, 9258 `ASL Pulse Train Duration`.
  anyOf:
    - type: number
      minimum: 0
      unit: s
    - type: array
      items:
        type: number
        unit: s
        minimum: 0
LabelingEfficiency:
  name: LabelingEfficiency
  display_name: Labeling Efficiency
  description: |
    Labeling efficiency, specified as a number between zero and one,
    only if obtained externally (for example phase-contrast based).
  type: number
  exclusiveMinimum: 0
LabelingLocationDescription:
  name: LabelingLocationDescription
  display_name: Labeling Location Description
  description: |
    Description of the location of the labeling plane (`"CASL"` or `"PCASL"`) or
    the labeling slab (`"PASL"`) that cannot be captured by fields
    `LabelingOrientation` or `LabelingDistance`.
    May include a link to a deidentified screenshot of the planning of the
    labeling slab/plane with respect to the imaging slab or slices
    `*_asllabeling.*`.
    Based on DICOM macro C.8.13.5.14.
  type: string
LabelingOrientation:
  name: LabelingOrientation
  display_name: Labeling Orientation
  description: |
    Orientation of the labeling plane (`(P)CASL`) or slab (`PASL`).
    The direction cosines of a normal vector perpendicular to the ASL labeling
    slab or plane with respect to the patient.
    Corresponds to DICOM Tag 0018, 9255 `ASL Slab Orientation`.
  type: array
  items:
    type: number
LabelingPulseAverageB1:
  name: LabelingPulseAverageB1
  display_name: Labeling Pulse Average B1
  description: |
    The average B1-field strength of the RF labeling pulses, in microteslas.
    As an alternative, `"LabelingPulseFlipAngle"` can be provided.
  type: number
  exclusiveMinimum: 0
  unit: uT
LabelingPulseAverageGradient:
  name: LabelingPulseAverageGradient
  display_name: Labeling Pulse Average Gradient
  description: |
    The average labeling gradient, in milliteslas per meter.
  type: number
  exclusiveMinimum: 0
  unit: mT/m
LabelingPulseDuration:
  name: LabelingPulseDuration
  display_name: Labeling Pulse Duration
  description: |
    Duration of the individual labeling pulses, in milliseconds.
  type: number
  exclusiveMinimum: 0
  unit: ms
LabelingPulseFlipAngle:
  name: LabelingPulseFlipAngle
  display_name: Labeling Pulse Flip Angle
  description: |
    The flip angle of a single labeling pulse, in degrees,
    which can be given as an alternative to `"LabelingPulseAverageB1"`.
  type: number
  exclusiveMinimum: 0
  maximum: 360
  unit: degree
LabelingPulseInterval:
  name: LabelingPulseInterval
  display_name: Labeling Pulse Interval
  description: |
    Delay between the peaks of the individual labeling pulses, in milliseconds.
  type: number
  exclusiveMinimum: 0
  unit: ms
LabelingPulseMaximumGradient:
  name: LabelingPulseMaximumGradient
  display_name: Labeling Pulse Maximum Gradient
  description: |
    The maximum amplitude of the gradient switched on during the application of
    the labeling RF pulse(s), in milliteslas per meter.
  type: number
  exclusiveMinimum: 0
  unit: mT/m
LabelingSlabThickness:
  name: LabelingSlabThickness
  display_name: Labeling Slab Thickness
  description: |
    Thickness of the labeling slab in millimeters.
    For non-selective FAIR a zero is entered.
    Corresponds to DICOM Tag 0018, 9254 `ASL Slab Thickness`.
  type: number
  exclusiveMinimum: 0
  unit: mm
LATENCYChannelCount:
  name: LATENCYChannelCount
  display_name: Latency channel count
  description: |
    Number of Latency channels.
  type: integer
  minimum: 0
Levels:
  name: Levels
  display_name: Levels
  description: |
    For categorical variables: An object of possible values (keys) and their
    descriptions (values).
  type: object
  additionalProperties:
    anyOf:
      - type: string
      - type: object
        properties:
          TermURL:
            type: string
            format: uri
          Description:
            type: string
License:
  name: License
  display_name: License
  description: |
    The license for the dataset.
    The use of license name abbreviations is RECOMMENDED for specifying a license
    (see [Licenses](SPEC_ROOT/appendices/licenses.md)).
    The corresponding full license text MAY be specified in an additional
    `LICENSE` file.
  type: string
LongName:
  name: LongName
  display_name: Long Name
  description: |
    Long (unabbreviated) name of the column.
  type: string
LookLocker:
  name: LookLocker
  display_name: Look Locker
  description: |
    Boolean indicating if a Look-Locker readout is used.
  type: boolean
M0Estimate:
  name: M0Estimate
  display_name: M0Estimate
  description: |
    A single numerical whole-brain M0 value (referring to the M0 of blood),
    only if obtained externally
    (for example retrieved from CSF in a separate measurement).
  type: number
  exclusiveMinimum: 0
M0Type:
  name: M0Type
  display_name: M0Type
  description: |
    Describes the presence of M0 information.
    `"Separate"` means that a separate `*_m0scan.nii[.gz]` is present.
    `"Included"` means that an m0scan volume is contained within the current
    `*_asl.nii[.gz]`.
    `"Estimate"` means that a single whole-brain M0 value is provided.
    `"Absent"` means that no specific M0 information is present.
  type: string
  enum:
    - $ref: objects.enums.Separate.value
    - $ref: objects.enums.Included.value
    - $ref: objects.enums.Estimate.value
    - $ref: objects.enums.Absent.value
MAGNChannelCount:
  name: MAGNChannelCount
  display_name: Magnetometer Channel Count
  description: |
    Number of magnetometer channels.
  type: integer
  minimum: 0
MEGChannelCount:
  name: MEGChannelCount
  display_name: MEG Channel Count
  description: |
    Number of MEG channels (for example, `275`).
  type: integer
  minimum: 0
MEGCoordinateSystem:
  name: MEGCoordinateSystem
  display_name: MEG Coordinate System
  description: |
    Defines the coordinate system for the MEG sensors.
    See the
    [Coordinate Systems Appendix](SPEC_ROOT/appendices/coordinate-systems.md)
    for a list of restricted keywords for coordinate systems.
    If `"Other"`, provide definition of the coordinate system in
    `"MEGCoordinateSystemDescription"`.
  anyOf:
    - $ref: objects.enums._MEGCoordSys
    - $ref: objects.enums._EEGCoordSys
    - $ref: objects.enums._StandardTemplateCoordSys
    - $ref: objects.enums._StandardTemplateDeprecatedCoordSys
MEGCoordinateSystemDescription:
  name: MEGCoordinateSystemDescription
  display_name: MEG Coordinate System Description
  description: |
    Free-form text description of the coordinate system.
    May also include a link to a documentation page or paper describing the
    system in greater detail.
  type: string
MEGCoordinateUnits:
  name: MEGCoordinateUnits
  display_name: MEG Coordinate Units
  description: |
    Units of the coordinates of `"MEGCoordinateSystem"`.
  type: string
  # TODO: Add definitions for these values. (perhaps don't specify)
  enum:
    - m
    - mm
    - cm
    - n/a
MEGREFChannelCount:
  name: MEGREFChannelCount
  display_name: MEGREF Channel Count
  description: |
    Number of MEG reference channels (for example, `23`).
    For systems without such channels (for example, Neuromag Vectorview),
    `MEGREFChannelCount` should be set to `0`.
  type: integer
  minimum: 0
MISCChannelCount:
  name: MISCChannelCount
  display_name: Miscellaneous channel count
  description: |
    Number of miscellaneous channels not covered otherwise.
  type: integer
  minimum: 0
MotionChannelCount:
  name: MotionChannelCount
  display_name: Motion Channel Count
  description: |
    Number of motion channels (for example, `275`).
  type: integer
  minimum: 0
MRAcquisitionType:
  name: MRAcquisitionType
  display_name: MR Acquisition Type
  description: |
    Type of sequence readout.
    Corresponds to DICOM Tag 0018, 0023 `MR Acquisition Type`.
  type: string
  enum:
    - $ref: objects.enums.OneD.value
    - $ref: objects.enums.TwoD.value
    - $ref: objects.enums.ThreeD.value
MRTransmitCoilSequence:
  name: MRTransmitCoilSequence
  display_name: MR Transmit Coil Sequence
  description: |
    This is a relevant field if a non-standard transmit coil is used.
    Corresponds to DICOM Tag 0018, 9049 `MR Transmit Coil Sequence`.
  type: string
MTNumberOfPulses:
  name: MTNumberOfPulses
  display_name: MT Number Of Pulses
  description: |
    The number of magnetization transfer RF pulses applied before the readout.
  type: number
MTOffsetFrequency:
  name: MTOffsetFrequency
  display_name: MT Offset Frequency
  description: |
    The frequency offset of the magnetization transfer pulse with respect to the
    central H1 Larmor frequency in Hertz (Hz).
  type: number
  unit: Hz
MTPulseBandwidth:
  name: MTPulseBandwidth
  display_name: MT Pulse Bandwidth
  description: |
    The excitation bandwidth of the magnetization transfer pulse in Hertz (Hz).
  type: number
  unit: Hz
MTPulseDuration:
  name: MTPulseDuration
  display_name: MT Pulse Duration
  description: |
    Duration of the magnetization transfer RF pulse in seconds.
  type: number
  unit: s
MTPulseShape:
  name: MTPulseShape
  display_name: MT Pulse Shape
  description: |
    Shape of the magnetization transfer RF pulse waveform.
    The value `"GAUSSHANN"` refers to a Gaussian pulse with a Hanning window.
    The value `"SINCHANN"` refers to a sinc pulse with a Hanning window.
    The value `"SINCGAUSS"` refers to a sinc pulse with a Gaussian window.
  type: string
  enum:
    - $ref: objects.enums.HARD.value
    - $ref: objects.enums.GAUSSIAN.value
    - $ref: objects.enums.GAUSSHANN.value
    - $ref: objects.enums.SINC.value
    - $ref: objects.enums.SINCHANN.value
    - $ref: objects.enums.SINCGAUSS.value
    - $ref: objects.enums.FERMI.value
MTState:
  name: MTState
  display_name: MT State
  description: |
    Boolean stating whether the magnetization transfer pulse is applied.
    Corresponds to DICOM Tag 0018, 9020 `Magnetization Transfer`.
  type: boolean
MagneticFieldStrength:
  name: MagneticFieldStrength
  display_name: Magnetic Field Strength
  description: |
    Nominal field strength of MR magnet in Tesla.
    Corresponds to DICOM Tag 0018, 0087 `Magnetic Field Strength`.
  type: number
Magnification:
  name: Magnification
  display_name: Magnification
  description: |
    Lens magnification (for example: `40`). If the file format is OME-TIFF,
    the value MUST be consistent with the `"NominalMagnification"` OME metadata field.
  type: number
  exclusiveMinimum: 0
Manual:
  name: Manual
  display_name: Manual
  description: |
    Indicates if the segmentation was performed manually or via an automated
    process.
  type: boolean
Manufacturer:
  name: Manufacturer
  display_name: Manufacturer
  description: |
    Manufacturer of the equipment that produced the measurements.
  type: string
ManufacturersModelName:
  name: ManufacturersModelName
  display_name: Manufacturers Model Name
  description: |
    Manufacturer's model name of the equipment that produced the measurements.
  type: string
MatrixCoilMode:
  name: MatrixCoilMode
  display_name: Matrix Coil Mode
  description: |
    (If used)
    A method for reducing the number of independent channels by combining in
    analog the signals from multiple coil elements.
    There are typically different default modes when using un-accelerated or
    accelerated (for example, `"GRAPPA"`, `"SENSE"`) imaging.
  type: string
MatrixSize:
  name: MatrixSize
  display_name: Matrix Size
  description: |
    An array of integers with a length of 3 denoting the matrix size of the acquisition slab.
    This should be specified as, for example, `[32, 32, 1]` for a 2D acquisition
    or `[32, 1, 1]` for a 1D acquisition.
  type: array
  minItems: 3
  maxItems: 3
  items:
    type: integer
    minimum: 1
MaxMovement:
  name: MaxMovement
  display_name: Max Movement
  description: |
    Maximum head movement (in mm) detected during the recording,
    as measured by the head localisation coils (for example, `4.8`).
  type: number
  unit: mm
MaximalCalibrationError:
  name: MaximalCalibrationError
  display_name: Maximal Calibration Error
  description: |
    Maximal calibration error in degrees.
  type: number
  unit: degree
MeasurementToolMetadata:
  name: MeasurementToolMetadata
  display_name: Measurement Tool Metadata
  description: |
    A description of the measurement tool as a whole.
    Contains two fields: `"Description"` and `"TermURL"`.
    `"Description"` is a free text description of the measurement tool.
    `"TermURL"` is a URL to an entity in an ontology corresponding to this tool.
  type: object
  properties:
    TermURL:
      type: string
      format: uri
    Description:
      type: string
MetaboliteAvail:
  name: MetaboliteAvail
  display_name: Metabolite Available
  description: |
    Boolean that specifies if metabolite measurements are available.
    If `true`, the `metabolite_parent_fraction` column MUST be present in the
    corresponding `*_blood.tsv` file.
  type: boolean
MetaboliteMethod:
  name: MetaboliteMethod
  display_name: Metabolite Method
  description: |
    Method used to measure metabolites.
  type: string
MetaboliteRecoveryCorrectionApplied:
  name: MetaboliteRecoveryCorrectionApplied
  display_name: Metabolite Recovery Correction Applied
  description: |
    Metabolite recovery correction from the HPLC, for tracers where it changes
    with time postinjection.
    If `true`, the `hplc_recovery_fractions` column MUST be present in the
    corresponding `*_blood.tsv` file.
  type: boolean
MiscChannelCount:
  name: MiscChannelCount
  display_name: Misc Channel Count
  description: |
    Number of miscellaneous analog channels for auxiliary signals.
  type: integer
  minimum: 0
MissingValues:
  name: MissingValues
  display_name: MissingValues
  description: |
    Describes how missing values are represented in the given recording system
    (for example a tracking system in motion), can take values such as, "NaN", "0".
  type: string
MixingTime:
  name: MixingTime
  display_name: Mixing Time
  description: |
    In the context of a stimulated- and spin-echo 3D EPI sequence for B1+ mapping
    or a stimulated-echo MRS sequence,
    corresponds to the interval between spin- and stimulated-echo pulses.
    In the context of a diffusion-weighted double spin-echo sequence,
    corresponds to the interval between two successive diffusion sensitizing
    gradients, specified in seconds.
  type: number
  unit: s
ModeOfAdministration:
  name: ModeOfAdministration
  display_name: Mode Of Administration
  description: |
    Mode of administration of the injection
    (for example, `"bolus"`, `"infusion"`, or `"bolus-infusion"`).
  type: string
MolarActivity:
  name: MolarActivity
  display_name: Molar Activity
  description: |
    Molar activity of compound injected.
    Corresponds to DICOM Tag 0018, 1077 `Radiopharmaceutical Specific Activity`.
  type: number
MolarActivityMeasTime:
  name: MolarActivityMeasTime
  display_name: Molar Activity Measurement Time
  description: |
    Time to which molar radioactivity measurement above applies in the default
    unit `"hh:mm:ss"`.
  type: string
  format: time
MolarActivityUnits:
  name: MolarActivityUnits
  display_name: Molar Activity Units
  description: |
    Unit of the specified molar radioactivity (for example, `"GBq/umol"`).
  type: string
  format: unit
MultibandAccelerationFactor:
  name: MultibandAccelerationFactor
  display_name: Multiband Acceleration Factor
  description: |
    The multiband factor, for multiband acquisitions.
  type: number
MultipartID:
  name: MultipartID
  display_name: MultipartID
  description: |
    A unique (per participant) label tagging DWI runs that are part of a
    multipart scan.
  type: string
Name:
  name: Name
  display_name: Name
  description: |
    Name of the dataset.
  type: string
NegativeContrast:
  name: NegativeContrast
  display_name: Negative Contrast
  description: |
    `true` or `false` value specifying whether increasing voxel intensity
    (within sample voxels) denotes a decreased value with respect to the
    contrast suffix.
    This is commonly the case when Cerebral Blood Volume is estimated via
    usage of a contrast agent in conjunction with a T2\* weighted acquisition
    protocol.
  type: boolean
NIRSChannelCount:
  name: NIRSChannelCount
  display_name: NIRS Channel Count
  description: |
    Total number of NIRS channels, including short channels.
    Corresponds to the number of rows in `channels.tsv` with any NIRS type.
  type: integer
  minimum: 0
NIRSSourceOptodeCount:
  name: NIRSSourceOptodeCount
  display_name: NIRS Source Optode Count
  description: |
    Number of NIRS sources.
    Corresponds to the number of rows in `optodes.tsv` with type `"source"`.
  type: integer
  minimum: 1
NIRSDetectorOptodeCount:
  name: NIRSDetectorOptodeCount
  display_name: NIRS Detector Optode Channel Count
  description: |
    Number of NIRS detectors.
    Corresponds to the number of rows in `optodes.tsv` with type `"detector"`.
  type: integer
  minimum: 1
NIRSPlacementScheme:
  name: NIRSPlacementScheme
  display_name: NIRS Placement Scheme
  description: |
    Placement scheme of NIRS optodes.
    Either the name of a standardized placement system (for example, `"10-20"`)
    or an array of standardized position names (for example, `["Cz", "Pz"]`).
    This field should only be used if a cap was not used.
    If a standard cap was used, then it should be specified in `CapManufacturer`
    and `CapManufacturersModelName` and this field should be set to `"n/a"`
  anyOf:
    - type: string
    - type: array
      items:
        type: string
NIRSCoordinateSystem:
  name: NIRSCoordinateSystem
  display_name: NIRS Coordinate System
  description: |
    Defines the coordinate system in which the optode positions are expressed.

    See
    [Appendix VIII](SPEC_ROOT/appendices/coordinate-systems.md)
    for a list of restricted keywords for coordinate systems.
    If `"Other"`, a definition of the coordinate system MUST be
    provided in `NIRSCoordinateSystemDescription`.
  anyOf:
    - $ref: objects.enums._MEGCoordSys
    - $ref: objects.enums._EEGCoordSys
    - $ref: objects.enums._StandardTemplateCoordSys
    - $ref: objects.enums._StandardTemplateDeprecatedCoordSys
NIRSCoordinateSystemDescription:
  name: NIRSCoordinateSystemDescription
  display_name: NIRS Coordinate System Description
  description: |
    Free-form text description of the coordinate system.
    May also include a link to a documentation page or paper describing the
    system in greater detail.
  type: string
NIRSCoordinateUnits:
  name: NIRSCoordinateUnits
  display_name: NIRS Coordinate Units
  description: |
    Units of the coordinates of `NIRSCoordinateSystem`.
  type: string
  # TODO: Add definitions for these values. (perhaps don't specify)
  enum:
    - m
    - mm
    - cm
    - n/a
NIRSCoordinateProcessingDescription:
  name: NIRSCoordinateProcessingDescription
  display_name: NIRS Coordinate Processing Description
  description: |
    Has any post-processing (such as projection) been done on the optode
    positions (for example, `"surface_projection"`, `"n/a"`).
  type: string
NonlinearGradientCorrection:
  name: NonlinearGradientCorrection
  display_name: Nonlinear Gradient Correction
  description: |
    Boolean stating if the image saved has been corrected for gradient
    nonlinearities by the scanner sequence.
  type: boolean
NumberOfSpectralPoints:
  name: NumberOfSpectralPoints
  display_name: Number Of Spectral Points
  description: |
    The number of complex data points in each recorded transient of the detected time-domain MR
    signal, equivalent to the number of points in a single spectrum.
  type: integer
NumberOfTransients:
  name: NumberOfTransients
  display_name: Number Of Transients
  description: |
    The number of single applications of the pulse sequence recorded during an MRS acquisition.
  type: integer
NumberOfVolumesDiscardedByScanner:
  name: NumberOfVolumesDiscardedByScanner
  display_name: Number Of Volumes Discarded By Scanner
  description: |
    Number of volumes ("dummy scans") discarded by the scanner
    (as opposed to those discarded by the user post hoc)
    before saving the imaging file.
    For example, a sequence that automatically discards the first 4 volumes
    before saving would have this field as 4.
    A sequence that does not discard dummy scans would have this set to 0.
    Please note that the onsets recorded in the `events.tsv` file should always
    refer to the beginning of the acquisition of the first volume in the
    corresponding imaging file - independent of the value of
    `"NumberOfVolumesDiscardedByScanner"` field.
  type: integer
  minimum: 0
NumberOfVolumesDiscardedByUser:
  name: NumberOfVolumesDiscardedByUser
  display_name: Number Of Volumes Discarded By User
  description: |
    Number of volumes ("dummy scans") discarded by the user before including the
    file in the dataset.
    If possible, including all of the volumes is strongly recommended.
    Please note that the onsets recorded in the `events.tsv` file should always
    refer to the beginning of the acquisition of the first volume in the
    corresponding imaging file - independent of the value of
    `"NumberOfVolumesDiscardedByUser"` field.
  type: integer
  minimum: 0
NumberReceiveCoilActiveElements:
  name: NumberReceiveCoilActiveElements
  display_name: Number of Receive Coil Active Elements
  description: |
    The number of active RF elements used by the receive coil.
  type: integer
NumberShots:
  name: NumberShots
  display_name: Number Shots
  description: |
    The number of RF excitations needed to reconstruct a slice or volume
    (may be referred to as partition).
    Please mind that this is not the same as Echo Train Length which denotes the
    number of k-space lines collected after excitation in a multi-echo readout.
    The data type array is applicable for specifying this parameter before and
    after the k-space center is sampled.
    Please see
    [`"NumberShots"` metadata field]\
    (SPEC_ROOT/appendices/qmri.md#numbershots-metadata-field)
    in the qMRI appendix for corresponding calculations.
  anyOf:
    - type: number
    - type: array
      items:
        type: number
NumberTransmitCoilActiveElements:
  name: NumberTransmitCoilActiveElements
  display_name: Number of Transmit Coil Active Elements
  description: |
    The number of active RF elements used by the transmit coil.
  type: integer
NumericalAperture:
  name: NumericalAperture
  display_name: Numerical Aperture
  description: |
    Lens numerical aperture (for example: `1.4`). If the file format is OME-TIFF,
    the value MUST be consistent with the `LensNA` OME metadata field.
  type: number
  exclusiveMinimum: 0
OperatingSystem:
  name: OperatingSystem
  display_name: Operating System
  description: |
    Operating system used to run the stimuli presentation software
    (for formatting recommendations, see examples below this table).
  type: string
ORNTChannelCount:
  name: ORNTChannelCount
  display_name: Orientation Channel Count
  description: |
    Number of orientation channels.
  type: integer
  minimum: 0
OtherAcquisitionParameters:
  name: OtherAcquisitionParameters
  display_name: Other Acquisition Parameters
  description: |
    Description of other relevant image acquisition parameters.
  type: string
OuterVolumeSuppression:
  name: OuterVolumeSuppression
  display_name: Outer-Volume Suppression
  description: |
    Boolean indicating whether outer-volume suppression was used prior to acquisition.
  type: boolean
PASLType:
  name: PASLType
  display_name: PASL Type
  description: |
    Type of the labeling pulse of the `PASL` labeling,
    for example `"FAIR"`, `"EPISTAR"`, or `"PICORE"`.
  type: string
PCASLType:
  name: PCASLType
  display_name: PCASL Type
  description: |
    The type of gradient pulses used in the `control` condition.
  type: string
  enum:
    - $ref: objects.enums.balanced.value
    - $ref: objects.enums.unbalanced.value
ParallelAcquisitionTechnique:
  name: ParallelAcquisitionTechnique
  display_name: Parallel Acquisition Technique
  description: |
    The type of parallel imaging used (for example `"GRAPPA"`, `"SENSE"`).
    Corresponds to DICOM Tag 0018, 9078 `Parallel Acquisition Technique`.
  type: string
ParallelReductionFactorInPlane:
  name: ParallelReductionFactorInPlane
  display_name: Parallel Reduction Factor In Plane
  description: |
    The parallel imaging (for instance, GRAPPA) factor in plane.
    Use the denominator of the fraction of k-space encoded for each slice.
    For example, 2 means half of k-space is encoded.
    Corresponds to DICOM Tag 0018, 9069 `Parallel Reduction Factor In-plane`.
  type: number
ParallelReductionFactorOutOfPlane:
  name: ParallelReductionFactorOutOfPlane
  display_name: Parallel Reduction Factor Out of Plane
  description: |
    The parallel imaging (for instance, GRAPPA) factor in the second phase encoding dimension of 3D sequences.
    Use the denominator of the fraction of k-space encoded in the second phase encoding dimension.
    For example, 2 means half of k-space is encoded.
    Will typically be 1 for 2D sequences, as each slice in a 2D acquisition is usually fully encoded.
    `ParallelReductionFactorOutOfPlane` should not be confused with `MultibandAccelerationFactor`,
    as they imply different methods of accelerating the acquisition.
    Corresponds to DICOM Tag 0018, 9155 `Parallel Reduction Factor out-of-plane`.
  type: number
PartialFourier:
  name: PartialFourier
  display_name: Partial Fourier
  description: |
    The fraction of partial Fourier information collected.
    Corresponds to DICOM Tag 0018, 9081 `Partial Fourier`.
  type: number
PartialFourierDirection:
  name: PartialFourierDirection
  display_name: Partial Fourier Direction
  description: |
    The direction where only partial Fourier information was collected.
    Corresponds to DICOM Tag 0018, 9036 `Partial Fourier Direction`.
  type: string
PharmaceuticalDoseAmount:
  name: PharmaceuticalDoseAmount
  display_name: Pharmaceutical Dose Amount
  description: |
    Dose amount of pharmaceutical coadministered with tracer.
  anyOf:
    - type: number
    - type: array
      items:
        type: number
PharmaceuticalDoseRegimen:
  name: PharmaceuticalDoseRegimen
  display_name: Pharmaceutical Dose Regimen
  description: |
    Details of the pharmaceutical dose regimen.
    Either adequate description or short-code relating to regimen documented
    elsewhere (for example, `"single oral bolus"`).
  type: string
PharmaceuticalDoseTime:
  name: PharmaceuticalDoseTime
  display_name: Pharmaceutical Dose Time
  description: |
    Time of administration of pharmaceutical dose, relative to time zero.
    For an infusion, this should be a vector with two elements specifying the
    start and end of the infusion period. For more complex dose regimens,
    the regimen description should be complete enough to enable unambiguous
    interpretation of `"PharmaceuticalDoseTime"`.
    Unit format of the specified pharmaceutical dose time MUST be seconds.
  anyOf:
    - type: number
      unit: s
    - type: array
      items:
        type: number
        unit: s
PharmaceuticalDoseUnits:
  name: PharmaceuticalDoseUnits
  display_name: Pharmaceutical Dose Units
  description: |
    Unit format relating to pharmaceutical dose
    (for example, `"mg"` or `"mg/kg"`).
  type: string
  format: unit
PharmaceuticalName:
  name: PharmaceuticalName
  display_name: Pharmaceutical Name
  description: |
    Name of pharmaceutical coadministered with tracer.
  type: string
PhaseEncodingDirection:
  name: PhaseEncodingDirection
  display_name: Phase Encoding Direction
  description: |
    The letters `i`, `j`, `k` correspond to the first, second and third axis of
    the data in the NIFTI file.
    The polarity of the phase encoding is assumed to go from zero index to
    maximum index unless `-` sign is present
    (then the order is reversed - starting from the highest index instead of
    zero).
    `PhaseEncodingDirection` is defined as the direction along which phase is was
    modulated which may result in visible distortions.
    Note that this is not the same as the DICOM term
    `InPlanePhaseEncodingDirection` which can have `ROW` or `COL` values.
  type: string
  enum:
    - $ref: objects.enums.i.value
    - $ref: objects.enums.iMinus.value
    - $ref: objects.enums.j.value
    - $ref: objects.enums.jMinus.value
    - $ref: objects.enums.k.value
    - $ref: objects.enums.kMinus.value
PhotoDescription:
  name: PhotoDescription
  display_name: Photo Description
  description: |
    Description of the photo.
  type: string
PhysioType:
  name: PhysioType
  display_name: Physiological Recording Type
  description: |
    Defines the specific type of physiological recording.
    For backwards compatibility, the default value is `"generic"`.
  type: string
  enum:
    - $ref: objects.enums.PhysioTypeGeneric.value
    - $ref: objects.enums.PhysioTypeEyetrack.value
PixelSize:
  name: PixelSize
  display_name: Pixel Size
  description: |
    A 2- or 3-number array of the physical size of a pixel, either `[PixelSizeX, PixelSizeY]`
    or `[PixelSizeX, PixelSizeY, PixelSizeZ]`, where X is the width, Y the height and Z the
    depth.
    If the file format is OME-TIFF, these values need to be consistent with `PhysicalSizeX`,
    `PhysicalSizeY` and `PhysicalSizeZ` OME metadata fields, after converting in
    `PixelSizeUnits` according to `PhysicalSizeXunit`, `PhysicalSizeYunit` and
    `PhysicalSizeZunit` OME fields.
  type: array
  minItems: 2
  maxItems: 3
  items:
    type: number
    minimum: 0
PixelSizeUnits:
  name: PixelSizeUnits
  display_name: Pixel Size Units
  description: |
    Unit format of the specified `"PixelSize"`. MUST be one of: `"mm"` (millimeter), `"um"`
    (micrometer) or `"nm"` (nanometer).
  type: string
  # TODO: Add definitions for these values. (perhaps don't specify)
  enum:
    - mm
    - um
    - nm
PlasmaAvail:
  name: PlasmaAvail
  display_name: Plasma Avail
  description: |
    Boolean that specifies if plasma measurements are available.
  type: boolean
PlasmaFreeFraction:
  name: PlasmaFreeFraction
  display_name: Plasma Free Fraction
  description: |
    Measured free fraction in plasma, meaning the concentration of free compound
    in plasma divided by total concentration of compound in plasma
    (Units: 0-100%).
  type: number
  minimum: 0
  maximum: 100
PlasmaFreeFractionMethod:
  name: PlasmaFreeFractionMethod
  display_name: Plasma Free Fraction Method
  description: |
    Method used to estimate free fraction.
  type: string
POSChannelCount:
  name: POSChannelCount
  display_name: Position Channel Count
  description: |
    Number of position channels.
  type: integer
  minimum: 0
PostLabelingDelay:
  name: PostLabelingDelay
  display_name: Post Labeling Delay
  description: |
    This is the postlabeling delay (PLD) time, in seconds, after the end of the
    labeling (for `"CASL"` or `"PCASL"`) or middle of the labeling pulse
    (for `"PASL"`) until the middle of the excitation pulse applied to the
    imaging slab (for 3D acquisition) or first slice (for 2D acquisition).
    Can be a number (for a single-PLD time series) or an array of numbers
    (for multi-PLD and Look-Locker).
    In the latter case, the array of numbers contains the PLD of each volume,
    namely each `control` and `label`, in the acquisition order.
    Any image within the time-series without a PLD, for example an `m0scan`,
    is indicated by a zero.
    Based on DICOM Tags 0018, 9079 `Inversion Times` and 0018, 0082
    `InversionTime`.
  anyOf:
    - type: number
      exclusiveMinimum: 0
      unit: s
    - type: array
      items:
        type: number
        exclusiveMinimum: 0
        unit: s
PowerLineFrequency:
  name: PowerLineFrequency
  display_name: Power Line Frequency
  description: |
    Frequency (in Hz) of the power grid at the geographical location of the
    instrument (for example, `50` or `60`).
  anyOf:
    - type: number
      exclusiveMinimum: 0
      unit: Hz
    - type: string
      enum:
        - n/a
PromptRate:
  name: PromptRate
  display_name: Prompt Rate
  description: |
    Prompt rate for each frame (same units as `Units`, for example, `"Bq/mL"`).
  type: array
  items:
    type: number
PulseSequenceDetails:
  name: PulseSequenceDetails
  display_name: Pulse Sequence Details
  description: |
    Information beyond pulse sequence type that identifies the specific pulse
    sequence used (for example,
    `"Standard Siemens Sequence distributed with the VB17 software"`,
    `"Siemens WIP ### version #.##,"` or
    `"Sequence written by X using a version compiled on MM/DD/YYYY"`).
  type: string
PulseSequencePulses:
  name: PulseSequencePulses
  display_name: Pulse Sequence Pulses
  description: |
    The list of pulses used in the pulse sequence.
    If this field is specified, the array size MUST equal the array size of `"PulseSequenceTiming"`.
    The strings MAY be of the format `<pulse_name>_R<time-bandwidth_product>`.
    For example, a sLASER sequence may be described as such:
    `["P10_R6", "HS4_R25", "HS4_R25", "HS4_R25", "HS4_R25"]`.
  type: array
  items:
    type: string
PulseSequenceTiming:
  name: PulseSequenceTiming
  display_name: Pulse Sequence Timing
  description: |
    The time when each RF pulse of the pulse sequence was played out relative to
    the beginning of the pulse sequence (that is, the top of the excitation RF pulse),
    specified in seconds.
  type: array
  items:
    type: number
    unit: s
PulseSequenceType:
  name: PulseSequenceType
  display_name: Pulse Sequence Type
  description: |
    A general description of the pulse sequence used for the scan.
  type: string
PupilFitMethod:
  name: PupilFitMethod
  display_name: Pupil Fit Method
  description: |
    The method employed for fitting the pupil, for example
    `"centre-of-mass"` or `"ellipse"`.
    If `"centre-of-mass"` or `"ellipse"` method is used, it is RECOMMENDED to
    use these exact labels.
  type: string
Purity:
  name: Purity
  display_name: Purity
  description: |
    Purity of the radiolabeled compound (between 0 and 100%).
  type: number
  minimum: 0
  maximum: 100
RandomRate:
  name: RandomRate
  display_name: Random Rate
  description: |
    Random rate for each frame (same units as `"Units"`, for example, `"Bq/mL"`).
  type: array
  items:
    type: number
RawDataFilters:
  name: RawDataFilters
  display_name: Raw Data Filters
  description: |
    Filter settings applied to eye-movement raw data.
  type: string
RawSources:
  name: RawSources
  display_name: Raw Sources
  description: |
    A list of paths relative to dataset root pointing to the BIDS-Raw file(s)
    that were used in the creation of this derivative.
    This field is DEPRECATED, and this metadata SHOULD be recorded in the
    `Sources` field using [BIDS URIs](SPEC_ROOT/common-principles.md#bids-uri)
    to distinguish sources from different datasets.
  type: array
  items:
    type: string
    format: dataset_relative
ReceiveCoilActiveElements:
  name: ReceiveCoilActiveElements
  display_name: Receive Coil Active Elements
  description: |
    Information describing the active/selected elements of the receiver coil.
    This does not correspond to a tag in the DICOM ontology.
    The vendor-defined terminology for active coil elements can go in this field.
  type: string
ReceiveCoilName:
  name: ReceiveCoilName
  display_name: Receive Coil Name
  description: |
    Information describing the receiver coil.
    Corresponds to DICOM Tag 0018, 1250 `Receive Coil Name`,
    although not all vendors populate that DICOM Tag,
    in which case this field can be derived from an appropriate
    private DICOM field.
  type: string
ReceiveGain:
  name: ReceiveGain
  display_name: Receive Gain
  description: |
    The gain of the receive coil.
  anyOf:
    - type: number
      unit: dB
    - type: array
      items:
        type: number
        unit: dB
ReconFilterSize:
  name: ReconFilterSize
  display_name: Recon Filter Size
  description: |
    Kernel size of post-recon filter (FWHM) in default units `"mm"`.
  anyOf:
    - type: number
      unit: mm
    - type: array
      items:
        type: number
        unit: mm
ReconFilterType:
  name: ReconFilterType
  display_name: Recon Filter Type
  description: |
    Type of post-recon smoothing (for example, `["Shepp"]`).
  anyOf:
    - type: string
    - type: array
      items:
        type: string
ReconMethodImplementationVersion:
  name: ReconMethodImplementationVersion
  display_name: Recon Method Implementation Version
  description: |
    Identification for the software used, such as name and version.
  type: string
ReconMethodName:
  name: ReconMethodName
  display_name: Recon Method Name
  description: |
    Reconstruction method or algorithm (for example, `"3d-op-osem"`).
  type: string
ReconMethodParameterLabels:
  name: ReconMethodParameterLabels
  display_name: Recon Method Parameter Labels
  description: |
    Names of reconstruction parameters (for example, `["subsets", "iterations"]`).
  type: array
  items:
    type: string
ReconMethodParameterUnits:
  name: ReconMethodParameterUnits
  display_name: Recon Method Parameter Units
  description: |
    Unit of reconstruction parameters (for example, `["none", "none"]`).
  type: array
  items:
    type: string
    format: unit
ReconMethodParameterValues:
  name: ReconMethodParameterValues
  display_name: Recon Method Parameter Values
  description: |
    Values of reconstruction parameters (for example, `[21, 3]`).
  type: array
  items:
    type: number
RecordedEye:
  name: RecordedEye
  display_name: Recorded Eye
  description: |
    Indicates the eye tracked, for example, `"left"` or `"right"`.
    It SHOULD be set to `"cyclopean"` for recordings combining both eyes
    as potentially generated by binocular eye-trackers.
  type: string
  enum:
    - left
    - right
    - cyclopean
RecordingDuration:
  name: RecordingDuration
  display_name: Recording Duration
  description: |
    Length of the recording in seconds (for example, `3600`).
  type: number
  unit: s
RecordingType:
  name: RecordingType
  display_name: Recording Type
  description: |
    Defines whether the recording is `"continuous"`, `"discontinuous"`, or
    `"epoched"`, where `"epoched"` is limited to time windows about events of
    interest (for example, stimulus presentations or subject responses).
  type: string
  enum:
    - $ref: objects.enums.continuous.value
    - $ref: objects.enums.epoched.value
    - $ref: objects.enums.discontinuous.value
ReferencesAndLinks:
  name: ReferencesAndLinks
  display_name: References And Links
  description: |
    List of references to publications that contain information on the dataset.
    A reference may be textual or a
    [URI](SPEC_ROOT/common-principles.md#uniform-resource-indicator).
  items:
    type: string
  type: array
ReferenceSignal:
  name: ReferenceSignal
  display_name: Reference Signal
  description: |
    The path(s) to the MRS reference file(s), if present, to which the associated
    MRS data file corresponds.
    Contains one or more [BIDS URIs](SPEC_ROOT/common-principles.md#bids-uri).
  anyOf:
    - type: string
      format: bids_uri
    - type: array
      items:
        type: string
        format: bids_uri
RepetitionTime:
  name: RepetitionTime
  display_name: Repetition Time
  description: |
    The time in seconds between the beginning of an acquisition of one volume
    and the beginning of acquisition of the volume following it (TR).
    When used in the context of functional acquisitions this parameter best
    corresponds to
    [DICOM Tag 0020, 0110](http://dicomlookup.com/dicomtags/(0020,0110)):
    the "time delta between images in a
    dynamic of functional set of images" but may also be found in
    [DICOM Tag 0018, 0080](http://dicomlookup.com/dicomtags/(0018,0080)):
    "the period of time in msec between the beginning
    of a pulse sequence and the beginning of the succeeding
    (essentially identical) pulse sequence".
    This definition includes time between scans (when no data has been acquired)
    in case of sparse acquisition schemes.
    This value MUST be consistent with the 'pixdim[4]' field (after accounting
    for units stored in 'xyzt_units' field) in the NIfTI header.
    This field is mutually exclusive with VolumeTiming.
  type: number
  exclusiveMinimum: 0
  unit: s
RepetitionTimeExcitation:
  name: RepetitionTimeExcitation
  display_name: Repetition Time Excitation
  description: |
    The interval, in seconds, between two successive excitations.
    [DICOM Tag 0018, 0080](http://dicomlookup.com/dicomtags/(0018,0080))
    best refers to this parameter.
    This field may be used together with the `"RepetitionTimePreparation"` for
    certain use cases, such as
    [MP2RAGE](https://doi.org/10.1016/j.neuroimage.2009.10.002).
    Use `RepetitionTimeExcitation` (in combination with
    `"RepetitionTimePreparation"` if needed) for anatomy imaging data rather than
    `"RepetitionTime"` as it is already defined as the amount of time that it takes
    to acquire a single volume in the
    [task imaging data](SPEC_ROOT/modality-specific-files/magnetic-resonance-\
    imaging-data.md#task-including-resting-state-imaging-data)
    section.
  type: number
  minimum: 0
  unit: s
RepetitionTimePreparation:
  name: RepetitionTimePreparation
  display_name: Repetition Time Preparation
  description: |
    The interval, in seconds, that it takes a preparation pulse block to
    re-appear at the beginning of the succeeding (essentially identical) pulse
    sequence block.
    The data type number may apply to files from any MRI modality concerned with
    a single value for this field.
    The data type array provides a value for each volume in a 4D dataset and
    should only be used when the volume timing is critical for interpretation of
    the data, such as in
    [ASL](SPEC_ROOT/modality-specific-files/magnetic-resonance-imaging-data.md\
    #arterial-spin-labeling-perfusion-data).
  anyOf:
    - type: number
      minimum: 0
      unit: s
    - type: array
      items:
        type: number
        minimum: 0
        unit: s
Resolution:
  name: Resolution
  display_name: Resolution
  description: |
    Specifies the interpretation of the resolution keyword.
    If an object is used, then the keys should be values for the `res` entity
    and values should be descriptions of those `res` values.
  anyOf:
    - type: string
    - type: object
      additionalProperties:
        type: string
ResonantNucleus:
  name: ResonantNucleus
  display_name: Resonant Nucleus
  description: |
    The isotope of interest of an MR experiment (for example, `"1H"`, `"13C"`, `"31P"`).
    For multi-nuclei experiments such as <sup>1</sup>H-[<sup>13</sup>C] MR,
    an array can be used: `["1H", "13C"]`.
    Corresponds to DICOM Tag 0018, 9100 `Resonant Nucleus`.
  type: array
  items:
    type: string
RotationOrder:
  name: RotationOrder
  display_name: RotationOrder
  description: |
    Specify the sequence in which the elemental 3D extrinsic rotations are applied around the three distinct axes.
  type: string
  # TODO: Add definitions for these values. (perhaps don't specify)
  enum:
    - XYZ
    - XZY
    - YXZ
    - YZX
    - ZXY
    - ZYX
    - n/a
RotationRule:
  name: RotationRule
  display_name: Rotation Rule
  description: |
    In case orientation channels are present, indicate whether rotations are applied
    clockwise around an axis when seen from the positive direction (left-hand rule) or
    counter-clockwise (right-hand rule). Must be one of: "left-hand", "right-hand".
  type: string
  enum:
    - $ref: objects.enums.left_hand.value
    - $ref: objects.enums.right_hand.value
    - n/a
SEEGChannelCount:
  name: SEEGChannelCount
  display_name: SEEG Channel Count
  description: |
    Number of SEEG channels.
  type: integer
  minimum: 0
SampleCoordinateSystem:
  name: SampleCoordinateSystem
  display_name: Coordinate System of the Gaze Position
  description: |
    Coordinate system of the gaze position recordings.
    Generally eye-tracker are set to use `"gaze-on-screen"` coordinate system but you may use
    `"eye-in-head"` or `"gaze-in-world"` or other alternatives of your choice.
    If you use the standard `"gaze-on-screen"`, it is RECOMMENDED to use this
    exact label.
  type: string
SampleCoordinateUnits:
  name: SampleCoordinateUnits
  display_name: Sample Coordinate Units
  description: |
    Unit of individual samples (`"pixel"`, `"mm"` or `"cm"`) .
  type: string
  enum:
    - pixel
    - mm
    - cm
SampleEmbedding:
  name: SampleEmbedding
  display_name: Sample Embedding
  description: |
    Description of the tissue sample embedding (for example: `"Epoxy resin"`).
  type: string
SampleEnvironment:
  name: SampleEnvironment
  display_name: Sample Environment
  description: |
    Environment in which the sample was imaged. MUST be one of: `"in vivo"`, `"ex vivo"`
    or `"in vitro"`.
  type: string
  enum:
    - $ref: objects.enums.in_vivo.value
    - $ref: objects.enums.ex_vivo.value
    - $ref: objects.enums.in_vitro.value
SampleExtractionInstitution:
  name: SampleExtractionInstitution
  display_name: Sample Extraction Institution
  description: |
    The name of the institution in charge of the extraction of the sample,
    if different from the institution in charge of the equipment that produced the image.
  type: string
SampleExtractionProtocol:
  name: SampleExtractionProtocol
  display_name: Sample Extraction Protocol
  description: |
    Description of the sample extraction protocol or
    [URI](SPEC_ROOT/common-principles.md#uniform-resource-indicator)
    (for example from [protocols.io](https://www.protocols.io/)).
  type: string
SampleFixation:
  name: SampleFixation
  display_name: Sample Fixation
  description: |
    Description of the tissue sample fixation
    (for example: `"4% paraformaldehyde, 2% glutaraldehyde"`).
  type: string
SampleOrigin:
  name: SampleOrigin
  display_name: Sample Origin
  description: |
    Describes from which tissue the genetic information was extracted.
  type: string
  enum:
    - $ref: objects.enums.blood.value
    - $ref: objects.enums.saliva.value
    - $ref: objects.enums.brain.value
    - $ref: objects.enums.csf.value
    - $ref: objects.enums.breast_milk.value
    - $ref: objects.enums.bile.value
    - $ref: objects.enums.amniotic_fluid.value
    - $ref: objects.enums.other_biospecimen.value
SamplePrimaryAntibody:
  name: SamplePrimaryAntibody
  display_name: Sample Primary Antibody
  description: |
    Description(s) of the primary antibody used for immunostaining.
    Either an [RRID](https://rrid.site) or the name, supplier and catalog
    number of a commercial antibody.
    For non-commercial antibodies either an [RRID](https://rrid.site) or the
    host-animal and immunogen used (for examples: `"RRID:AB_2122563"` or
    `"Rabbit anti-Human HTR5A Polyclonal Antibody, Invitrogen, Catalog # PA1-2453"`).
    MAY be an array of strings if different antibodies are used in each channel of the file.
  anyOf:
    - type: string
    - type: array
      items:
        type: string
SampleSecondaryAntibody:
  name: SampleSecondaryAntibody
  display_name: Sample Secondary Antibody
  description: |
    Description(s) of the secondary antibody used for immunostaining.
    Either an [RRID](https://rrid.site) or the name, supplier and catalog
    number of a commercial antibody.
    For non-commercial antibodies either an [RRID](https://rrid.site) or the
    host-animal and immunogen used (for examples: `"RRID:AB_228322"` or
    `"Goat anti-Mouse IgM Secondary Antibody, Invitrogen, Catalog # 31172"`).
    MAY be an array of strings if different antibodies are used in each channel of the file.
  anyOf:
    - type: string
    - type: array
      items:
        type: string
SampleStaining:
  name: SampleStaining
  display_name: Sample Staining
  description: |
    Description(s) of the tissue sample staining (for example: `"Osmium"`).
    MAY be an array of strings if different stains are used in each channel of the file
    (for example: `["LFB", "PLP"]`).
  anyOf:
    - type: string
    - type: array
      items:
        type: string
SamplingFrequency:
  name: SamplingFrequency
  display_name: Sampling Frequency
  description: |
    Sampling frequency (in Hz) of all the data in the recording,
    regardless of their type (for example, `2400`).
  type: number
  unit: Hz
SamplingFrequencyEffective:
  name: SamplingFrequencyEffective
  display_name: Effective Sampling Frequency
  description: |
    Effective sampling frequency (in Hz) of all the data in the recording,
    regardless of their type (for example, `2400`) which can be determined if timestamps
    per sample are provided.
  type: number
  unit: Hz
SamplingFrequency__nirs:
  name: SamplingFrequency
  display_name: Sampling Frequency
  description: |
    Sampling frequency (in Hz) of all the data in the recording,
    regardless of their type (for example, `2400`).
  anyOf:
    - type: number
      unit: Hz
    - type: string
      enum:
        - n/a
ScaleFactor:
  name: ScaleFactor
  display_name: Scale Factor
  description: |
    Scale factor for each frame. This field MUST be defined if the imaging data (`.nii[.gz]`) are scaled.
    If this field is not defined, then it is assumed that the scaling factor is 1. Defining this field
    when the scaling factor is 1 is RECOMMENDED, for the sake of clarity.
  type: array
  items:
    type: number
ScanDate:
  name: ScanDate
  display_name: Scan Date
  description: |
    Date of scan in the format `"YYYY-MM-DD[Z]"`.
    This field is DEPRECATED, and this metadata SHOULD be recorded in the `acq_time` column of the
    corresponding [Scans file](SPEC_ROOT/modality-agnostic-files.md#scans-file).
  type: string
  format: date
ScanOptions:
  name: ScanOptions
  display_name: Scan Options
  description: |
    Parameters of ScanningSequence.
    Corresponds to DICOM Tag 0018, 0022 `Scan Options`.
  anyOf:
    - type: string
    - type: array
      items:
        type: string
ScanStart:
  name: ScanStart
  display_name: Scan Start
  description: |
    Time of start of scan with respect to `TimeZero` in the default unit seconds.
  type: number
  unit: s
ScanningSequence:
  name: ScanningSequence
  display_name: Scanning Sequence
  description: |
    Description of the type of data acquired.
    Corresponds to DICOM Tag 0018, 0020 `Scanning Sequence`.
  anyOf:
    - type: string
    - type: array
      items:
        type: string
ScanningSequence__mrs:
  name: ScanningSequence
  display_name: Scanning Sequence
  description: |
    Description of the type of data acquired.
  type: string
  enum:
    - SVS
    - MRSI
    - Unlocalized MRS
ScatterFraction:
  name: ScatterFraction
  display_name: Scatter Fraction
  description: |
    Scatter fraction for each frame (Units: 0-100%).
  type: array
  items:
    type: number
    minimum: 0
    maximum: 100
ScreenAOIDefinition:
  name: ScreenAOIDefinition
  display_name: Definition of the eye-tracking Screen Area of Interest
  description: |
    A description of the shape of the Screen AOIs and what coordinates are used.
    `["square", ["x_start", "x_stop", "y_start", "y_stop"]]`
    Other options:
    `"custom"/"circle"/"triangle", [["x", "y"], ["x", "y"], ["x", "y"], and so on.]`
  type: object
  items:
    type: object
ScreenDistance:
  name: ScreenDistance
  display_name: Screen Distance
  description: |
    Distance between the participant's eye and the screen. If no screen was used, use `n/a`.
    `ScreenDistance` is REQUIRED when the experiment included simultaneous eye-tracking
    recordings.
  anyOf:
    - type: number
      unit: m
    - type: string
      enum:
        - n/a
ScreenRefreshRate:
  name: ScreenRefreshRate
  display_name: Screen Refresh Rate
  description: |
    Refresh rate of the screen (when used), in Hertz (equivalent to frames per second, "FPS").
  type: number
  unit: Hz
ScreenResolution:
  name: ScreenResolution
  display_name: Screen Resolution
  description: |
    Screen resolution in pixel
    (for example `[1920, 1200]` for a screen of 1920-width by 1080-height pixels),
    if no screen use `n/a`.
    `ScreenResolution` is REQUIRED when the experiment included simultaneous eye-tracking
    recordings.
  anyOf:
    - type: array
      items:
        type: integer
        minItems: 2
        maxItems: 2
    - type: string
      enum:
        - n/a
ScreenSize:
  name: ScreenSize
  display_name: Screen Size
  description: |
    Screen size in m, excluding potential screen borders
    (for example `[0.472, 0.295]` for a screen of 47.2-width by 29.5-height cm),
    if no screen use `n/a`.
    `ScreenSize` is REQUIRED when the experiment included simultaneous eye-tracking
    recordings.
  anyOf:
    - type: array
      items:
        type: number
        unit: m
        minItems: 2
        maxItems: 2
    - type: string
      enum:
        - n/a
SequenceName:
  name: SequenceName
  display_name: Sequence Name
  description: |
    Manufacturer's designation of the sequence name.
    Corresponds to DICOM Tag 0018, 0024 `Sequence Name`.
  type: string
SequenceVariant:
  name: SequenceVariant
  display_name: Sequence Variant
  description: |
    Variant of the ScanningSequence.
    Corresponds to DICOM Tag 0018, 0021 `Sequence Variant`.
  anyOf:
    - type: string
    - type: array
      items:
        type: string
ShortChannelCount:
  name: ShortChannelCount
  display_name: Short Channel Count
  description: |
    The number of short channels. 0 indicates no short channels.
  type: integer
  minimum: 0
SinglesRate:
  name: SinglesRate
  display_name: Singles Rate
  description: |
    Singles rate for each frame (same units as `Units`, for example, `"Bq/mL"`).
  type: array
  items:
    type: number
SkullStripped:
  name: SkullStripped
  display_name: Skull Stripped
  description: |
    Whether the volume was skull stripped (non-brain voxels set to zero) or not.
  type: boolean
SliceEncodingDirection:
  name: SliceEncodingDirection
  display_name: Slice Encoding Direction
  description: |
    The axis of the NIfTI data along which slices were acquired,
    and the direction in which `"SliceTiming"` is defined with respect to.
    `i`, `j`, `k` identifiers correspond to the first, second and third axis of
    the data in the NIfTI file.
    A `-` sign indicates that the contents of `"SliceTiming"` are defined in
    reverse order - that is, the first entry corresponds to the slice with the
    largest index, and the final entry corresponds to slice index zero.
    When present, the axis defined by `"SliceEncodingDirection"` needs to be
    consistent with the `slice_dim` field in the NIfTI header.
    When absent, the entries in `"SliceTiming"` must be in the order of increasing
    slice index as defined by the NIfTI header.
  type: string
  enum:
    - $ref: objects.enums.i.value
    - $ref: objects.enums.iMinus.value
    - $ref: objects.enums.j.value
    - $ref: objects.enums.jMinus.value
    - $ref: objects.enums.k.value
    - $ref: objects.enums.kMinus.value
SliceThickness:
  name: SliceThickness
  display_name: Slice Thickness
  description: |
    Slice thickness of the tissue sample in the unit micrometers (`"um"`) (for example: `5`).
  type: number
  unit: um
  exclusiveMinimum: 0
SliceTiming:
  name: SliceTiming
  display_name: Slice Timing
  description: |
    The time at which each slice was acquired within each volume (frame) of the
    acquisition.
    Slice timing is not slice order -- rather, it is a list of times containing
    the time (in seconds) of each slice acquisition in relation to the beginning
    of volume acquisition.
    The list goes through the slices along the slice axis in the slice encoding
    dimension (see below).
    Note that to ensure the proper interpretation of the `"SliceTiming"` field,
    it is important to check if the OPTIONAL `SliceEncodingDirection` exists.
    In particular, if `"SliceEncodingDirection"` is negative,
    the entries in `"SliceTiming"` are defined in reverse order with respect to the
    slice axis, such that the final entry in the `"SliceTiming"` list is the time
    of acquisition of slice 0. Without this parameter slice time correction will
    not be possible.
  type: array
  items:
    type: number
    minimum: 0
    unit: s
SoftwareFilters:
  name: SoftwareFilters
  display_name: Software Filters
  description: |
    [Object](https://www.json.org/json-en.html)
    of temporal software filters applied, or `"n/a"` if the data is
    not available.
    Each key-value pair in the JSON object is a name of the filter and an object
    in which its parameters are defined as key-value pairs
    (for example, `{"Anti-aliasing filter":
    {"half-amplitude cutoff (Hz)": 500, "Roll-off": "6dB/Octave"}}`).
  anyOf:
    - type: object
      additionalProperties:
        type: object
    - type: string
      enum:
        - n/a
SoftwareName:
  name: SoftwareName
  display_name: Software Name
  description: |
    Name of the software that was used to present the stimuli.
  type: string
SoftwareRRID:
  name: SoftwareRRID
  display_name: SoftwareRRID
  description: |
    [Research Resource Identifier](https://rrid.site) of the
    software that was used to present the stimuli.
    Examples: The RRID for Psychtoolbox is 'SCR_002881',
    and that of PsychoPy is 'SCR_006571'.
  type: string
  format: rrid
SoftwareVersion:
  name: SoftwareVersion
  display_name: Software Version
  description: |
    Version of the software that was used to present the stimuli.
  type: string
SoftwareVersions:
  name: SoftwareVersions
  display_name: Software Versions
  description: |
    Manufacturer's designation of software version of the equipment that produced
    the measurements.
  type: string
SourceDatasets:
  name: SourceDatasets
  display_name: Source Datasets
  description: |
    Used to specify the locations and relevant attributes of all source datasets.
    Valid keys in each object include `"URL"`, `"DOI"` (see
    [URI](SPEC_ROOT/common-principles.md#uniform-resource-indicator)), and
    `"Version"` with
    [string](https://www.w3schools.com/js/js_json_datatypes.asp)
    values.
  type: array
  items:
    type: object
    properties:
      URL:
        type: string
        format: uri
      DOI:
        type: string
      Version:
        type: string
Sources:
  name: Sources
  display_name: Sources
  description: |
    A list of files with the paths specified using
    [BIDS URIs](SPEC_ROOT/common-principles.md#bids-uri);
    these files were directly used in the creation of this derivative data file.
    For example, if a derivative A is used in the creation of another
    derivative B, which is in turn used to generate C in a chain of A->B->C,
    C should only list B in `"Sources"`, and B should only list A in `"Sources"`.
    However, in case both X and Y are directly used in the creation of Z,
    then Z should list X and Y in `"Sources"`,
    regardless of whether X was used to generate Y.
    Using paths specified relative to the dataset root is
    [DEPRECATED](SPEC_ROOT/common-principles.md#definitions).
  type: array
  items:
    type: string
    format: dataset_relative
SourceType:
  name: SourceType
  display_name: Source Type
  description: |
    Type of source. Preferably a specific model/part number is supplied.
    This is a freeform description, but the following keywords are suggested:
    `"LED"`, `"LASER"`, `"VCSEL"`. If individual channels have different SourceType,
    then the field here should be specified as "mixed"
    and this column should be included in optodes.tsv.
  type: string
SpatialAxes:
  name: SpatialAxes
  display_name: Spatial axes
  description: |
    Refers to the coordinate system in which the motion data are to be interpreted,
    if the recorded data can be mapped to a fixed reference frame. A sequence of
    characters F/B (forward-backward), L/R (left-right), and U/D (up-down). The
    position of a character in the sequence determines which of the X,Y,Z axes it
    maps to. For example, "FRD" for X-forward, Y-right, Z-down. For 1D or 2D cases,
    only specify the used axes and use the character "_" for unused axes
    ("F_R" when the Y axis is not used, for instance).
  type: string
SpatialReference:
  name: SpatialReference
  display_name: Spatial Reference
  description: |
    For images with a single reference, the value MUST be a single string.
    For images with multiple references, such as surface and volume references,
    a JSON object MUST be used.
  anyOf:
    - type: string
      enum:
        - $ref: objects.enums.orig.value
    - type: string
      format: uri
    - type: string
      format: dataset_relative
    - type: object
      additionalProperties:
        anyOf:
          - type: string
            enum:
              - $ref: objects.enums.orig.value
          - type: string
            format: uri
          - type: string
            format: dataset_relative
SpecificRadioactivity:
  name: SpecificRadioactivity
  display_name: Specific Radioactivity
  description: |
    Specific activity of compound injected.
    **Note this is not required for an FDG acquisition, since it is not available,
    and SHOULD be set to `"n/a"`**.
  anyOf:
    - type: number
    - type: string
      enum:
        - n/a
SpecificRadioactivityMeasTime:
  name: SpecificRadioactivityMeasTime
  display_name: Specific Radioactivity Measurement Time
  description: |
    Time to which specific radioactivity measurement above applies in the default
    unit `"hh:mm:ss"`.
  type: string
  format: time
SpecificRadioactivityUnits:
  name: SpecificRadioactivityUnits
  display_name: Specific Radioactivity Units
  description: |
    Unit format of specified specific radioactivity (for example, `"Bq/g"`).
    **Note this is not required for an FDG acquisition, since it is not available,
    and SHOULD be set to `"n/a"`**.
  anyOf:
    - type: string
      format: unit
    - type: string
      enum:
        - n/a
SpectralWidth:
  name: SpectralWidth
  display_name: Spectral Width
  description: |
    The spectral bandwidth of the MR signal that is sampled, specified in Hz.
    Corresponds to DICOM Tag 0018, 9052 `Spectral Width`.
  type: number
  unit: Hz
SpectrometerFrequency:
  name: SpectrometerFrequency
  display_name: Spectrometer Frequency
  description: |
    The frequency of the spectrometer, specified in MHz.
    For example, this could be `127.764` for a 3T scanner tuned
    to the resonant frequency of <sup>1</sup>H.
    For multi-nuclei experiments such as <sup>1</sup>H-[<sup>13</sup>C] MR at 3T,
    an array can be used: `[127.731, 32.125]`.
  type: array
  items:
    type: number
    unit: MHz
SpoilingGradientDuration:
  name: SpoilingGradientDuration
  display_name: Spoiling Gradient Duration
  description: |
    The duration of the spoiler gradient lobe in seconds.
    The duration of a trapezoidal lobe is defined as the summation of ramp-up
    and plateau times.
  type: number
  unit: s
SpoilingGradientMoment:
  name: SpoilingGradientMoment
  display_name: Spoiling Gradient Moment
  description: |
    Zeroth moment of the spoiler gradient lobe in
    millitesla times second per meter (mT.s/m).
  type: number
  unit: mT.s/m
SpoilingRFPhaseIncrement:
  name: SpoilingRFPhaseIncrement
  display_name: Spoiling RF Phase Increment
  description: |
    The amount of incrementation described in degrees,
    which is applied to the phase of the excitation pulse at each TR period for
    achieving RF spoiling.
  type: number
  unit: degree
SpoilingState:
  name: SpoilingState
  display_name: Spoiling State
  description: |
    Boolean stating whether the pulse sequence uses any type of spoiling
    strategy to suppress residual transverse magnetization.
  type: boolean
SpoilingType:
  name: SpoilingType
  display_name: Spoiling Type
  description: |
    Specifies which spoiling method(s) are used by a spoiled sequence.
  type: string
  enum:
    - $ref: objects.enums.RF.value
    - $ref: objects.enums.GRADIENT.value
    - $ref: objects.enums.COMBINED.value
StartTime:
  name: StartTime
  display_name: Start Time
  description: |
    Start time in seconds in relation to the start of acquisition of the first
    data sample in the corresponding (neural) dataset (negative values are allowed).
    This data MAY be specified with sub-second precision using the syntax `s[.000000]`,
    where `s` reflects whole seconds, and `.000000` reflects OPTIONAL fractional seconds.
  type: number
  unit: s
StartTime_eyetrack:
  name: StartTime
  display_name: Eye-tracking recording start time
  description: |
    Eye-tracking timestamp corresponding to the onset (start) of the run.
  type: number
StationName:
  name: StationName
  display_name: Station Name
  description: |
    Institution defined name of the machine that produced the measurements.
  type: string
StimulusPresentation:
  name: StimulusPresentation
  display_name: Stimulus Presentation
  description: |
    Object containing key-value pairs related to the software used to present
    the stimuli during the experiment.
  type: object
  recommended:
    - OperatingSystem
    - ScreenDistance
    - ScreenRefreshRate
    - ScreenResolution
    - ScreenSize
    - SoftwareName
    - SoftwareRRID
    - SoftwareVersion
    - Code
    - HeadStabilization
  properties:
    OperatingSystem:
      $ref: objects.metadata.OperatingSystem
    ScreenDistance:
      $ref: objects.metadata.ScreenDistance
    ScreenRefreshRate:
      $ref: objects.metadata.ScreenRefreshRate
    ScreenResolution:
      $ref: objects.metadata.ScreenResolution
    ScreenSize:
      $ref: objects.metadata.ScreenSize
    SoftwareName:
      $ref: objects.metadata.SoftwareName
    SoftwareRRID:
      $ref: objects.metadata.SoftwareRRID
    SoftwareVersion:
      $ref: objects.metadata.SoftwareVersion
    Code:
      $ref: objects.metadata.Code
StopTime_eyetrack:
  name: StopTime
  display_name: Eye-tracking recording stop time
  description: |
    Eye-tracking timestamp corresponding to the offset (stop) of the run.
  type: number
SubjectArtefactDescription:
  name: SubjectArtefactDescription
  display_name: Subject Artifact Description
  description: |
    Freeform description of the observed subject artifact and its possible cause
    (for example, `"Vagus Nerve Stimulator"`, `"non-removable implant"`).
    If this field is set to `"n/a"`, it will be interpreted as absence of major
    source of artifacts except cardiac and blinks.
  type: string
TablePosition:
  name: TablePosition
  display_name: Table Position
  description: |
    The table position, relative to an implementation-specific reference point,
    often the isocenter. Values must be an array (1x3) of three distances in
    millimeters in absolute coordinates (world coordinates). If an observer
    stands in front of the scanner looking at it, a table moving to the left,
    up or into the scanner (from the observer's point of view) will increase
    the 1st, 2nd and 3rd value in the array respectively. The origin is defined
    by the image affine.
  type: array
  minItems: 3
  maxItems: 3
  items:
    type: number
    unit: mm
TaskDescription:
  name: TaskDescription
  display_name: Task Description
  description: |
    Longer description of the task.
  type: string
TaskName:
  name: TaskName
  display_name: Task Name
  description: |
    Name of the task.
    No two tasks should have the same name.
    The task label included in the filename is derived from this `"TaskName"` field
    by removing all non-alphanumeric characters (that is, all except those matching `[0-9a-zA-Z]`).
    For example `"TaskName"` `"faces n-back"` or `"head nodding"` will correspond to task labels
    `facesnback` and `headnodding`, respectively.
  type: string
TermURL:
  name: TermURL
  display_name: TermURL
  description: |
    URL pointing to a formal definition of this type of data in an ontology available on the web.
    For example: https://www.ncbi.nlm.nih.gov/mesh/68008297 for "male".
  type: string
  format: uri
TimeZero:
  name: TimeZero
  display_name: Time Zero
  description: |
    Time zero to which all scan and/or blood measurements have been adjusted to,
    in the unit "hh:mm:ss".
    This should be equal to `"InjectionStart"` or `"ScanStart"`.
  type: string
  format: time
TissueDeformationScaling:
  name: TissueDeformationScaling
  display_name: Tissue Deformation Scaling
  description: |
    Estimated deformation of the tissue, given as a percentage of the original
    tissue size (for examples: for a shrinkage of 3%, the value is `97`;
    and for an expansion of 100%, the value is `200`).
  type: number
  exclusiveMinimum: 0
TissueOrigin:
  name: TissueOrigin
  display_name: Tissue Origin
  description: |
    Describes the type of tissue analyzed for `"SampleOrigin"` `brain`.
  type: string
  enum:
    - $ref: objects.enums.gray_matter.value
    - $ref: objects.enums.white_matter.value
    - $ref: objects.enums.csf.value
    - $ref: objects.enums.meninges.value
    - $ref: objects.enums.macrovascular.value
    - $ref: objects.enums.microvascular.value
TotalAcquiredPairs:
  name: TotalAcquiredPairs
  display_name: Total Acquired Pairs
  description: |
    The total number of acquired `control`-`label` pairs.
    A single pair consists of a single `control` and a single `label` image.
  type: number
  exclusiveMinimum: 0
TotalReadoutTime:
  name: TotalReadoutTime
  display_name: Total Readout Time
  description: |
    This is actually the "effective" total readout time,
    defined as the readout duration, specified in seconds,
    that would have generated data with the given level of distortion.
    It is NOT the actual, physical duration of the readout train.
    If `"EffectiveEchoSpacing"` has been properly computed,
    it is just `EffectiveEchoSpacing * (ReconMatrixPE - 1)`.
  type: number
  unit: s
TracerMolecularWeight:
  name: TracerMolecularWeight
  display_name: Tracer Molecular Weight
  description: |
    Accurate molecular weight of the tracer used.
  type: number
TracerMolecularWeightUnits:
  name: TracerMolecularWeightUnits
  display_name: Tracer Molecular Weight Units
  description: |
    Unit of the molecular weights measurement (for example, `"g/mol"`).
  type: string
  format: unit
TracerName:
  name: TracerName
  display_name: Tracer Name
  description: |
    Name of the tracer compound used (for example, `"CIMBI-36"`)
  type: string
TracerRadLex:
  name: TracerRadLex
  display_name: Tracer Rad Lex
  description: |
    ID of the tracer compound from the RadLex Ontology.
  type: string
TracerRadionuclide:
  name: TracerRadionuclide
  display_name: Tracer Radionuclide
  description: |
    Radioisotope labeling tracer (for example, `"C11"`).
  type: string
TracerSNOMED:
  name: TracerSNOMED
  display_name: TracerSNOMED
  description: |
    ID of the tracer compound from the SNOMED Ontology
    (subclass of Radioactive isotope).
  type: string
TubingLength:
  name: TubingLength
  display_name: Tubing Length
  description: |
    The length of the blood tubing, from the subject to the detector in meters.
  type: number
  unit: m
TriggerChannelCount:
  name: TriggerChannelCount
  display_name: Trigger Channel Count
  description: |
    Number of channels for digital (binary TTL) triggers or analog equivalents (TTL in volt).
    Corresponds to the `TRIG` channel type.
  type: integer
  minimum: 0
TrackedPointsCount:
  name: TrackedPointsCount
  display_name: Tracked Points Count
  description: |
    Number of different tracked points tracked in a motion tracking system.
  type: number
  unit: m
TrackingSystemName:
  name: TrackingSystemName
  display_name: Tracking System Name
  description: |
    A human-readable name of the tracking system to complement `"tracksys"` label
    of the corresponding *_motion.tsv filename.
  type: string
TubingType:
  name: TubingType
  display_name: Tubing Type
  description: |
    Description of the type of tubing used, ideally including the material and
    (internal) diameter.
  type: string
Type:
  name: Type
  display_name: Type
  description: |
    Short identifier of the mask.
    The value `"Brain"` refers to a brain mask.
    The value `"Lesion"` refers to a lesion mask.
    The value `"Face"` refers to a face mask.
    The value `"ROI"` refers to a region of interest mask.
  type: string
  enum:
    - $ref: objects.enums.Brain.value
    - $ref: objects.enums.Lesion.value
    - $ref: objects.enums.Face.value
    - $ref: objects.enums.ROI.value
Units:
  name: Units
  display_name: Units
  description: |
    Measurement units for the associated variable.
    SI units in CMIXF formatting are RECOMMENDED
    (see [Units](SPEC_ROOT/common-principles.md#units)).
  type: string
  format: unit
VascularCrushing:
  name: VascularCrushing
  display_name: Vascular Crushing
  description: |
    Boolean indicating if Vascular Crushing is used.
    Corresponds to DICOM Tag 0018, 9259 `ASL Crusher Flag`.
  type: boolean
VascularCrushingVENC:
  name: VascularCrushingVENC
  display_name: Vascular Crushing VENC
  description: |
    The crusher gradient strength, in centimeters per second.
    Specify either one number for the total time-series, or provide an array of
    numbers, for example when using QUASAR, using the value zero to identify
    volumes for which `VascularCrushing` was turned off.
    Corresponds to DICOM Tag 0018, 925A `ASL Crusher Flow Limit`.
  anyOf:
    - type: number
      unit: cm/s
    - type: array
      items:
        type: number
        unit: cm/s
VolumeAffineMatrix:
  name: VolumeAffineMatrix
  display_name: Volume Affine Matrix
  description: |
    A 4-by-4 matrix using identical conventions and coordinate system to
    the *{qs}form* NIfTI affine matrix to define the orientation,
    position, and size of an additional VOI.
    This VOI defines a spatial region in addition to the primary method of localization
    (encoded in the NIfTI header *{qs}form*).
    Typically not defined for data stored with a single spatial voxel or FID-MRSI.
    For example: `[[30, 0, 0, -30], [0, 30, -2.27, -72.67], [0, 2.27, 29.91, 5.47],
    [0, 0, 0, 1]]`.
  type: array
  minItems: 4
  maxItems: 4
  items:
    type: array
    minItems: 4
    maxItems: 4
    items:
      type: number
VELChannelCount:
  name: VELChannelCount
  display_name: Velocity Channel Count
  description: |
    Number of linear velocity channels.
  type: integer
  minimum: 0
VisionCorrection:
  name: VisionCorrection
  display_name: Vision correction
  description: |
    Equipment used to correct participant vision during an experiment.
    Example: "spectacles", "lenses", "none".
  type: string
VolumeTiming:
  name: VolumeTiming
  display_name: Volume Timing
  description: |
    The time at which each volume was acquired during the acquisition.
    It is described using a list of times referring to the onset of each volume
    in the series.
    The list must have the same length as the series,
    and the values must be non-negative and monotonically increasing.
    This field is mutually exclusive with `"RepetitionTime"`.
  type: array
  minItems: 1
  items:
    type: number
    unit: s
WaterSuppression:
  name: WaterSuppression
  display_name: Water Suppression
  description: |
    Boolean indicating whether water suppression was used prior to acquisition.
  type: boolean
WaterSuppressionTechnique:
  name: WaterSuppressionTechnique
  display_name: Water Suppression Technique
  description: |
    The name of the pulse sequence used for water suppression (for example, `"CHESS"`, `"VAPOR"`).
  type: string
WholeBloodAvail:
  name: WholeBloodAvail
  display_name: Whole Blood Avail
  description: |
    Boolean that specifies if whole blood measurements are available.
    If `true`, the `whole_blood_radioactivity` column MUST be present in the
    corresponding `*_blood.tsv` file.
  type: boolean
WithdrawalRate:
  name: WithdrawalRate
  display_name: Withdrawal Rate
  description: |
    The rate at which the blood was withdrawn from the subject.
    The unit of the specified withdrawal rate should be in `"mL/s"`.
  type: number
  unit: mL/s
iEEGCoordinateProcessingDescription:
  name: iEEGCoordinateProcessingDescription
  display_name: iEEG Coordinate Processing Description
  description: |
    Has any post-processing (such as projection) been done on the electrode
    positions (for example, `"surface_projection"`, `"none"`).
  type: string
iEEGCoordinateProcessingReference:
  name: iEEGCoordinateProcessingReference
  display_name: iEEG Coordinate Processing Reference
  description: |
    A reference to a paper that defines in more detail the method used to
    localize the electrodes and to post-process the electrode positions.
  type: string
iEEGCoordinateSystem:
  name: iEEGCoordinateSystem
  display_name: iEEG Coordinate System
  description: |
    Defines the coordinate system for the iEEG sensors.
    See the
    [Coordinate Systems Appendix](SPEC_ROOT/appendices/coordinate-systems.md)
    for a list of restricted keywords for coordinate systems.
    If `"Other"`, provide definition of the coordinate system in
    `iEEGCoordinateSystemDescription`.
    If positions correspond to pixel indices in a 2D image
    (of either a volume-rendering, surface-rendering, operative photo, or
    operative drawing), this MUST be `"Pixels"`.
    For more information, see the section on
    [2D coordinate systems](SPEC_ROOT/modality-specific-files/intracranial\
    -electroencephalography.md#allowed-2d-coordinate-systems).
  anyOf:
    - $ref: objects.enums._iEEGCoordSys
    - $ref: objects.enums._StandardTemplateCoordSys
    - $ref: objects.enums._StandardTemplateDeprecatedCoordSys
iEEGCoordinateSystemDescription:
  name: iEEGCoordinateSystemDescription
  display_name: iEEG Coordinate System Description
  description: |
    Free-form text description of the coordinate system.
    May also include a link to a documentation page or paper describing the
    system in greater detail.
  type: string
iEEGCoordinateUnits:
  name: iEEGCoordinateUnits
  display_name: iEEG Coordinate Units
  description: |
    Units of the `*_electrodes.tsv`.
    MUST be `"pixels"` if `iEEGCoordinateSystem` is `Pixels`.
  type: string
  enum:
    - $ref: objects.enums.pixels.value
    # TODO: Add definitions for these values. (perhaps don't specify)
    - m
    - mm
    - cm
    - n/a
iEEGElectrodeGroups:
  name: iEEGElectrodeGroups
  display_name: iEEG Electrode Groups
  description: |
    Field to describe the way electrodes are grouped into strips, grids or depth
    probes.
    For example, `"grid1: 10x8 grid on left temporal pole, strip2: 1x8 electrode
    strip on xxx"`.
  type: string
iEEGGround:
  name: iEEGGround
  display_name: iEEG Ground
  description: |
    Description of the location of the ground electrode
    (`"placed on right mastoid (M2)"`).
  type: string
iEEGPlacementScheme:
  name: iEEGPlacementScheme
  display_name: iEEG Placement Scheme
  description: |
    Freeform description of the placement of the iEEG electrodes.
    Left/right/bilateral/depth/surface
    (for example, `"left frontal grid and bilateral hippocampal depth"` or
    `"surface strip and STN depth"` or
    `"clinical indication bitemporal, bilateral temporal strips and left grid"`).
  type: string
iEEGReference:
  name: iEEGReference
  display_name: iEEG Reference
  description: |
    General description of the reference scheme used and (when applicable) of
    location of the reference electrode in the raw recordings
    (for example, `"left mastoid"`, `"bipolar"`,
    `"T01"` for electrode with name T01,
    `"intracranial electrode on top of a grid, not included with data"`,
    `"upside down electrode"`).
    If different channels have a different reference,
    this field should have a general description and the channel specific
    reference should be defined in the `channels.tsv` file.
  type: string<|MERGE_RESOLUTION|>--- conflicted
+++ resolved
@@ -1123,7 +1123,6 @@
     If different electrode types are used,
     please use the corresponding table in the `_electrodes.tsv` file.
   type: string
-<<<<<<< HEAD
 EnvironmentCoordinates:
   name: EnvironmentCoordinates
   display_name: Environment Coordinates
@@ -1131,7 +1130,7 @@
     Coordinates origin (or zero), for gaze-on-screen coordinates,
     this can be for example: `"top-left"` or `"center"`.
     For virtual reality this could be, amongst others, spherical coordinates.
-=======
+  type: string    
 EncodingTechnique:
   name: EncodingTechnique
   display_name: Encoding Technique
@@ -1139,8 +1138,6 @@
     The encoding technique used during readout.
     For example, `"Cartesian"`, `"EPSI"`, `"Spiral"`,
     or `"Density-weighted concentric ring trajectory"`.
->>>>>>> 7c93b9c6
-  type: string
 EpochLength:
   name: EpochLength
   display_name: Epoch Length
