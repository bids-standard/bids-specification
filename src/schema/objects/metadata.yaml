---
# This file defines valid BIDS metadata fields.
# These definitions include the field names, their descriptions, and valid values.
# This file **does not** define how and when metadata fields can be used with a given file.
Acknowledgements:
  name: Acknowledgements
  description: |
    Text acknowledging contributions of individuals or institutions beyond
    those listed in Authors or Funding.
  type: string
AcquisitionDuration:
  name: AcquisitionDuration
  description: |
    Duration (in seconds) of volume acquisition.
    Corresponds to DICOM Tag 0018, 9073 `Acquisition Duration`.
    This field is mutually exclusive with `"RepetitionTime"`.
  type: number
  exclusiveMinimum: 0
  unit: s
AcquisitionMode:
  name: AcquisitionMode
  description: |
    Type of acquisition of the PET data (for example, `"list mode"`).
  type: string
AcquisitionVoxelSize:
  name: AcquisitionVoxelSize
  description: |
    An array of numbers with a length of 3, in millimeters.
    This parameter denotes the original acquisition voxel size,
    excluding any inter-slice gaps and before any interpolation or resampling
    within reconstruction or image processing.
    Any point spread function effects, for example due to T2-blurring,
    that would decrease the effective resolution are not considered here.
  type: array
  minItems: 3
  maxItems: 3
  items:
    type: number
    exclusiveMinimum: 0
    unit: mm
Anaesthesia:
  name: Anaesthesia
  description: |
    Details of anaesthesia used, if any.
  type: string
AnalyticalApproach:
  name: AnalyticalApproach
  description: |
    Methodology or methodologies used to analyse the `"GeneticLevel"`.
    Values MUST be taken from the
    [database of Genotypes and Phenotypes
    (dbGaP)](https://www.ncbi.nlm.nih.gov/gap/advanced)
    under /Study/Molecular Data Type (for example, SNP Genotypes (Array) or
    Methylation (CpG).
  anyOf:
  - type: string
  - type: array
    items:
      type: string
AnatomicalLandmarkCoordinateSystem:
  name: AnatomicalLandmarkCoordinateSystem
  description: |
    Defines the coordinate system for the anatomical landmarks.
    See [Appendix VIII](SPEC_ROOT/99-appendices/08-coordinate-systems.md)
    for a list of restricted keywords for coordinate systems.
    If `"Other"`, provide definition of the coordinate system in
    `"AnatomicalLandmarkCoordinateSystemDescription"`.
  anyOf:
  - $ref: _MEGCoordSys
  - $ref: _EEGCoordSys
  - $ref: _StandardTemplateCoordSys
  - $ref: _StandardTemplateDeprecatedCoordSys
AnatomicalLandmarkCoordinateSystemDescription:
  name: AnatomicalLandmarkCoordinateSystemDescription
  description: |
    Free-form text description of the coordinate system.
    May also include a link to a documentation page or paper describing the
    system in greater detail.
  type: string
AnatomicalLandmarkCoordinateUnits:
  name: AnatomicalLandmarkCoordinateUnits
  description: |
    Units of the coordinates of `"AnatomicalLandmarkCoordinateSystem"`.
  type: string
  enum:
  - m
  - mm
  - cm
  - n/a
AnatomicalLandmarkCoordinates:
  name: AnatomicalLandmarkCoordinates
  description: |
    Key:value pairs of the labels and 3-D digitized locations of anatomical landmarks,
    interpreted following the `"AnatomicalLandmarkCoordinateSystem"`
    (for example, `{"NAS": [12.7,21.3,13.9], "LPA": [5.2,11.3,9.6],
    "RPA": [20.2,11.3,9.1]}`.
    Each array MUST contain three numeric values corresponding to x, y, and z
    axis of the coordinate system in that exact order.
  type: object
  additionalProperties:
    type: array
    items:
      type: number
    minItems: 3
    maxItems: 3
# Redefinition of AnatomicalLandmarkCoordinates for MRI data
AnatomicalLandmarkCoordinates__mri:
  name: AnatomicalLandmarkCoordinates
  description: |
    Key:value pairs of any number of additional anatomical landmarks and their
    coordinates in voxel units (where first voxel has index 0,0,0)
    relative to the associated anatomical MRI
    (for example, `{"AC": [127,119,149], "PC": [128,93,141],
    "IH": [131,114,206]}`, or `{"NAS": [127,213,139], "LPA": [52,113,96],
    "RPA": [202,113,91]}`).
    Each array MUST contain three numeric values corresponding to x, y, and z
    axis of the coordinate system in that exact order.
  type: object
  additionalProperties:
    type: array
    items:
      type: number
    minItems: 3
    maxItems: 3
ArterialSpinLabelingType:
  name: ArterialSpinLabelingType
  description: |
    The arterial spin labeling type.
  type: string
  enum:
  - CASL
  - PCASL
  - PASL
AssociatedEmptyRoom:
  name: AssociatedEmptyRoom
  description: |
    Relative path in BIDS directory structure to empty-room file associated with
    the subject's MEG recording.
    The path needs to use forward slashes instead of backward slashes
    (for example,
    "sub-emptyroom/ses-/meg/sub-emptyroom_ses-_task-noise_run-_meg.ds").
  anyOf:
  - type: array
    items:
      type: string
      format: dataset_relative
  - type: string
    format: dataset_relative
Atlas:
  name: Atlas
  description: |
    Which atlas (if any) was used to generate the mask.
  type: string
AttenuationCorrection:
  name: AttenuationCorrection
  description: |
    Short description of the attenuation correction method used.
  type: string
AttenuationCorrectionMethodReference:
  name: AttenuationCorrectionMethodReference
  description: |
    Reference paper for the attenuation correction method used.
  type: string
Authors:
  name: Authors
  description: |
    List of individuals who contributed to the creation/curation of the dataset.
  type: array
  items:
    type: string
B0FieldIdentifier:
  name: B0FieldIdentifier
  description: |
    The presence of this key states that this particular 3D or 4D image MAY be
    used for fieldmap estimation purposes.
    Each `"B0FieldIdentifier"` MUST be a unique string within one participant's tree,
    shared only by the images meant to be used as inputs for the estimation of a
    particular instance of the *B<sub>0</sub> field* estimation.
    It is RECOMMENDED to derive this identifier from DICOM Tags, for example,
    DICOM tag 0018, 1030 `Protocol Name`, or DICOM tag 0018, 0024 `Sequence Name`
    when the former is not defined (for example, in GE devices.)
  anyOf:
  - type: string
  - type: array
    items:
      type: string
B0FieldSource:
  name: B0FieldSource
  description: |
    At least one existing `"B0FieldIdentifier"` defined by images in the
    participant's tree.
    This field states the *B<sub>0</sub> field* estimation designated by the
    `"B0FieldIdentifier"` that may be used to correct the dataset for distortions
    caused by B<sub>0</sub> inhomogeneities.
    `"B0FieldSource"` and `"B0FieldIdentifier"` MAY both be present for images that
    are used to estimate their own B<sub>0</sub> field, for example, in "pepolar"
    acquisitions.
  anyOf:
  - type: string
  - type: array
    items:
      type: string
BIDSVersion:
  name: BIDSVersion
  description: |
    The version of the BIDS standard that was used.
  type: string
BackgroundSuppression:
  name: BackgroundSuppression
  description: |
    Boolean indicating if background suppression is used.
  type: boolean
BackgroundSuppressionNumberPulses:
  name: BackgroundSuppressionNumberPulses
  description: |
    The number of background suppression pulses used.
    Note that this excludes any effect of background suppression pulses applied
    before the labeling.
  type: number
  minimum: 0
BackgroundSuppressionPulseTime:
  name: BackgroundSuppressionPulseTime
  description: |
    Array of numbers containing timing, in seconds,
    of the background suppression pulses with respect to the start of the
    labeling.
    In case of multi-PLD with different background suppression pulse times,
    only the pulse time of the first PLD should be defined.
  type: array
  items:
    type: number
    minimum: 0
    unit: s
BasedOn:
  name: BasedOn
  description: |
    List of files in a file collection to generate the map.
    Fieldmaps are also listed, if involved in the processing.
  anyOf:
  - type: string
    format: participant_relative
  - type: array
    items:
      type: string
      format: participant_relative
BloodDensity:
  name: BloodDensity
  description: |
    Measured blood density. Unit of blood density should be in `"g/mL"`.
  type: number
  unit: g/mL
BodyPart:
  name: BodyPart
  description: |
    Body part of the organ / body region scanned.
  type: string
BodyPartDetails:
  name: BodyPartDetails
  description: |
    Additional details about body part or location (for example: `"corpus callosum"`).
  type: string
BodyPartDetailsOntology:
  name: BodyPartDetailsOntology
  description: |
    [URI](SPEC_ROOT/02-common-principles.md#uniform-resource-indicator) of ontology used for
    BodyPartDetails (for example: `"https://www.ebi.ac.uk/ols/ontologies/uberon"`).
  type: string
  format: uri
BolusCutOffDelayTime:
  name: BolusCutOffDelayTime
  description: |
    Duration between the end of the labeling and the start of the bolus cut-off
    saturation pulse(s), in seconds.
    This can be a number or array of numbers, of which the values must be
    non-negative and monotonically increasing, depending on the number of bolus
    cut-off saturation pulses.
    For Q2TIPS, only the values for the first and last bolus cut-off saturation
    pulses are provided.
    Based on DICOM Tag 0018, 925F `ASL Bolus Cut-off Delay Time`.
  anyOf:
  - type: number
    minimum: 0
    unit: s
  - type: array
    items:
      type: number
      unit: s
      minimum: 0
BolusCutOffFlag:
  name: BolusCutOffFlag
  description: |
    Boolean indicating if a bolus cut-off technique is used.
    Corresponds to DICOM Tag 0018, 925C `ASL Bolus Cut-off Flag`.
  type: boolean
BolusCutOffTechnique:
  name: BolusCutOffTechnique
  description: |
    Name of the technique used, for example `"Q2TIPS"`, `"QUIPSS"`, `"QUIPSSII"`.
    Corresponds to DICOM Tag 0018, 925E `ASL Bolus Cut-off Technique`.
  type: string
BrainLocation:
  name: BrainLocation
  description: |
    Refers to the location in space of the `"TissueOrigin"`.
    Values may be an MNI coordinate,
    a label taken from the
    [Allen Brain Atlas](https://atlas.brain-map.org/atlas?atlas=265297125&plate=\
    112360888&structure=4392&x=40348.15104166667&y=46928.75&zoom=-7&resolution=\
    206.60&z=3),
    or layer to refer to layer-specific gene expression,
    which can also tie up with laminar fMRI.
  type: string
CASLType:
  name: CASLType
  description: |
    Describes if a separate coil is used for labeling.
  type: string
  enum:
  - single-coil
  - double-coil
CapManufacturer:
  name: CapManufacturer
  description: |
    Name of the cap manufacturer (for example, `"EasyCap"`).
  type: string
CapManufacturersModelName:
  name: CapManufacturersModelName
  description: |
    Manufacturer's designation of the EEG cap model
    (for example, `"actiCAP 64 Ch Standard-2"`).
  type: string
CellType:
  name: CellType
  description: |
    Describes the type of cell analyzed.
    Values SHOULD come from the
    [cell ontology](http://obofoundry.org/ontology/cl.html).
  type: string
ChunkTransformationMatrix:
  name: ChunkTransformationMatrix
  description: |
    3x3 or 4x4 affine transformation matrix describing spatial chunk transformation,
    for 2D and 3D respectively (for examples: `[[2, 0, 0], [0, 3, 0], [0, 0, 1]]`
    in 2D for 2x and 3x scaling along the first and second axis respectively; or
    `[[1, 0, 0, 0], [0, 2, 0, 0], [0, 0, 3, 0], [0, 0, 0, 1]]` in 3D for 2x and 3x
    scaling along the second and third axis respectively).
    Note that non-spatial dimensions like time and channel are not included in the
    transformation matrix.
  anyOf:
  - type: array
    minItems: 3
    maxItems: 3
    items:
      type: array
      minItems: 3
      maxItems: 3
      items:
        type: number
  - type: array
    minItems: 4
    maxItems: 4
    items:
      type: array
      minItems: 4
      maxItems: 4
      items:
        type: number
ChunkTransformationMatrixAxis:
  name: ChunkTransformationMatrixAxis
  description: |
    Describe the axis of the ChunkTransformationMatrix
    (for examples: `["X", "Y"]` or `["Z", "Y", "X"]`).
  type: array
  items:
    type: string
    minItems: 2
    maxItems: 3
Code:
  name: Code
  description: |
    [URI](SPEC_ROOT/02-common-principles.md#uniform-resource-indicator)
    of the code used to present the stimuli.
    Persistent identifiers such as DOIs are preferred.
    If multiple versions of code may be hosted at the same location,
    revision-specific URIs are recommended.
  type: string
  format: uri
CogAtlasID:
  name: CogAtlasID
  description: |
    [URI](SPEC_ROOT/02-common-principles.md#uniform-resource-indicator)
    of the corresponding [Cognitive Atlas](https://www.cognitiveatlas.org/)
    Task term.
  type: string
  format: uri
CogPOID:
  name: CogPOID
  description: |
    [URI](SPEC_ROOT/02-common-principles.md#uniform-resource-indicator)
    of the corresponding [CogPO](http://www.cogpo.org/) term.
  type: string
  format: uri
CoilCombinationMethod:
  name: CoilCombinationMethod
  description: |
    Almost all fMRI studies using phased-array coils use root-sum-of-squares
    (rSOS) combination, but other methods exist.
    The image reconstruction is changed by the coil combination method
    (as for the matrix coil mode above),
    so anything non-standard should be reported.
  type: string
Columns:
  name: Columns
  description: |
    Names of columns in file.
  type: array
  items:
    type: string
ContinuousHeadLocalization:
  name: ContinuousHeadLocalization
  description: |
    `true` or `false` value indicating whether continuous head localisation
    was performed.
  type: boolean
ContrastBolusIngredient:
  name: ContrastBolusIngredient
  description: |
    Active ingredient of agent.
    Corresponds to DICOM Tag 0018, 1048 `Contrast/Bolus Ingredient`.
  type: string
  enum:
  - IODINE
  - GADOLINIUM
  - CARBON DIOXIDE
  - BARIUM
  - XENON
DCOffsetCorrection:
  name: DCOffsetCorrection
  description: |
    A description of the method (if any) used to correct for a DC offset.
    If the method used was subtracting the mean value for each channel,
    use "mean".
  type: string
DatasetDOI:
  name: DatasetDOI
  description: |
    The Digital Object Identifier of the dataset (not the corresponding paper).
    DOIs SHOULD be expressed as a valid
    [URI](SPEC_ROOT/02-common-principles.md#uniform-resource-indicator);
    bare DOIs such as `10.0.2.3/dfjj.10` are
    [DEPRECATED](SPEC_ROOT/02-common-principles.md#definitions).
  type: string
  format: uri
DatasetType:
  name: DatasetType
  description: |
    The interpretation of the dataset.
    For backwards compatibility, the default value is `"raw"`.
  type: string
  enum:
  - raw
  - derivative
DecayCorrectionFactor:
  name: DecayCorrectionFactor
  description: |
    Decay correction factor for each frame.
  type: array
  items:
    type: number
DelayAfterTrigger:
  name: DelayAfterTrigger
  description: |
    Duration (in seconds) from trigger delivery to scan onset.
    This delay is commonly caused by adjustments and loading times.
    This specification is entirely independent of
    `"NumberOfVolumesDiscardedByScanner"` or `"NumberOfVolumesDiscardedByUser"`,
    as the delay precedes the acquisition.
  type: number
  unit: s
DelayTime:
  name: DelayTime
  description: |
    User specified time (in seconds) to delay the acquisition of data for the
    following volume.
    If the field is not present it is assumed to be set to zero.
    Corresponds to Siemens CSA header field `lDelayTimeInTR`.
    This field is REQUIRED for sparse sequences using the `"RepetitionTime"` field
    that do not have the `"SliceTiming"` field set to allowed for accurate
    calculation of "acquisition time".
    This field is mutually exclusive with `"VolumeTiming"`.
  type: number
  unit: s
Density:
  name: Density
  description: |
    Specifies the interpretation of the density keyword.
    If an object is used, then the keys should be values for the ``den`` entity
    and values should be descriptions of those ``den`` values.
  anyOf:
  - type: string
  - type: object
    additionalProperties:
      type: string
Derivative:
  name: Derivative
  description: |
    Indicates that values in the corresponding column are transformations of values
    from other columns (for example a summary score based on a subset of items in a
    questionnaire).
  type: boolean
Description:
  name: Description
  description: |
    Free-form natural language description.
  type: string
DeviceSerialNumber:
  name: DeviceSerialNumber
  description: |
    The serial number of the equipment that produced the measurements.
    A pseudonym can also be used to prevent the equipment from being
    identifiable, so long as each pseudonym is unique within the dataset.
  type: string
DewarPosition:
  name: DewarPosition
  description: |
    Position of the dewar during the MEG scan:
    `"upright"`, `"supine"` or `"degrees"` of angle from vertical:
    for example on CTF systems, `"upright=15°, supine=90°"`.
  type: string
DigitizedHeadPoints:
  name: DigitizedHeadPoints
  description: |
    `true` or `false` value indicating whether head points outlining the
    scalp/face surface are contained within this recording.
  type: boolean
DigitizedHeadPoints__coordsystem:
  name: DigitizedHeadPoints
  description: |
    Relative path to the file containing the locations of digitized head points
    collected during the session (for example, `"sub-01_headshape.pos"`).
    RECOMMENDED for all MEG systems, especially for CTF and BTi/4D.
    For Elekta/Neuromag the head points will be stored in the fif file.
  type: string
  format: file_relative
DigitizedHeadPointsCoordinateSystem:
  name: DigitizedHeadPointsCoordinateSystem
  description: |
    Defines the coordinate system for the digitized head points.
    See
    [Appendix VIII](SPEC_ROOT/99-appendices/08-coordinate-systems.md)
    for a list of restricted keywords for coordinate systems.
    If `"Other"`, provide definition of the coordinate system in
    `"DigitizedHeadPointsCoordinateSystemDescription"`.
  anyOf:
  - $ref: _MEGCoordSys
  - $ref: _EEGCoordSys
  - $ref: _StandardTemplateCoordSys
  - $ref: _StandardTemplateDeprecatedCoordSys
DigitizedHeadPointsCoordinateSystemDescription:
  name: DigitizedHeadPointsCoordinateSystemDescription
  description: |
    Free-form text description of the coordinate system.
    May also include a link to a documentation page or paper describing the
    system in greater detail.
  type: string
DigitizedHeadPointsCoordinateUnits:
  name: DigitizedHeadPointsCoordinateUnits
  description: |
    Units of the coordinates of `"DigitizedHeadPointsCoordinateSystem"`.
  type: string
  enum:
  - m
  - mm
  - cm
  - n/a
DigitizedLandmarks:
  name: DigitizedLandmarks
  description: |
    `true` or `false` value indicating whether anatomical landmark points
    (fiducials) are contained within this recording.
  type: boolean
DispersionConstant:
  name: DispersionConstant
  description: |
    External dispersion time constant resulting from tubing in default unit
    seconds.
  type: number
  unit: s
DispersionCorrected:
  name: DispersionCorrected
  description: |
    Boolean flag specifying whether the blood data have been dispersion-corrected.
    NOTE: not customary for manual samples, and hence should be set to `false`.
  type: boolean
DoseCalibrationFactor:
  name: DoseCalibrationFactor
  description: |
    Multiplication factor used to transform raw data (in counts/sec) to meaningful unit (Bq/ml).
    Corresponds to DICOM Tag 0054, 1322 `Dose Calibration Factor`.
  type: number
DwellTime:
  name: DwellTime
  description: |
    Actual dwell time (in seconds) of the receiver per point in the readout
    direction, including any oversampling.
    For Siemens, this corresponds to DICOM field 0019, 1018 (in ns).
    This value is necessary for the optional readout distortion correction of
    anatomicals in the HCP Pipelines.
    It also usefully provides a handle on the readout bandwidth,
    which isn't captured in the other metadata tags.
    Not to be confused with `"EffectiveEchoSpacing"`, and the frequent mislabeling
    of echo spacing (which is spacing in the phase encoding direction) as
    "dwell time" (which is spacing in the readout direction).
  type: number
  unit: s
ECGChannelCount:
  name: ECGChannelCount
  description: |
    Number of ECG channels.
  type: integer
  minimum: 0
ECOGChannelCount:
  name: ECOGChannelCount
  description: |
    Number of ECoG channels.
  type: integer
  minimum: 0
EEGChannelCount:
  name: EEGChannelCount
  description: |
    Number of EEG channels recorded simultaneously (for example, `21`).
  type: integer
  minimum: 0
EEGCoordinateSystem:
  name: EEGCoordinateSystem
  description: |
    Defines the coordinate system for the EEG sensors.

    See
    [Appendix VIII](SPEC_ROOT/99-appendices/08-coordinate-systems.md)
    for a list of restricted keywords for coordinate systems.
    If `"Other"`, provide definition of the coordinate system in
    `EEGCoordinateSystemDescription`.
  anyOf:
  - $ref: _MEGCoordSys
  - $ref: _EEGCoordSys
  - $ref: _StandardTemplateCoordSys
  - $ref: _StandardTemplateDeprecatedCoordSys
EEGCoordinateSystemDescription:
  name: EEGCoordinateSystemDescription
  description: |
    Free-form text description of the coordinate system.
    May also include a link to a documentation page or paper describing the
    system in greater detail.
  type: string
EEGCoordinateUnits:
  name: EEGCoordinateUnits
  description: |
    Units of the coordinates of `EEGCoordinateSystem`.
  type: string
  enum:
  - m
  - mm
  - cm
  - n/a
EEGGround:
  name: EEGGround
  description: |
    Description of the location of the ground electrode
    (for example, `"placed on right mastoid (M2)"`).
  type: string
EEGPlacementScheme:
  name: EEGPlacementScheme
  description: |
    Placement scheme of EEG electrodes.
    Either the name of a standardized placement system (for example, `"10-20"`)
    or a list of standardized electrode names (for example, `["Cz", "Pz"]`).
  type: string
EEGReference:
  name: EEGReference
  description: |
    General description of the reference scheme used and (when applicable) of
    location of the reference electrode in the raw recordings
    (for example, `"left mastoid"`, `"Cz"`, `"CMS"`).
    If different channels have a different reference,
    this field should have a general description and the channel specific
    reference should be defined in the `channels.tsv` file.
  type: string
EMGChannelCount:
  name: EMGChannelCount
  description: |
    Number of EMG channels.
  type: integer
  minimum: 0
EOGChannelCount:
  name: EOGChannelCount
  description: |
    Number of EOG channels.
  type: integer
  minimum: 0
EchoTime:
  name: EchoTime
  description: |
    The echo time (TE) for the acquisition, specified in seconds.
    Corresponds to DICOM Tag 0018, 0081 `Echo Time`
    (please note that the DICOM term is in milliseconds not seconds).
    The data type number may apply to files from any MRI modality concerned with
    a single value for this field, or to the files in a
    [file collection](SPEC_ROOT/99-appendices/10-file-collections.md)
    where the value of this field is iterated using the
    [echo entity](SPEC_ROOT/99-appendices/09-entities.md#echo).
    The data type array provides a value for each volume in a 4D dataset and
    should only be used when the volume timing is critical for interpretation
    of the data, such as in
    [ASL](SPEC_ROOT/04-modality-specific-files/01-magnetic-resonance-imaging-data.md#\
    arterial-spin-labeling-perfusion-data)
    or variable echo time fMRI sequences.
  anyOf:
  - type: number
    unit: s
    exclusiveMinimum: 0
  - type: array
    items:
      type: number
      unit: s
      exclusiveMinimum: 0
EchoTime1:
  name: EchoTime1
  description: |
    The time (in seconds) when the first (shorter) echo occurs.
  type: number
  unit: s
  exclusiveMinimum: 0
EchoTime2:
  name: EchoTime2
  description: |
    The time (in seconds) when the second (longer) echo occurs.
  type: number
  unit: s
  exclusiveMinimum: 0
# Redefinition of EchoTime for fieldmap data
EchoTime__fmap:
  name: EchoTime
  description: |
    The time (in seconds) when the echo corresponding to this map was acquired.
  type: number
  unit: s
  exclusiveMinimum: 0
EffectiveEchoSpacing:
  name: EffectiveEchoSpacing
  description: |
    The "effective" sampling interval, specified in seconds,
    between lines in the phase-encoding direction,
    defined based on the size of the reconstructed image in the phase direction.
    It is frequently, but incorrectly, referred to as "dwell time"
    (see the `"DwellTime"` parameter for actual dwell time).
    It is required for unwarping distortions using field maps.
    Note that beyond just in-plane acceleration,
    a variety of other manipulations to the phase encoding need to be accounted
    for properly, including partial fourier, phase oversampling,
    phase resolution, phase field-of-view and interpolation.
  type: number
  exclusiveMinimum: 0
  unit: s
ElectricalStimulation:
  name: ElectricalStimulation
  description: |
    Boolean field to specify if electrical stimulation was done during the
    recording (options are `true` or `false`). Parameters for event-like
    stimulation should be specified in the `events.tsv` file.
  type: boolean
ElectricalStimulationParameters:
  name: ElectricalStimulationParameters
  description: |
    Free form description of stimulation parameters, such as frequency or shape.
    Specific onsets can be specified in the events.tsv file.
    Specific shapes can be described here in freeform text.
  type: string
ElectrodeManufacturer:
  name: ElectrodeManufacturer
  description: |
    Can be used if all electrodes are of the same manufacturer
    (for example, `"AD-TECH"`, `"DIXI"`).
    If electrodes of different manufacturers are used,
    please use the corresponding table in the `_electrodes.tsv` file.
  type: string
ElectrodeManufacturersModelName:
  name: ElectrodeManufacturersModelName
  description: |
    If different electrode types are used,
    please use the corresponding table in the `_electrodes.tsv` file.
  type: string
EpochLength:
  name: EpochLength
  description: |
    Duration of individual epochs in seconds (for example, `1`)
    in case of epoched data.
    If recording was continuous or discontinuous, leave out the field.
  type: number
  minimum: 0
EstimationAlgorithm:
  name: EstimationAlgorithm
  description: |
    Type of algorithm used to perform fitting
    (for example, `"linear"`, `"non-linear"`, `"LM"` and such).
  type: string
EstimationReference:
  name: EstimationReference
  description: |
    Reference to the study/studies on which the implementation is based.
  type: string
EthicsApprovals:
  name: EthicsApprovals
  description: |
    List of ethics committee approvals of the research protocols and/or
    protocol identifiers.
  type: array
  items:
    type: string
FiducialsCoordinateSystem:
  name: FiducialsCoordinateSystem
  description: |
    Defines the coordinate system for the fiducials.
    Preferably the same as the `"EEGCoordinateSystem"`.
    See
    [Appendix VIII](SPEC_ROOT/99-appendices/08-coordinate-systems.md)
    for a list of restricted keywords for coordinate systems.
    If `"Other"`, provide definition of the coordinate system in
    `"FiducialsCoordinateSystemDescription"`.
  anyOf:
  - $ref: _MEGCoordSys
  - $ref: _EEGCoordSys
  - $ref: _StandardTemplateCoordSys
  - $ref: _StandardTemplateDeprecatedCoordSys
FiducialsCoordinateSystemDescription:
  name: FiducialsCoordinateSystemDescription
  description: |
    Free-form text description of the coordinate system.
    May also include a link to a documentation page or paper describing the
    system in greater detail.
  type: string
FiducialsCoordinateUnits:
  name: FiducialsCoordinateUnits
  description: |
    Units in which the coordinates that are  listed in the field
    `"FiducialsCoordinateSystem"` are represented.
  type: string
  enum:
  - m
  - mm
  - cm
  - n/a
FiducialsCoordinates:
  name: FiducialsCoordinates
  description: |
    Key:value pairs of the labels and 3-D digitized position of anatomical
    landmarks, interpreted following the `"FiducialsCoordinateSystem"`
    (for example, `{"NAS": [12.7,21.3,13.9], "LPA": [5.2,11.3,9.6],
    "RPA": [20.2,11.3,9.1]}`).
    Each array MUST contain three numeric values corresponding to x, y, and z
    axis of the coordinate system in that exact order.
  type: object
  additionalProperties:
    type: array
    items:
      type: number
    minItems: 3
    maxItems: 3
FiducialsDescription:
  name: FiducialsDescription
  description: |
    Free-form text description of how the fiducials such as vitamin-E capsules
    were placed relative to anatomical landmarks,
    and how the position of the fiducials were measured
    (for example, `"both with Polhemus and with T1w MRI"`).
  type: string
FlipAngle:
  name: FlipAngle
  description: |
    Flip angle (FA) for the acquisition, specified in degrees.
    Corresponds to: DICOM Tag 0018, 1314 `Flip Angle`.
    The data type number may apply to files from any MRI modality concerned with
    a single value for this field, or to the files in a
    [file collection](SPEC_ROOT/99-appendices/10-file-collections.md)
    where the value of this field is iterated using the
    [flip entity](SPEC_ROOT/99-appendices/09-entities.md#flip).
    The data type array provides a value for each volume in a 4D dataset and
    should only be used when the volume timing is critical for interpretation of
    the data, such as in
    [ASL](SPEC_ROOT/04-modality-specific-files/01-magnetic-resonance-imaging-data.md#\
    arterial-spin-labeling-perfusion-data)
    or variable flip angle fMRI sequences.
  anyOf:
  - type: number
    unit: degree
    exclusiveMinimum: 0
    maximum: 360
  - type: array
    items:
      type: number
      unit: degree
      exclusiveMinimum: 0
      maximum: 360
FrameDuration:
  name: FrameDuration
  description: |
    Time duration of each frame in default unit seconds.
    This corresponds to DICOM Tag 0018, 1242 `Actual Frame Duration` converted
    to seconds.
  type: array
  items:
    type: number
  unit: s
FrameTimesStart:
  name: FrameTimesStart
  description: |
    Start times for all frames relative to `"TimeZero"` in default unit seconds.
  type: array
  items:
    type: number
  unit: s
Funding:
  name: Funding
  description: |
    List of sources of funding (grant numbers).
  type: array
  items:
    type: string
GeneratedBy:
  name: GeneratedBy
  description: |
    Used to specify provenance of the dataset.
  type: array
  minItems: 1
  items:
    type: object
    properties:
      Name:
        type: string
      Version:
        type: string
      Description:
        type: string
      CodeURL:
        type: string
        format: uri
      Container:
        type: object
        properties:
          Type:
            type: string
          Tag:
            type: string
          URI:
            type: string
            format: uri
GeneticLevel:
  name: GeneticLevel
  description: |
    Describes the level of analysis.
    Values MUST be one of `"Genetic"`, `"Genomic"`, `"Epigenomic"`,
    `"Transcriptomic"`, `"Metabolomic"`, or `"Proteomic"`.
  anyOf:
  - $ref: _GeneticLevelEnum
  - type: array
    items:
      $ref: _GeneticLevelEnum
<<<<<<< HEAD
=======
Genetics.Database:
  name: Genetics.Database
  description: |
    [URI](SPEC_ROOT/02-common-principles.md#uniform-resource-indicator)
    of database where the dataset is hosted.
  type: string
  format: uri
Genetics.Dataset:
  name: Genetics.Dataset
  description: |
    [URI](SPEC_ROOT/02-common-principles.md#uniform-resource-indicator)
    where data can be retrieved.
  type: string
  format: uri
Genetics.Descriptors:
  name: Genetics.Descriptors
  description: |
    List of relevant descriptors (for example, journal articles) for dataset
    using a valid
    [URI](SPEC_ROOT/02-common-principles.md#uniform-resource-indicator)
    when possible.
  anyOf:
  - type: string
  - type: array
    items:
      type: string
>>>>>>> 9a146fa0
Genetics:
  name: Genetics
  description: |
    An object containing information about the genetics descriptor.
  type: object
  properties:
    Database:
      name: Database
      description: |
        [URI](/02-common-principles.html#uniform-resource-indicator)
        of database where the dataset is hosted.
      type: string
      format: uri
    Dataset:
      name: Dataset
      description: |
        [URI](/02-common-principles.html#uniform-resource-indicator)
        where data can be retrieved.
      type: string
      format: uri
    Descriptors:
      name: Descriptors
      description: |
        List of relevant descriptors (for example, journal articles) for dataset
        using a valid
        [URI](/02-common-principles.html#uniform-resource-indicator)
        when possible.
      anyOf:
      - type: string
      - type: array
        items:
          type: string
GradientSetType:
  name: GradientSetType
  description: |
    It should be possible to infer the gradient coil from the scanner model.
    If not, for example because of a custom upgrade or use of a gradient
    insert set, then the specifications of the actual gradient coil should be
    reported independently.
  type: string
HED:
  name: HED
  description: |
    Hierarchical Event Descriptor (HED) information,
    see: [Appendix III](SPEC_ROOT/99-appendices/03-hed.md) for details.
  anyOf:
  - type: string
  - type: object
    additionalProperties:
      type: string
HEDVersion:
  name: HEDVersion
  description: |
    If HED tags are used:
    The version of the HED schema used to validate HED tags for study.
  type: string
Haematocrit:
  name: Haematocrit
  description: |
    Measured haematocrit, meaning the volume of erythrocytes divided by the
    volume of whole blood.
  type: number
HardcopyDeviceSoftwareVersion:
  name: HardcopyDeviceSoftwareVersion
  description: |
    Manufacturer's designation of the software of the device that created this
    Hardcopy Image (the printer).
    Corresponds to DICOM Tag 0018, 101A `Hardcopy Device Software Version`.
  type: string
HardwareFilters:
  name: HardwareFilters
  description: |
    Object of temporal hardware filters applied, or `"n/a"` if the data is not
    available. Each key:value pair in the JSON object is a name of the filter and
    an object in which its parameters are defined as key:value pairs.
    For example, `{"Highpass RC filter": {"Half amplitude cutoff (Hz)":
    0.0159, "Roll-off": "6dB/Octave"}}`.
  anyOf:
  - type: object
    additionalProperties:
      type: object
  - type: string
    enum:
    - n/a
HeadCircumference:
  name: HeadCircumference
  description: |
    Circumference of the participant's head, expressed in cm (for example, `58`).
  type: number
  exclusiveMinimum: 0
  unit: cm
HeadCoilCoordinateSystem:
  name: HeadCoilCoordinateSystem
  description: |
    Defines the coordinate system for the head coils.
    See
    [Appendix VIII](SPEC_ROOT/99-appendices/08-coordinate-systems.md)
    for a list of restricted keywords for coordinate systems.
    If `"Other"`, provide definition of the coordinate system in
    `HeadCoilCoordinateSystemDescription`.
  anyOf:
  - $ref: _MEGCoordSys
  - $ref: _EEGCoordSys
  - $ref: _StandardTemplateCoordSys
  - $ref: _StandardTemplateDeprecatedCoordSys
HeadCoilCoordinateSystemDescription:
  name: HeadCoilCoordinateSystemDescription
  description: |
    Free-form text description of the coordinate system.
    May also include a link to a documentation page or paper describing the system in greater detail.
  type: string
HeadCoilCoordinateUnits:
  name: HeadCoilCoordinateUnits
  description: |
    Units of the coordinates of `HeadCoilCoordinateSystem`.
  type: string
  enum:
  - m
  - mm
  - cm
  - n/a
HeadCoilCoordinates:
  name: HeadCoilCoordinates
  description: |
    Key:value pairs describing head localization coil labels and their
    coordinates, interpreted following the `HeadCoilCoordinateSystem`
    (for example, `{"NAS": [12.7,21.3,13.9], "LPA": [5.2,11.3,9.6],
    "RPA": [20.2,11.3,9.1]}`).
    Note that coils are not always placed at locations that have a known
    anatomical name (for example, for Elekta, Yokogawa systems); in that case
    generic labels can be used
    (for example, `{"coil1": [12.2,21.3,12.3], "coil2": [6.7,12.3,8.6],
    "coil3": [21.9,11.0,8.1]}`).
    Each array MUST contain three numeric values corresponding to x, y, and z
    axis of the coordinate system in that exact order.
  type: object
  additionalProperties:
    type: array
    items:
      type: number
    minItems: 3
    maxItems: 3
HeadCoilFrequency:
  name: HeadCoilFrequency
  description: |
    List of frequencies (in Hz) used by the head localisation coils
    ('HLC' in CTF systems, 'HPI' in Elekta, 'COH' in BTi/4D)
    that track the subject's head position in the MEG helmet
    (for example, `[293, 307, 314, 321]`).
  anyOf:
  - type: number
    unit: Hz
  - type: array
    items:
      type: number
      unit: Hz
HowToAcknowledge:
  name: HowToAcknowledge
  description: |
    Text containing instructions on how researchers using this dataset should
    acknowledge the original authors.
    This field can also be used to define a publication that should be cited in
    publications that use the dataset.
  type: string
ImageAcquisitionProtocol:
  name: ImageAcquisitionProtocol
  description: |
    Description of the image acquisition protocol or
    [URI](SPEC_ROOT/02-common-principles.md#uniform-resource-indicator)
    (for example from [protocols.io](https://www.protocols.io/)).
  type: string
ImageDecayCorrected:
  name: ImageDecayCorrected
  description: |
    Boolean flag specifying whether the image data have been decay-corrected.
  type: boolean
ImageDecayCorrectionTime:
  name: ImageDecayCorrectionTime
  description: |
    Point in time from which the decay correction was applied with respect to
    `"TimeZero"` in the default unit seconds.
  type: number
  unit: s
Immersion:
  name: Immersion
  description: |
    Lens immersion medium. If the file format is OME-TIFF, the value MUST be consistent
    with the `Immersion` OME metadata field.
  type: string
InfusionRadioactivity:
  name: InfusionRadioactivity
  description: |
    Amount of radioactivity infused into the patient.
    This value must be less than or equal to the total injected radioactivity
    (`"InjectedRadioactivity"`).
    Units should be the same as `"InjectedRadioactivityUnits"`.
  type: number
InfusionSpeed:
  name: InfusionSpeed
  description: |
    If given, infusion speed.
  type: number
InfusionSpeedUnits:
  name: InfusionSpeedUnits
  description: |
    Unit of infusion speed (for example, `"mL/s"`).
  type: string
  format: unit
InfusionStart:
  name: InfusionStart
  description: |
    Time of start of infusion with respect to `"TimeZero"` in the default unit
    seconds.
  type: number
  unit: s
InjectedMass:
  name: InjectedMass
  description: |
    Total mass of radiolabeled compound injected into subject (for example, `10`).
    This can be derived as the ratio of the `"InjectedRadioactivity"` and
    `"MolarRadioactivity"`.
    **For those tracers in which injected mass is not available (for example FDG)
    can be set to `"n/a"`)**.
  anyOf:
  - type: number
  - type: string
    enum:
    - n/a
InjectedMassPerWeight:
  name: InjectedMassPerWeight
  description: |
    Injected mass per kilogram bodyweight.
  type: number
InjectedMassPerWeightUnits:
  name: InjectedMassPerWeightUnits
  description: |
    Unit format of the injected mass per kilogram bodyweight
    (for example, `"ug/kg"`).
  type: string
  format: unit
InjectedMassUnits:
  name: InjectedMassUnits
  description: |
    Unit format of the mass of compound injected (for example, `"ug"` or
    `"umol"`).
    **Note this is not required for an FDG acquisition, since it is not available,
    and SHOULD be set to `"n/a"`**.
  anyOf:
  - type: string
    format: unit
  - type: string
    enum:
    - n/a
InjectedRadioactivity:
  name: InjectedRadioactivity
  description: |
    Total amount of radioactivity injected into the patient (for example, `400`).
    For bolus-infusion experiments, this value should be the sum of all injected
    radioactivity originating from both bolus and infusion.
    Corresponds to DICOM Tag 0018, 1074 `Radionuclide Total Dose`.
  type: number
InjectedRadioactivityUnits:
  name: InjectedRadioactivityUnits
  description: |
    Unit format of the specified injected radioactivity (for example, `"MBq"`).
  type: string
  format: unit
InjectedVolume:
  name: InjectedVolume
  description: |
    Injected volume of the radiotracer in the unit `"mL"`.
  type: number
  unit: mL
InjectionEnd:
  name: InjectionEnd
  description: |
    Time of end of injection with respect to `"TimeZero"` in the default unit
    seconds.
  type: number
  unit: s
InjectionStart:
  name: InjectionStart
  description: |
    Time of start of injection with respect to `"TimeZero"` in the default unit
    seconds.
    This corresponds to DICOM Tag 0018, 1072 `Contrast/Bolus Start Time`
    converted to seconds relative to `"TimeZero"`.
  type: number
  unit: s
InstitutionAddress:
  name: InstitutionAddress
  description: |
    The address of the institution in charge of the equipment that produced the
    measurements.
  type: string
InstitutionName:
  name: InstitutionName
  description: |
    The name of the institution in charge of the equipment that produced the
    measurements.
  type: string
InstitutionalDepartmentName:
  name: InstitutionalDepartmentName
  description: |
    The department in the institution in charge of the equipment that produced
    the measurements.
  type: string
Instructions:
  name: Instructions
  description: |
    Text of the instructions given to participants before the recording.
  type: string
IntendedFor:
  name: IntendedFor
  description: |
    The paths to files for which the associated file is intended to be used.
    Contains one or more filenames with paths relative to the participant
    subdirectory.
    Paths need to use forward slashes instead of backward slashes,
    regardless of operating system.
  anyOf:
  - type: string
    format: participant_relative
  - type: array
    items:
      type: string
      format: participant_relative
InversionTime:
  name: InversionTime
  description: |
    The inversion time (TI) for the acquisition, specified in seconds.
    Inversion time is the time after the middle of inverting RF pulse to middle
    of excitation pulse to detect the amount of longitudinal magnetization.
    Corresponds to DICOM Tag 0018, 0082 `Inversion Time`
    (please note that the DICOM term is in milliseconds not seconds).
  type: number
  unit: s
  exclusiveMinimum: 0
LabelingDistance:
  name: LabelingDistance
  description: |
    Distance from the center of the imaging slab to the center of the labeling
    plane (`(P)CASL`) or the leading edge of the labeling slab (`PASL`),
    in millimeters.
    If the labeling is performed inferior to the isocenter,
    this number should be negative.
    Based on DICOM macro C.8.13.5.14.
  type: number
  unit: mm
LabelingDuration:
  name: LabelingDuration
  description: |
    Total duration of the labeling pulse train, in seconds,
    corresponding to the temporal width of the labeling bolus for
    `"PCASL"` or `"CASL"`.
    In case all control-label volumes (or deltam or CBF) have the same
    `LabelingDuration`, a scalar must be specified.
    In case the control-label volumes (or deltam or cbf) have a different
    `"LabelingDuration"`, an array of numbers must be specified,
    for which any `m0scan` in the timeseries has a `"LabelingDuration"` of zero.
    In case an array of numbers is provided,
    its length should be equal to the number of volumes specified in
    `*_aslcontext.tsv`.
    Corresponds to DICOM Tag 0018, 9258 `ASL Pulse Train Duration`.
  anyOf:
  - type: number
    minimum: 0
    unit: s
  - type: array
    items:
      type: number
      unit: s
      minimum: 0
LabelingEfficiency:
  name: LabelingEfficiency
  description: |
    Labeling efficiency, specified as a number between zero and one,
    only if obtained externally (for example phase-contrast based).
  type: number
  exclusiveMinimum: 0
LabelingLocationDescription:
  name: LabelingLocationDescription
  description: |
    Description of the location of the labeling plane (`"CASL"` or `"PCASL"`) or
    the labeling slab (`"PASL"`) that cannot be captured by fields
    `LabelingOrientation` or `LabelingDistance`.
    May include a link to an anonymized screenshot of the planning of the
    labeling slab/plane with respect to the imaging slab or slices
    `*_asllabeling.jpg`.
    Based on DICOM macro C.8.13.5.14.
  type: string
LabelingOrientation:
  name: LabelingOrientation
  description: |
    Orientation of the labeling plane (`(P)CASL`) or slab (`PASL`).
    The direction cosines of a normal vector perpendicular to the ASL labeling
    slab or plane with respect to the patient.
    Corresponds to DICOM Tag 0018, 9255 `ASL Slab Orientation`.
  type: array
  items:
    type: number
LabelingPulseAverageB1:
  name: LabelingPulseAverageB1
  description: |
    The average B1-field strength of the RF labeling pulses, in microteslas.
    As an alternative, `"LabelingPulseFlipAngle"` can be provided.
  type: number
  exclusiveMinimum: 0
  unit: uT
LabelingPulseAverageGradient:
  name: LabelingPulseAverageGradient
  description: |
    The average labeling gradient, in milliteslas per meter.
  type: number
  exclusiveMinimum: 0
  unit: mT/m
LabelingPulseDuration:
  name: LabelingPulseDuration
  description: |
    Duration of the individual labeling pulses, in milliseconds.
  type: number
  exclusiveMinimum: 0
  unit: ms
LabelingPulseFlipAngle:
  name: LabelingPulseFlipAngle
  description: |
    The flip angle of a single labeling pulse, in degrees,
    which can be given as an alternative to `"LabelingPulseAverageB1"`.
  type: number
  exclusiveMinimum: 0
  maximum: 360
  unit: degree
LabelingPulseInterval:
  name: LabelingPulseInterval
  description: |
    Delay between the peaks of the individual labeling pulses, in milliseconds.
  type: number
  exclusiveMinimum: 0
  unit: ms
LabelingPulseMaximumGradient:
  name: LabelingPulseMaximumGradient
  description: |
    The maximum amplitude of the gradient switched on during the application of
    the labeling RF pulse(s), in milliteslas per meter.
  type: number
  exclusiveMinimum: 0
  unit: mT/m
LabelingSlabThickness:
  name: LabelingSlabThickness
  description: |
    Thickness of the labeling slab in millimeters.
    For non-selective FAIR a zero is entered.
    Corresponds to DICOM Tag 0018, 9254 `ASL Slab Thickness`.
  type: number
  exclusiveMinimum: 0
  unit: mm
Levels:
  name: Levels
  description: |
    For categorical variables: An object of possible values (keys) and their
    descriptions (values).
  type: object
  additionalProperties:
    type: string
License:
  name: License
  description: |
    The license for the dataset.
    The use of license name abbreviations is RECOMMENDED for specifying a license
    (see [Appendix II](SPEC_ROOT/99-appendices/02-licenses.md)).
    The corresponding full license text MAY be specified in an additional
    `LICENSE` file.
  type: string
LongName:
  name: LongName
  description: |
    Long (unabbreviated) name of the column.
  type: string
LookLocker:
  name: LookLocker
  description: |
    Boolean indicating if a Look-Locker readout is used.
  type: boolean
M0Estimate:
  name: M0Estimate
  description: |
    A single numerical whole-brain M0 value (referring to the M0 of blood),
    only if obtained externally
    (for example retrieved from CSF in a separate measurement).
  type: number
  exclusiveMinimum: 0
M0Type:
  name: M0Type
  description: |
    Describes the presence of M0 information.
    `"Separate"` means that a separate `*_m0scan.nii[.gz]` is present.
    `"Included"` means that an m0scan volume is contained within the current
    `*_asl.nii[.gz]`.
    `"Estimate"` means that a single whole-brain M0 value is provided.
    `"Absent"` means that no specific M0 information is present.
  type: string
  enum:
  - Separate
  - Included
  - Estimate
  - Absent
MEGChannelCount:
  name: MEGChannelCount
  description: |
    Number of MEG channels (for example, `275`).
  type: integer
  minimum: 0
MEGCoordinateSystem:
  name: MEGCoordinateSystem
  description: |
    Defines the coordinate system for the MEG sensors.
    See [Appendix VIII](SPEC_ROOT/99-appendices/08-coordinate-systems.md)
    for a list of restricted keywords for coordinate systems.
    If `"Other"`, provide definition of the coordinate system in
    `"MEGCoordinateSystemDescription"`.
  anyOf:
  - $ref: _MEGCoordSys
  - $ref: _EEGCoordSys
  - $ref: _StandardTemplateCoordSys
  - $ref: _StandardTemplateDeprecatedCoordSys
MEGCoordinateSystemDescription:
  name: MEGCoordinateSystemDescription
  description: |
    Free-form text description of the coordinate system.
    May also include a link to a documentation page or paper describing the
    system in greater detail.
  type: string
MEGCoordinateUnits:
  name: MEGCoordinateUnits
  description: |
    Units of the coordinates of `"MEGCoordinateSystem"`.
  type: string
  enum:
  - m
  - mm
  - cm
  - n/a
MEGREFChannelCount:
  name: MEGREFChannelCount
  description: |
    Number of MEG reference channels (for example, `23`).
    For systems without such channels (for example, Neuromag Vectorview),
    `MEGREFChannelCount` should be set to `0`.
  type: integer
  minimum: 0
MRAcquisitionType:
  name: MRAcquisitionType
  description: |
    Type of sequence readout.
    Corresponds to DICOM Tag 0018, 0023 `MR Acquisition Type`.
  type: string
  enum:
  - 2D
  - 3D
MRTransmitCoilSequence:
  name: MRTransmitCoilSequence
  description: |
    This is a relevant field if a non-standard transmit coil is used.
    Corresponds to DICOM Tag 0018, 9049 `MR Transmit Coil Sequence`.
  type: string
MTNumberOfPulses:
  name: MTNumberOfPulses
  description: |
    The number of magnetization transfer RF pulses applied before the readout.
  type: number
MTOffsetFrequency:
  name: MTOffsetFrequency
  description: |
    The frequency offset of the magnetization transfer pulse with respect to the
    central H1 Larmor frequency in Hertz (Hz).
  type: number
  unit: Hz
MTPulseBandwidth:
  name: MTPulseBandwidth
  description: |
    The excitation bandwidth of the magnetization transfer pulse in Hertz (Hz).
  type: number
  unit: Hz
MTPulseDuration:
  name: MTPulseDuration
  description: |
    Duration of the magnetization transfer RF pulse in seconds.
  type: number
  unit: s
MTPulseShape:
  name: MTPulseShape
  description: |
    Shape of the magnetization transfer RF pulse waveform.
    The value `"GAUSSHANN"` refers to a Gaussian pulse with a Hanning window.
    The value `"SINCHANN"` refers to a sinc pulse with a Hanning window.
    The value `"SINCGAUSS"` refers to a sinc pulse with a Gaussian window.
  type: string
  enum:
  - HARD
  - GAUSSIAN
  - GAUSSHANN
  - SINC
  - SINCHANN
  - SINCGAUSS
  - FERMI
MTState:
  name: MTState
  description: |
    Boolean stating whether the magnetization transfer pulse is applied.
    Corresponds to DICOM Tag 0018, 9020 `Magnetization Transfer`.
  type: boolean
MagneticFieldStrength:
  name: MagneticFieldStrength
  description: |
    Nominal field strength of MR magnet in Tesla.
    Corresponds to DICOM Tag 0018, 0087 `Magnetic Field Strength`.
  type: number
Magnification:
  name: Magnification
  description: |
    Lens magnification (for example: `40`). If the file format is OME-TIFF,
    the value MUST be consistent with the `"NominalMagnification"` OME metadata field.
  type: number
  exclusiveMinimum: 0
Manual:
  name: Manual
  description: |
    Indicates if the segmentation was performed manually or via an automated
    process.
  type: boolean
Manufacturer:
  name: Manufacturer
  description: |
    Manufacturer of the equipment that produced the measurements.
  type: string
ManufacturersModelName:
  name: ManufacturersModelName
  description: |
    Manufacturer's model name of the equipment that produced the measurements.
  type: string
MatrixCoilMode:
  name: MatrixCoilMode
  description: |
    (If used)
    A method for reducing the number of independent channels by combining in
    analog the signals from multiple coil elements.
    There are typically different default modes when using un-accelerated or
    accelerated (for example, `"GRAPPA"`, `"SENSE"`) imaging.
  type: string
MaxMovement:
  name: MaxMovement
  description: |
    Maximum head movement (in mm) detected during the recording,
    as measured by the head localisation coils (for example, `4.8`).
  type: number
  unit: mm
MeasurementToolMetadata:
  name: MeasurementToolMetadata
  description: |
    A description of the measurement tool as a whole.
    Contains two fields: `"Description"` and `"TermURL"`.
    `"Description"` is a free text description of the measurement tool.
    `"TermURL"` is a URL to an entity in an ontology corresponding to this tool.
  type: object
  properties:
    TermURL:
      type: string
      format: uri
    Description:
      type: string
MetaboliteAvail:
  name: MetaboliteAvail
  description: |
    Boolean that specifies if metabolite measurements are available.
    If `true`, the `metabolite_parent_fraction` column MUST be present in the
    corresponding `*_blood.tsv` file.
  type: boolean
MetaboliteMethod:
  name: MetaboliteMethod
  description: |
    Method used to measure metabolites.
  type: string
MetaboliteRecoveryCorrectionApplied:
  name: MetaboliteRecoveryCorrectionApplied
  description: |
    Metabolite recovery correction from the HPLC, for tracers where it changes
    with time postinjection.
    If `true`, the `hplc_recovery_fractions` column MUST be present in the
    corresponding `*_blood.tsv` file.
  type: boolean
MiscChannelCount:
  name: MiscChannelCount
  description: |
    Number of miscellaneous analog channels for auxiliary signals.
  type: integer
  minimum: 0
MixingTime:
  name: MixingTime
  description: |
    In the context of a stimulated- and spin-echo 3D EPI sequence for B1+ mapping,
    corresponds to the interval between spin- and stimulated-echo pulses.
    In the context of a diffusion-weighted double spin-echo sequence,
    corresponds to the interval between two successive diffusion sensitizing
    gradients, specified in seconds.
  type: number
  unit: s
ModeOfAdministration:
  name: ModeOfAdministration
  description: |
    Mode of administration of the injection
    (for example, `"bolus"`, `"infusion"`, or `"bolus-infusion"`).
  type: string
MolarActivity:
  name: MolarActivity
  description: |
    Molar activity of compound injected.
    Corresponds to DICOM Tag 0018, 1077 `Radiopharmaceutical Specific Activity`.
  type: number
MolarActivityMeasTime:
  name: MolarActivityMeasTime
  description: |
    Time to which molar radioactivity measurement above applies in the default
    unit `"hh:mm:ss"`.
  type: string
  format: time
MolarActivityUnits:
  name: MolarActivityUnits
  description: |
    Unit of the specified molar radioactivity (for example, `"GBq/umol"`).
  type: string
  format: unit
MultibandAccelerationFactor:
  name: MultibandAccelerationFactor
  description: |
    The multiband factor, for multiband acquisitions.
  type: number
MultipartID:
  name: MultipartID
  description: |
    A unique (per participant) label tagging DWI runs that are part of a
    multipart scan.
  type: string
Name:
  name: Name
  description: |
    Name of the dataset.
  type: string
NegativeContrast:
  name: NegativeContrast
  description: |
    `true` or `false` value specifying whether increasing voxel intensity
    (within sample voxels) denotes a decreased value with respect to the
    contrast suffix.
    This is commonly the case when Cerebral Blood Volume is estimated via
    usage of a contrast agent in conjunction with a T2\* weighted acquisition
    protocol.
  type: boolean
NonlinearGradientCorrection:
  name: NonlinearGradientCorrection
  description: |
    Boolean stating if the image saved has been corrected for gradient
    nonlinearities by the scanner sequence.
  type: boolean
NumberOfVolumesDiscardedByScanner:
  name: NumberOfVolumesDiscardedByScanner
  description: |
    Number of volumes ("dummy scans") discarded by the scanner
    (as opposed to those discarded by the user post hoc)
    before saving the imaging file.
    For example, a sequence that automatically discards the first 4 volumes
    before saving would have this field as 4.
    A sequence that does not discard dummy scans would have this set to 0.
    Please note that the onsets recorded in the `events.tsv` file should always
    refer to the beginning of the acquisition of the first volume in the
    corresponding imaging file - independent of the value of
    `"NumberOfVolumesDiscardedByScanner"` field.
  type: integer
  minimum: 0
NumberOfVolumesDiscardedByUser:
  name: NumberOfVolumesDiscardedByUser
  description: |
    Number of volumes ("dummy scans") discarded by the user before including the
    file in the dataset.
    If possible, including all of the volumes is strongly recommended.
    Please note that the onsets recorded in the `events.tsv` file should always
    refer to the beginning of the acquisition of the first volume in the
    corresponding imaging file - independent of the value of
    `"NumberOfVolumesDiscardedByUser"` field.
  type: integer
  minimum: 0
NumberShots:
  name: NumberShots
  description: |
    The number of RF excitations needed to reconstruct a slice or volume
    (may be referred to as partition).
    Please mind that this is not the same as Echo Train Length which denotes the
    number of k-space lines collected after excitation in a multi-echo readout.
    The data type array is applicable for specifying this parameter before and
    after the k-space center is sampled.
    Please see
    [`"NumberShots"` metadata field]\
    (/99-appendices/11-qmri.html#numbershots-metadata-field)
    in the qMRI appendix for corresponding calculations.
  anyOf:
  - type: number
  - type: array
    items:
      type: number
NumericalAperture:
  name: NumericalAperture
  description: |
    Lens numerical aperture (for example: `1.4`). If the file format is OME-TIFF,
    the value MUST be consistent with the `LensNA` OME metadata field.
  type: number
  exclusiveMinimum: 0
OperatingSystem:
  name: OperatingSystem
  description: |
    Operating system used to run the stimuli presentation software
    (for formatting recommendations, see examples below this table).
  type: string
OtherAcquisitionParameters:
  name: OtherAcquisitionParameters
  description: |
    Description of other relevant image acquisition parameters.
  type: string
PASLType:
  name: PASLType
  description: |
    Type of the labeling pulse of the `PASL` labeling,
    for example `"FAIR"`, `"EPISTAR"`, or `"PICORE"`.
  type: string
PCASLType:
  name: PCASLType
  description: |
    The type of gradient pulses used in the `control` condition.
  type: string
  enum:
  - balanced
  - unbalanced
ParallelAcquisitionTechnique:
  name: ParallelAcquisitionTechnique
  description: |
    The type of parallel imaging used (for example `"GRAPPA"`, `"SENSE"`).
    Corresponds to DICOM Tag 0018, 9078 `Parallel Acquisition Technique`.
  type: string
ParallelReductionFactorInPlane:
  name: ParallelReductionFactorInPlane
  description: |
    The parallel imaging (for instance, GRAPPA) factor.
    Use the denominator of the fraction of k-space encoded for each slice.
    For example, 2 means half of k-space is encoded.
    Corresponds to DICOM Tag 0018, 9069 `Parallel Reduction Factor In-plane`.
  type: number
PartialFourier:
  name: PartialFourier
  description: |
    The fraction of partial Fourier information collected.
    Corresponds to DICOM Tag 0018, 9081 `Partial Fourier`.
  type: number
PartialFourierDirection:
  name: PartialFourierDirection
  description: |
    The direction where only partial Fourier information was collected.
    Corresponds to DICOM Tag 0018, 9036 `Partial Fourier Direction`.
  type: string
PharmaceuticalDoseAmount:
  name: PharmaceuticalDoseAmount
  description: |
    Dose amount of pharmaceutical coadministered with tracer.
  anyOf:
  - type: number
  - type: array
    items:
      type: number
PharmaceuticalDoseRegimen:
  name: PharmaceuticalDoseRegimen
  description: |
    Details of the pharmaceutical dose regimen.
    Either adequate description or short-code relating to regimen documented
    elsewhere (for example, `"single oral bolus"`).
  type: string
PharmaceuticalDoseTime:
  name: PharmaceuticalDoseTime
  description: |
    Time of administration of pharmaceutical dose, relative to time zero.
    For an infusion, this should be a vector with two elements specifying the
    start and end of the infusion period. For more complex dose regimens,
    the regimen description should be complete enough to enable unambiguous
    interpretation of `"PharmaceuticalDoseTime"`.
    Unit format of the specified pharmaceutical dose time MUST be seconds.
  anyOf:
  - type: number
    unit: s
  - type: array
    items:
      type: number
      unit: s
PharmaceuticalDoseUnits:
  name: PharmaceuticalDoseUnits
  description: |
    Unit format relating to pharmaceutical dose
    (for example, `"mg"` or `"mg/kg"`).
  type: string
  format: unit
PharmaceuticalName:
  name: PharmaceuticalName
  description: |
    Name of pharmaceutical coadministered with tracer.
  type: string
PhaseEncodingDirection:
  name: PhaseEncodingDirection
  description: |
    The letters `i`, `j`, `k` correspond to the first, second and third axis of
    the data in the NIFTI file.
    The polarity of the phase encoding is assumed to go from zero index to
    maximum index unless `-` sign is present
    (then the order is reversed - starting from the highest index instead of
    zero).
    `PhaseEncodingDirection` is defined as the direction along which phase is was
    modulated which may result in visible distortions.
    Note that this is not the same as the DICOM term
    `InPlanePhaseEncodingDirection` which can have `ROW` or `COL` values.
  type: string
  enum:
  - i
  - j
  - k
  - i-
  - j-
  - k-
PixelSize:
  name: PixelSize
  description: |
    A 2- or 3-number array of the physical size of a pixel, either `[PixelSizeX, PixelSizeY]`
    or `[PixelSizeX, PixelSizeY, PixelSizeZ]`, where X is the width, Y the height and Z the
    depth.
    If the file format is OME-TIFF, these values need to be consistent with `PhysicalSizeX`,
    `PhysicalSizeY` and `PhysicalSizeZ` OME metadata fields, after converting in
    `PixelSizeUnits` according to `PhysicalSizeXunit`, `PhysicalSizeYunit` and
    `PhysicalSizeZunit` OME fields.
  type: array
  minItems: 2
  maxItems: 3
  items:
    type: number
    minimum: 0
PixelSizeUnits:
  name: PixelSizeUnits
  description: |
    Unit format of the specified `"PixelSize"`. MUST be one of: `"mm"` (millimeter), `"um"`
    (micrometer) or `"nm"` (nanometer).
  type: string
  enum:
  - mm
  - um
  - nm
PlasmaAvail:
  name: PlasmaAvail
  description: |
    Boolean that specifies if plasma measurements are available.
  type: boolean
PlasmaFreeFraction:
  name: PlasmaFreeFraction
  description: |
    Measured free fraction in plasma, meaning the concentration of free compound
    in plasma divided by total concentration of compound in plasma
    (Units: 0-100%).
  type: number
  minimum: 0
  maximum: 100
PlasmaFreeFractionMethod:
  name: PlasmaFreeFractionMethod
  description: |
    Method used to estimate free fraction.
  type: string
PostLabelingDelay:
  name: PostLabelingDelay
  description: |
    This is the postlabeling delay (PLD) time, in seconds, after the end of the
    labeling (for `"CASL"` or `"PCASL"`) or middle of the labeling pulse
    (for `"PASL"`) until the middle of the excitation pulse applied to the
    imaging slab (for 3D acquisition) or first slice (for 2D acquisition).
    Can be a number (for a single-PLD time series) or an array of numbers
    (for multi-PLD and Look-Locker).
    In the latter case, the array of numbers contains the PLD of each volume,
    namely each `control` and `label`, in the acquisition order.
    Any image within the time-series without a PLD, for example an `m0scan`,
    is indicated by a zero.
    Based on DICOM Tags 0018, 9079 `Inversion Times` and 0018, 0082
    `InversionTime`.
  anyOf:
  - type: number
    exclusiveMinimum: 0
    unit: s
  - type: array
    items:
      type: number
      exclusiveMinimum: 0
      unit: s
PowerLineFrequency:
  name: PowerLineFrequency
  description: |
    Frequency (in Hz) of the power grid at the geographical location of the
    instrument (for example, `50` or `60`).
  anyOf:
  - type: number
    exclusiveMinimum: 0
    unit: Hz
  - type: string
    enum:
    - n/a
PromptRate:
  name: PromptRate
  description: |
    Prompt rate for each frame (same units as `Units`, for example, `"Bq/mL"`).
  type: array
  items:
    type: number
PulseSequenceDetails:
  name: PulseSequenceDetails
  description: |
    Information beyond pulse sequence type that identifies the specific pulse
    sequence used (for example,
    `"Standard Siemens Sequence distributed with the VB17 software"`,
    `"Siemens WIP ### version #.##,"` or
    `"Sequence written by X using a version compiled on MM/DD/YYYY"`).
  type: string
PulseSequenceType:
  name: PulseSequenceType
  description: |
    A general description of the pulse sequence used for the scan
    (for example, `"MPRAGE"`, `"Gradient Echo EPI"`, `"Spin Echo EPI"`,
    `"Multiband gradient echo EPI"`).
  type: string
Purity:
  name: Purity
  description: |
    Purity of the radiolabeled compound (between 0 and 100%).
  type: number
  minimum: 0
  maximum: 100
RandomRate:
  name: RandomRate
  description: |
    Random rate for each frame (same units as `"Units"`, for example, `"Bq/mL"`).
  type: array
  items:
    type: number
RawSources:
  name: RawSources
  description: |
    A list of paths relative to dataset root pointing to the BIDS-Raw file(s)
    that were used in the creation of this derivative.
  type: array
  items:
    type: string
    format: dataset_relative
ReceiveCoilActiveElements:
  name: ReceiveCoilActiveElements
  description: |
    Information describing the active/selected elements of the receiver coil.
    This does not correspond to a tag in the DICOM ontology.
    The vendor-defined terminology for active coil elements can go in this field.
  type: string
ReceiveCoilName:
  name: ReceiveCoilName
  description: |
    Information describing the receiver coil.
    Corresponds to DICOM Tag 0018, 1250 `Receive Coil Name`,
    although not all vendors populate that DICOM Tag,
    in which case this field can be derived from an appropriate
    private DICOM field.
  type: string
ReconFilterSize:
  name: ReconFilterSize
  description: |
    Kernel size of post-recon filter (FWHM) in default units `"mm"`.
  anyOf:
  - type: number
    unit: mm
  - type: array
    items:
      type: number
      unit: mm
ReconFilterType:
  name: ReconFilterType
  description: |
    Type of post-recon smoothing (for example, `["Shepp"]`).
  anyOf:
  - type: string
  - type: array
    items:
      type: string
ReconMethodImplementationVersion:
  name: ReconMethodImplementationVersion
  description: |
    Identification for the software used, such as name and version.
  type: string
ReconMethodName:
  name: ReconMethodName
  description: |
    Reconstruction method or algorithm (for example, `"3d-op-osem"`).
  type: string
ReconMethodParameterLabels:
  name: ReconMethodParameterLabels
  description: |
    Names of reconstruction parameters (for example, `["subsets", "iterations"]`).
  type: array
  items:
    type: string
ReconMethodParameterUnits:
  name: ReconMethodParameterUnits
  description: |
    Unit of reconstruction parameters (for example, `["none", "none"]`).
  type: array
  items:
    type: string
    format: unit
ReconMethodParameterValues:
  name: ReconMethodParameterValues
  description: |
    Values of reconstruction parameters (for example, `[21, 3]`).
  type: array
  items:
    type: number
RecordingDuration:
  name: RecordingDuration
  description: |
    Length of the recording in seconds (for example, `3600`).
  type: number
  unit: s
RecordingType:
  name: RecordingType
  description: |
    Defines whether the recording is `"continuous"`, `"discontinuous"`, or
    `"epoched"`, where `"epoched"` is limited to time windows about events of
    interest (for example, stimulus presentations or subject responses).
  type: string
  enum:
  - continuous
  - epoched
  - discontinuous
ReferencesAndLinks:
  name: ReferencesAndLinks
  description: |
    List of references to publications that contain information on the dataset.
    A reference may be textual or a
    [URI](SPEC_ROOT/02-common-principles.md#uniform-resource-indicator).
  items:
    type: string
  type: array
RepetitionTime:
  name: RepetitionTime
  description: |
    The time in seconds between the beginning of an acquisition of one volume
    and the beginning of acquisition of the volume following it (TR).
    When used in the context of functional acquisitions this parameter best
    corresponds to
    [DICOM Tag 0020, 0110](http://dicomlookup.com/lookup.asp?sw=Tnumber&q=(0020,0110)):
    the "time delta between images in a
    dynamic of functional set of images" but may also be found in
    [DICOM Tag 0018, 0080](http://dicomlookup.com/lookup.asp?sw=Tnumber&q=(0018,0080)):
    "the period of time in msec between the beginning
    of a pulse sequence and the beginning of the succeeding
    (essentially identical) pulse sequence".
    This definition includes time between scans (when no data has been acquired)
    in case of sparse acquisition schemes.
    This value MUST be consistent with the 'pixdim[4]' field (after accounting
    for units stored in 'xyzt_units' field) in the NIfTI header.
    This field is mutually exclusive with VolumeTiming.
  type: number
  exclusiveMinimum: 0
  unit: s
RepetitionTimeExcitation:
  name: RepetitionTimeExcitation
  description: |
    The interval, in seconds, between two successive excitations.
    [DICOM Tag 0018, 0080](http://dicomlookup.com/lookup.asp?sw=Tnumber&q=(0018,0080)
    best refers to this parameter.
    This field may be used together with the `"RepetitionTimePreparation"` for
    certain use cases, such as
    [MP2RAGE](https://doi.org/10.1016/j.neuroimage.2009.10.002).
    Use `RepetitionTimeExcitation` (in combination with
    `"RepetitionTimePreparation"` if needed) for anatomy imaging data rather than
    `"RepetitionTime"` as it is already defined as the amount of time that it takes
    to acquire a single volume in the
    [task imaging data](/04-modality-specific-files/01-magnetic-resonance-\
    imaging-data.html#task-including-resting-state-imaging-data)
    section.
  type: number
  minimum: 0
  unit: s
RepetitionTimePreparation:
  name: RepetitionTimePreparation
  description: |
    The interval, in seconds, that it takes a preparation pulse block to
    re-appear at the beginning of the succeeding (essentially identical) pulse
    sequence block.
    The data type number may apply to files from any MRI modality concerned with
    a single value for this field.
    The data type array provides a value for each volume in a 4D dataset and
    should only be used when the volume timing is critical for interpretation of
    the data, such as in
    [ASL](SPEC_ROOT/04-modality-specific-files/01-magnetic-resonance-imaging-data.md\
    #arterial-spin-labeling-perfusion-data).
  anyOf:
  - type: number
    minimum: 0
    unit: s
  - type: array
    items:
      type: number
      minimum: 0
      unit: s
Resolution:
  name: Resolution
  description: |
    Specifies the interpretation of the resolution keyword.
    If an object is used, then the keys should be values for the ``res`` entity
    and values should be descriptions of those ``res`` values.
  anyOf:
  - type: string
  - type: object
    additionalProperties:
      type: string
SEEGChannelCount:
  name: SEEGChannelCount
  description: |
    Number of SEEG channels.
  type: integer
  minimum: 0
SampleEmbedding:
  name: SampleEmbedding
  description: |
    Description of the tissue sample embedding (for example: `"Epoxy resin"`).
  type: string
SampleEnvironment:
  name: SampleEnvironment
  description: |
    Environment in which the sample was imaged. MUST be one of: `"in vivo"`, `"ex vivo"`
    or `"in vitro"`.
  type: string
  enum:
  - in vivo
  - ex vivo
  - in vitro
SampleExtractionInstitution:
  name: SampleExtractionInstitution
  description: |
    The name of the institution in charge of the extraction of the sample,
    if different from the institution in charge of the equipment that produced the image.
  type: string
SampleExtractionProtocol:
  name: SampleExtractionProtocol
  description: |
    Description of the sample extraction protocol or
    [URI](SPEC_ROOT/02-common-principles.md#uniform-resource-indicator)
    (for example from [protocols.io](https://www.protocols.io/)).
  type: string
SampleFixation:
  name: SampleFixation
  description: |
    Description of the tissue sample fixation
    (for example: `"4% paraformaldehyde, 2% glutaraldehyde"`).
  type: string
SampleOrigin:
  name: SampleOrigin
  description: |
    Describes from which tissue the genetic information was extracted.
  type: string
  enum:
  - blood
  - saliva
  - brain
  - csf
  - breast milk
  - bile
  - amniotic fluid
  - other biospecimen
SamplePrimaryAntibody:
  name: SamplePrimaryAntibody
  description: |
    Description(s) of the primary antibody used for immunostaining.
    Either an [RRID](https://scicrunch.org/resources) or the name, supplier and catalogue
    number of a commercial antibody.
    For non-commercial antibodies either an [RRID](https://scicrunch.org/resources) or the
    host-animal and immunogen used (for examples: `"RRID:AB_2122563"` or
    `"Rabbit anti-Human HTR5A Polyclonal Antibody, Invitrogen, Catalog # PA1-2453"`).
    MAY be an array of strings if different antibodies are used in each channel of the file.
  anyOf:
  - type: string
  - type: array
    items:
      type: string
SampleSecondaryAntibody:
  name: SampleSecondaryAntibody
  description: |
    Description(s) of the secondary antibody used for immunostaining.
    Either an [RRID](https://scicrunch.org/resources) or the name, supplier and catalogue
    number of a commercial antibody.
    For non-commercial antibodies either an [RRID](https://scicrunch.org/resources) or the
    host-animal and immunogen used (for examples: `"RRID:AB_228322"` or
    `"Goat anti-Mouse IgM Secondary Antibody, Invitrogen, Catalog # 31172"`).
    MAY be an array of strings if different antibodies are used in each channel of the file.
  anyOf:
  - type: string
  - type: array
    items:
      type: string
SampleStaining:
  name: SampleStaining
  description: |
    Description(s) of the tissue sample staining (for example: `"Osmium"`).
    MAY be an array of strings if different stains are used in each channel of the file
    (for example: `["LFB", "PLP"]`).
  anyOf:
  - type: string
  - type: array
    items:
      type: string
SamplingFrequency:
  name: SamplingFrequency
  description: |
    Sampling frequency (in Hz) of all the data in the recording,
    regardless of their type (for example, `2400`).
  type: number
  unit: Hz
ScaleFactor:
  name: ScaleFactor
  description: |
    Scale factor for each frame. This field MUST be defined if the imaging data (`.nii[.gz]`) are scaled.
    If this field is not defined, then it is assumed that the scaling factor is 1. Defining this field
    when the scaling factor is 1 is RECOMMENDED, for the sake of clarity.
  type: array
  items:
    type: number
ScanDate:
  name: ScanDate
  description: |
    Date of scan in the format `"YYYY-MM-DD[Z]"`.
    This field is DEPRECATED, and this metadata SHOULD be recorded in the `acq_time` column of the
    corresponding [Scans file](SPEC_ROOT/03-modality-agnostic-files.md#scans-file).
  type: string
  format: date
ScanOptions:
  name: ScanOptions
  description: |
    Parameters of ScanningSequence.
    Corresponds to DICOM Tag 0018, 0022 `Scan Options`.
  anyOf:
  - type: string
  - type: array
    items:
      type: string
ScanStart:
  name: ScanStart
  description: |
    Time of start of scan with respect to `TimeZero` in the default unit seconds.
  type: number
  unit: s
ScanningSequence:
  name: ScanningSequence
  description: |
    Description of the type of data acquired.
    Corresponds to DICOM Tag 0018, 0020 `Scanning Sequence`.
  anyOf:
  - type: string
  - type: array
    items:
      type: string
ScatterFraction:
  name: ScatterFraction
  description: |
    Scatter fraction for each frame (Units: 0-100%).
  type: array
  items:
    type: number
    minimum: 0
    maximum: 100
SequenceName:
  name: SequenceName
  description: |
    Manufacturer's designation of the sequence name.
    Corresponds to DICOM Tag 0018, 0024 `Sequence Name`.
  type: string
SequenceVariant:
  name: SequenceVariant
  description: |
    Variant of the ScanningSequence.
    Corresponds to DICOM Tag 0018, 0021 `Sequence Variant`.
  anyOf:
  - type: string
  - type: array
    items:
      type: string
SinglesRate:
  name: SinglesRate
  description: |
    Singles rate for each frame (same units as `Units`, for example, `"Bq/mL"`).
  type: array
  items:
    type: number
SkullStripped:
  name: SkullStripped
  description: |
    Whether the volume was skull stripped (non-brain voxels set to zero) or not.
  type: boolean
SliceEncodingDirection:
  name: SliceEncodingDirection
  description: |
    The axis of the NIfTI data along which slices were acquired,
    and the direction in which `"SliceTiming"` is defined with respect to.
    `i`, `j`, `k` identifiers correspond to the first, second and third axis of
    the data in the NIfTI file.
    A `-` sign indicates that the contents of `"SliceTiming"` are defined in
    reverse order - that is, the first entry corresponds to the slice with the
    largest index, and the final entry corresponds to slice index zero.
    When present, the axis defined by `"SliceEncodingDirection"` needs to be
    consistent with the `slice_dim` field in the NIfTI header.
    When absent, the entries in `"SliceTiming"` must be in the order of increasing
    slice index as defined by the NIfTI header.
  type: string
  enum:
  - i
  - j
  - k
  - i-
  - j-
  - k-
SliceThickness:
  name: SliceThickness
  description: |
    Slice thickness of the tissue sample in the unit micrometers (`"um"`) (for example: `5`).
  type: number
  unit: um
  exclusiveMinimum: 0
SliceTiming:
  name: SliceTiming
  description: |
    The time at which each slice was acquired within each volume (frame) of the
    acquisition.
    Slice timing is not slice order -- rather, it is a list of times containing
    the time (in seconds) of each slice acquisition in relation to the beginning
    of volume acquisition.
    The list goes through the slices along the slice axis in the slice encoding
    dimension (see below).
    Note that to ensure the proper interpretation of the `"SliceTiming"` field,
    it is important to check if the OPTIONAL `SliceEncodingDirection` exists.
    In particular, if `"SliceEncodingDirection"` is negative,
    the entries in `"SliceTiming"` are defined in reverse order with respect to the
    slice axis, such that the final entry in the `"SliceTiming"` list is the time
    of acquisition of slice 0. Without this parameter slice time correction will
    not be possible.
  type: array
  items:
    type: number
    minimum: 0
    unit: s
SoftwareFilters:
  name: SoftwareFilters
  description: |
    [Object](https://www.json.org/json-en.html)
    of temporal software filters applied, or `"n/a"` if the data is
    not available.
    Each key:value pair in the JSON object is a name of the filter and an object
    in which its parameters are defined as key:value pairs
    (for example, `{"Anti-aliasing filter":
    {"half-amplitude cutoff (Hz)": 500, "Roll-off": "6dB/Octave"}}`).
  anyOf:
  - type: object
    additionalProperties:
      type: object
  - type: string
    enum:
    - n/a
SoftwareName:
  name: SoftwareName
  description: |
    Name of the software that was used to present the stimuli.
  type: string
SoftwareRRID:
  name: SoftwareRRID
  description: |
    [Research Resource Identifier](https://scicrunch.org/resources) of the
    software that was used to present the stimuli.
    Examples: The RRID for Psychtoolbox is 'SCR_002881',
    and that of PsychoPy is 'SCR_006571'.
  type: string
  format: rrid
SoftwareVersion:
  name: SoftwareVersion
  description: |
    Version of the software that was used to present the stimuli.
  type: string
SoftwareVersions:
  name: SoftwareVersions
  description: |
    Manufacturer's designation of software version of the equipment that produced
    the measurements.
  type: string
SourceDatasets:
  name: SourceDatasets
  description: |
    Used to specify the locations and relevant attributes of all source datasets.
    Valid keys in each object include `"URL"`, `"DOI"` (see
    [URI](SPEC_ROOT/02-common-principles.md#uniform-resource-indicator)), and
    `"Version"` with
    [string](https://www.w3schools.com/js/js_json_datatypes.asp)
    values.
  type: array
  items:
    type: object
    properties:
      URL:
        type: string
        format: uri
      DOI:
        type: string
      Version:
        type: string
Sources:
  name: Sources
  description: |
    A list of files with the paths specified relative to dataset root;
    these files were directly used in the creation of this derivative data file.
    For example, if a derivative A is used in the creation of another
    derivative B, which is in turn used to generate C in a chain of A->B->C,
    C should only list B in `"Sources"`, and B should only list A in `"Sources"`.
    However, in case both X and Y are directly used in the creation of Z,
    then Z should list X and Y in `"Sources"`,
    regardless of whether X was used to generate Y.
  type: array
  items:
    type: string
    format: dataset_relative
SpatialReference:
  name: SpatialReference
  description: |
    For images with a single reference, the value MUST be a single string.
    For images with multiple references, such as surface and volume references,
    a JSON object MUST be used.
  anyOf:
  - type: string
    enum:
    - orig
  - type: string
    format: uri
  - type: string
    format: dataset_relative
  - type: object
    additionalProperties:
      anyOf:
      - type: string
        enum:
        - orig
      - type: string
        format: uri
      - type: string
        format: dataset_relative
SpecificRadioactivity:
  name: SpecificRadioactivity
  description: |
    Specific activity of compound injected.
    **Note this is not required for an FDG acquisition, since it is not available,
    and SHOULD be set to `"n/a"`**.
  anyOf:
  - type: number
  - type: string
    enum:
    - n/a
SpecificRadioactivityMeasTime:
  name: SpecificRadioactivityMeasTime
  description: |
    Time to which specific radioactivity measurement above applies in the default
    unit `"hh:mm:ss"`.
  type: string
  format: time
SpecificRadioactivityUnits:
  name: SpecificRadioactivityUnits
  description: |
    Unit format of specified specific radioactivity (for example, `"Bq/g"`).
    **Note this is not required for an FDG acquisition, since it is not available,
    and SHOULD be set to `"n/a"`**.
  anyOf:
  - type: string
    format: unit
  - type: string
    enum:
    - n/a
SpoilingGradientDuration:
  name: SpoilingGradientDuration
  description: |
    The duration of the spoiler gradient lobe in seconds.
    The duration of a trapezoidal lobe is defined as the summation of ramp-up
    and plateau times.
  type: number
  unit: s
SpoilingGradientMoment:
  name: SpoilingGradientMoment
  description: |
    Zeroth moment of the spoiler gradient lobe in
    millitesla times second per meter (mT.s/m).
  type: number
  unit: mT.s/m
SpoilingRFPhaseIncrement:
  name: SpoilingRFPhaseIncrement
  description: |
    The amount of incrementation described in degrees,
    which is applied to the phase of the excitation pulse at each TR period for
    achieving RF spoiling.
  type: number
  unit: degrees
SpoilingState:
  name: SpoilingState
  description: |
    Boolean stating whether the pulse sequence uses any type of spoiling
    strategy to suppress residual transverse magnetization.
  type: boolean
SpoilingType:
  name: SpoilingType
  description: |
    Specifies which spoiling method(s) are used by a spoiled sequence.
  type: string
  enum:
  - RF
  - GRADIENT
  - COMBINED
StartTime:
  name: StartTime
  description: |
    Start time in seconds in relation to the start of acquisition of the first
    data sample in the corresponding neural dataset (negative values are allowed).
  type: number
  unit: s
StationName:
  name: StationName
  description: |
    Institution defined name of the machine that produced the measurements.
  type: string
StimulusPresentation:
  name: StimulusPresentation
  description: |
    Object containing key value pairs related to the software used to present
    the stimuli during the experiment, specifically:
    `"OperatingSystem"`, `"SoftwareName"`, `"SoftwareRRID"`, `"SoftwareVersion"` and
    `"Code"`.
    See table below for more information.
  type: object
  properties:
    OperatingSystem:
      $ref: OperatingSystem
    SoftwareName:
      $ref: SoftwareName
    SoftwareRRID:
      $ref: SoftwareRRID
    SoftwareVersion:
      $ref: SoftwareVersion
    Code:
      $ref: Code
SubjectArtefactDescription:
  name: SubjectArtefactDescription
  description: |
    Freeform description of the observed subject artefact and its possible cause
    (for example, `"Vagus Nerve Stimulator"`, `"non-removable implant"`).
    If this field is set to `"n/a"`, it will be interpreted as absence of major
    source of artifacts except cardiac and blinks.
  type: string
TaskDescription:
  name: TaskDescription
  description: |
    Longer description of the task.
  type: string
TaskName:
  name: TaskName
  description: |
    Name of the task.
    No two tasks should have the same name.
    The task label included in the file name is derived from this `"TaskName"` field
    by removing all non-alphanumeric (`[a-zA-Z0-9]`) characters.
    For example `"TaskName"` `"faces n-back"` will correspond to task label
    `facesnback`.
  type: string
TermURL:
  name: TermURL
  description: |
    URL pointing to a formal definition of this type of data in an ontology
    available on the web.
  type: string
TimeZero:
  name: TimeZero
  description: |
    Time zero to which all scan and/or blood measurements have been adjusted to,
    in the unit "hh:mm:ss".
    This should be equal to `"InjectionStart"` or `"ScanStart"`.
  type: string
  format: time
TissueDeformationScaling:
  name: TissueDeformationScaling
  description: |
    Estimated deformation of the tissue, given as a percentage of the original
    tissue size (for examples: for a shrinkage of 3%, the value is `97`;
    and for an expansion of 100%, the value is `200`).
  type: number
  exclusiveMinimum: 0
TissueOrigin:
  name: TissueOrigin
  description: |
    Describes the type of tissue analyzed for `"SampleOrigin"` `brain`.
  type: string
  enum:
  - gray matter
  - white matter
  - csf
  - meninges
  - macrovascular
  - microvascular
TotalAcquiredPairs:
  name: TotalAcquiredPairs
  description: |
    The total number of acquired `control`-`label` pairs.
    A single pair consists of a single `control` and a single `label` image.
  type: number
  exclusiveMinimum: 0
TotalReadoutTime:
  name: TotalReadoutTime
  description: |
    This is actually the "effective" total readout time,
    defined as the readout duration, specified in seconds,
    that would have generated data with the given level of distortion.
    It is NOT the actual, physical duration of the readout train.
    If `"EffectiveEchoSpacing"` has been properly computed,
    it is just `EffectiveEchoSpacing * (ReconMatrixPE - 1)`.
  type: number
  unit: s
TracerMolecularWeight:
  name: TracerMolecularWeight
  description: |
    Accurate molecular weight of the tracer used.
  type: number
TracerMolecularWeightUnits:
  name: TracerMolecularWeightUnits
  description: |
    Unit of the molecular weights measurement (for example, `"g/mol"`).
  type: string
  format: unit
TracerName:
  name: TracerName
  description: |
    Name of the tracer compound used (for example, `"CIMBI-36"`)
  type: string
TracerRadLex:
  name: TracerRadLex
  description: |
    ID of the tracer compound from the RadLex Ontology.
  type: string
TracerRadionuclide:
  name: TracerRadionuclide
  description: |
    Radioisotope labelling tracer (for example, `"C11"`).
  type: string
TracerSNOMED:
  name: TracerSNOMED
  description: |
    ID of the tracer compound from the SNOMED Ontology
    (subclass of Radioactive isotope).
  type: string
TriggerChannelCount:
  name: TriggerChannelCount
  description: |
    Number of channels for digital (TTL bit level) triggers.
  type: integer
  minimum: 0
TubingLength:
  name: TubingLength
  description: |
    The length of the blood tubing, from the subject to the detector in meters.
  type: number
  unit: m
TubingType:
  name: TubingType
  description: |
    Description of the type of tubing used, ideally including the material and
    (internal) diameter.
  type: string
Type:
  name: Type
  description: |
    Short identifier of the mask.
    The value `"Brain"` refers to a brain mask.
    The value `"Lesion"` refers to a lesion mask.
    The value `"Face"` refers to a face mask.
    The value `"ROI"` refers to a region of interest mask.
  type: string
  enum:
  - Brain
  - Lesion
  - Face
  - ROI
Units:
  name: Units
  description: |
    Measurement units for the associated file.
    SI units in CMIXF formatting are RECOMMENDED
    (see [Units](SPEC_ROOT/02-common-principles.md#units)).
  type: string
  format: unit
VascularCrushing:
  name: VascularCrushing
  description: |
    Boolean indicating if Vascular Crushing is used.
    Corresponds to DICOM Tag 0018, 9259 `ASL Crusher Flag`.
  type: boolean
VascularCrushingVENC:
  name: VascularCrushingVENC
  description: |
    The crusher gradient strength, in centimeters per second.
    Specify either one number for the total time-series, or provide an array of
    numbers, for example when using QUASAR, using the value zero to identify
    volumes for which `VascularCrushing` was turned off.
    Corresponds to DICOM Tag 0018, 925A `ASL Crusher Flow Limit`.
  anyOf:
  - type: number
    unit: cm/s
  - type: array
    items:
      type: number
      unit: cm/s
VolumeTiming:
  name: VolumeTiming
  description: |
    The time at which each volume was acquired during the acquisition.
    It is described using a list of times referring to the onset of each volume
    in the BOLD series.
    The list must have the same length as the BOLD series,
    and the values must be non-negative and monotonically increasing.
    This field is mutually exclusive with `"RepetitionTime"` and `"DelayTime"`.
    If defined, this requires acquisition time (TA) be defined via either
    `"SliceTiming"` or `"AcquisitionDuration"` be defined.
  type: array
  minItems: 1
  items:
    type: number
    unit: s
WholeBloodAvail:
  name: WholeBloodAvail
  description: |
    Boolean that specifies if whole blood measurements are available.
    If `true`, the `whole_blood_radioactivity` column MUST be present in the
    corresponding `*_blood.tsv` file.
  type: boolean
WithdrawalRate:
  name: WithdrawalRate
  description: |
    The rate at which the blood was withdrawn from the subject.
    The unit of the specified withdrawal rate should be in `"mL/s"`.
  type: number
  unit: mL/s
_CoordUnits:
  type: string
  enum:
  - m
  - mm
  - cm
  - n/a
_EEGCoordSys:
  type: string
  enum:
  - CapTrak
  - EEGLAB
  - EEGLAB-HJ
  - Other
_GeneticLevelEnum:
  type: string
  enum:
  - Genetic
  - Genomic
  - Epigenomic
  - Transcriptomic
  - Metabolomic
  - Proteomic
_LandmarkCoordinates:
  type: object
  additionalProperties:
    type: array
    items:
      type: number
    minItems: 3
    maxItems: 3
_MEGCoordSys:
  type: string
  enum:
  - CTF
  - ElektaNeuromag
  - 4DBti
  - KitYokogawa
  - ChietiItab
  - Other
_StandardTemplateCoordSys:
  type: string
  enum:
  - ICBM452AirSpace
  - ICBM452Warp5Space
  - IXI549Space
  - fsaverage
  - fsaverageSym
  - fsLR
  - MNIColin27
  - MNI152Lin
  - MNI152NLin2009aSym
  - MNI152NLin2009bSym
  - MNI152NLin2009cSym
  - MNI152NLin2009aAsym
  - MNI152NLin2009bAsym
  - MNI152NLin2009cAsym
  - MNI152NLin6Sym
  - MNI152NLin6ASym
  - MNI305
  - NIHPD
  - OASIS30AntsOASISAnts
  - OASIS30Atropos
  - Talairach
  - UNCInfant
_StandardTemplateDeprecatedCoordSys:
  type: string
  enum:
  - fsaverage3
  - fsaverage4
  - fsaverage5
  - fsaverage6
  - fsaveragesym
  - UNCInfant0V21
  - UNCInfant1V21
  - UNCInfant2V21
  - UNCInfant0V22
  - UNCInfant1V22
  - UNCInfant2V22
  - UNCInfant0V23
  - UNCInfant1V23
  - UNCInfant2V23
_iEEGCoordSys:
  type: string
  enum:
  - Pixels
  - ACPC
  - Other
iEEGCoordinateProcessingDescription:
  name: iEEGCoordinateProcessingDescription
  description: |
    Has any post-processing (such as projection) been done on the electrode
    positions (for example, `"surface_projection"`, `"none"`).
  type: string
iEEGCoordinateProcessingReference:
  name: iEEGCoordinateProcessingReference
  description: |
    A reference to a paper that defines in more detail the method used to
    localize the electrodes and to post-process the electrode positions.
  type: string
iEEGCoordinateSystem:
  name: iEEGCoordinateSystem
  description: |
    Defines the coordinate system for the iEEG sensors.
    See
    [Appendix VIII](SPEC_ROOT/99-appendices/08-coordinate-systems.md)
    for a list of restricted keywords for coordinate systems.
    If `"Other"`, provide definition of the coordinate system in
    `iEEGCoordinateSystemDescription`.
    If positions correspond to pixel indices in a 2D image
    (of either a volume-rendering, surface-rendering, operative photo, or
    operative drawing), this MUST be `"Pixels"`.
    For more information, see the section on
    [2D coordinate systems](/04-modality-specific-files/04-intracranial\
    -electroencephalography.html#allowed-2d-coordinate-systems).
  anyOf:
  - $ref: _iEEGCoordSys
  - $ref: _StandardTemplateCoordSys
  - $ref: _StandardTemplateDeprecatedCoordSys
iEEGCoordinateSystemDescription:
  name: iEEGCoordinateSystemDescription
  description: |
    Free-form text description of the coordinate system.
    May also include a link to a documentation page or paper describing the
    system in greater detail.
  type: string
iEEGCoordinateUnits:
  name: iEEGCoordinateUnits
  description: |
    Units of the `*_electrodes.tsv`.
    MUST be `"pixels"` if `iEEGCoordinateSystem` is `Pixels`.
  type: string
  enum:
  - m
  - mm
  - cm
  - pixels
  - n/a
iEEGElectrodeGroups:
  name: iEEGElectrodeGroups
  description: |
    Field to describe the way electrodes are grouped into strips, grids or depth
    probes.
    For example, `"grid1: 10x8 grid on left temporal pole, strip2: 1x8 electrode
    strip on xxx"`.
  type: string
iEEGGround:
  name: iEEGGround
  description: |
    Description of the location of the ground electrode
    (`"placed on right mastoid (M2)"`).
  type: string
iEEGPlacementScheme:
  name: iEEGPlacementScheme
  description: |
    Freeform description of the placement of the iEEG electrodes.
    Left/right/bilateral/depth/surface
    (for example, `"left frontal grid and bilateral hippocampal depth"` or
    `"surface strip and STN depth"` or
    `"clinical indication bitemporal, bilateral temporal strips and left grid"`).
  type: string
iEEGReference:
  name: iEEGReference
  description: |
    General description of the reference scheme used and (when applicable) of
    location of the reference electrode in the raw recordings
    (for example, `"left mastoid"`, `"bipolar"`,
    `"T01"` for electrode with name T01,
    `"intracranial electrode on top of a grid, not included with data"`,
    `"upside down electrode"`).
    If different channels have a different reference,
    this field should have a general description and the channel specific
    reference should be defined in the `channels.tsv` file.
  type: string<|MERGE_RESOLUTION|>--- conflicted
+++ resolved
@@ -965,35 +965,6 @@
   - type: array
     items:
       $ref: _GeneticLevelEnum
-<<<<<<< HEAD
-=======
-Genetics.Database:
-  name: Genetics.Database
-  description: |
-    [URI](SPEC_ROOT/02-common-principles.md#uniform-resource-indicator)
-    of database where the dataset is hosted.
-  type: string
-  format: uri
-Genetics.Dataset:
-  name: Genetics.Dataset
-  description: |
-    [URI](SPEC_ROOT/02-common-principles.md#uniform-resource-indicator)
-    where data can be retrieved.
-  type: string
-  format: uri
-Genetics.Descriptors:
-  name: Genetics.Descriptors
-  description: |
-    List of relevant descriptors (for example, journal articles) for dataset
-    using a valid
-    [URI](SPEC_ROOT/02-common-principles.md#uniform-resource-indicator)
-    when possible.
-  anyOf:
-  - type: string
-  - type: array
-    items:
-      type: string
->>>>>>> 9a146fa0
 Genetics:
   name: Genetics
   description: |
@@ -1003,14 +974,14 @@
     Database:
       name: Database
       description: |
-        [URI](/02-common-principles.html#uniform-resource-indicator)
+        [URI](SPEC_ROOT/02-common-principles.html#uniform-resource-indicator)
         of database where the dataset is hosted.
       type: string
       format: uri
     Dataset:
       name: Dataset
       description: |
-        [URI](/02-common-principles.html#uniform-resource-indicator)
+        [URI](SPEC_ROOT/02-common-principles.html#uniform-resource-indicator)
         where data can be retrieved.
       type: string
       format: uri
@@ -1019,7 +990,7 @@
       description: |
         List of relevant descriptors (for example, journal articles) for dataset
         using a valid
-        [URI](/02-common-principles.html#uniform-resource-indicator)
+        [URI](SPEC_ROOT/02-common-principles.html#uniform-resource-indicator)
         when possible.
       anyOf:
       - type: string
