---
# This file defines valid BIDS metadata fields.
# These definitions include the field names, their descriptions, and valid values.
# This file **does not** define how and when metadata fields can be used with a given file.
ACCELChannelCount:
  name: ACCELChannelCount
  display_name: Acceleration channel count
  description: |
    Number of acceleration channels.
  type: integer
  minimum: 0
Acknowledgements:
  name: Acknowledgements
  display_name: Acknowledgements
  description: |
    Text acknowledging contributions of individuals or institutions beyond
    those listed in Authors or Funding.
  type: string
AcquisitionDuration:
  name: AcquisitionDuration
  display_name: Acquisition Duration
  description: |
    Duration (in seconds) of volume acquisition.
    Corresponds to DICOM Tag 0018, 9073 `Acquisition Duration`.
    This field is mutually exclusive with `"RepetitionTime"`.
  type: number
  exclusiveMinimum: 0
  unit: s
AcquisitionMode:
  name: AcquisitionMode
  display_name: Acquisition Mode
  description: |
    Type of acquisition of the PET data (for example, `"list mode"`).
  type: string
AcquisitionVoxelSize:
  name: AcquisitionVoxelSize
  display_name: Acquisition Voxel Size
  description: |
    An array of numbers with a length of 3, in millimeters.
    This parameter denotes the original acquisition voxel size,
    excluding any inter-slice gaps and before any interpolation or resampling
    within reconstruction or image processing.
    Any point spread function effects, for example due to T2-blurring,
    that would decrease the effective resolution are not considered here.
  type: array
  minItems: 3
  maxItems: 3
  items:
    type: number
    exclusiveMinimum: 0
    unit: mm
Anaesthesia:
  name: Anaesthesia
  display_name: Anaesthesia
  description: |
    Details of anaesthesia used, if any.
  type: string
AnalyticalApproach:
  name: AnalyticalApproach
  display_name: Analytical Approach
  description: |
    Methodology or methodologies used to analyze the `"GeneticLevel"`.
    Values MUST be taken from the
    [database of Genotypes and Phenotypes
    (dbGaP)](https://www.ncbi.nlm.nih.gov/gap/advanced)
    under /Study/Molecular Data Type (for example, SNP Genotypes (Array) or
    Methylation (CpG).
  anyOf:
    - type: string
    - type: array
      items:
        type: string
AnatomicalLandmarkCoordinateSystem:
  name: AnatomicalLandmarkCoordinateSystem
  display_name: Anatomical Landmark Coordinate System
  description: |
    Defines the coordinate system for the anatomical landmarks.
    See the [Coordinate Systems Appendix](SPEC_ROOT/appendices/coordinate-systems.md)
    for a list of restricted keywords for coordinate systems.
    If `"Other"`, provide definition of the coordinate system in
    `"AnatomicalLandmarkCoordinateSystemDescription"`.
  anyOf:
    - $ref: objects.enums._MEGCoordSys
    - $ref: objects.enums._EEGCoordSys
    - $ref: objects.enums._StandardTemplateCoordSys
    - $ref: objects.enums._StandardTemplateDeprecatedCoordSys
AnatomicalLandmarkCoordinateSystemDescription:
  name: AnatomicalLandmarkCoordinateSystemDescription
  display_name: Anatomical Landmark Coordinate System Description
  description: |
    Free-form text description of the coordinate system.
    May also include a link to a documentation page or paper describing the
    system in greater detail.
  type: string
AnatomicalLandmarkCoordinateUnits:
  name: AnatomicalLandmarkCoordinateUnits
  display_name: Anatomical Landmark Coordinate Units
  description: |
    Units of the coordinates of `"AnatomicalLandmarkCoordinateSystem"`.
  type: string
  # TODO: Add definitions for these values. (perhaps don't specify)
  enum:
    - m
    - mm
    - cm
    - n/a
AnatomicalLandmarkCoordinates:
  name: AnatomicalLandmarkCoordinates
  display_name: Anatomical Landmark Coordinates
  description: |
    Key-value pairs of the labels and 3-D digitized locations of anatomical landmarks,
    interpreted following the `"AnatomicalLandmarkCoordinateSystem"`
    (for example, `{"NAS": [12.7,21.3,13.9], "LPA": [5.2,11.3,9.6],
    "RPA": [20.2,11.3,9.1]}`.
    Each array MUST contain three numeric values corresponding to x, y, and z
    axis of the coordinate system in that exact order.
  type: object
  additionalProperties:
    type: array
    items:
      type: number
    minItems: 3
    maxItems: 3
# Redefinition of AnatomicalLandmarkCoordinates for MRI data
AnatomicalLandmarkCoordinates__mri:
  name: AnatomicalLandmarkCoordinates
  display_name: Anatomical Landmark Coordinates
  description: |
    Key-value pairs of any number of additional anatomical landmarks and their
    coordinates in voxel units (where first voxel has index 0,0,0)
    relative to the associated anatomical MRI
    (for example, `{"AC": [127,119,149], "PC": [128,93,141],
    "IH": [131,114,206]}`, or `{"NAS": [127,213,139], "LPA": [52,113,96],
    "RPA": [202,113,91]}`).
    Each array MUST contain three numeric values corresponding to x, y, and z
    axis of the coordinate system in that exact order.
  type: object
  additionalProperties:
    type: array
    items:
      type: number
    minItems: 3
    maxItems: 3
ANGACCELChannelCount:
  name: ANGACCELChannelCount
  display_name: Angular acceleration channel count
  description: |
    Number of angular acceleration channels.
  type: integer
  minimum: 0
ArterialSpinLabelingType:
  name: ArterialSpinLabelingType
  display_name: Arterial Spin Labeling Type
  description: |
    The arterial spin labeling type.
  type: string
  enum:
    - $ref: objects.enums.CASL.value
    - $ref: objects.enums.PCASL.value
    - $ref: objects.enums.PASL.value
AssociatedEmptyRoom:
  name: AssociatedEmptyRoom
  display_name: Associated Empty Room
  description: |
    One or more [BIDS URIs](SPEC_ROOT/common-principles.md#bids-uri)
    pointing to empty-room file(s) associated with the subject's MEG recording.
    Using forward-slash separated paths relative to the dataset root is
    [DEPRECATED](SPEC_ROOT/common-principles.md#definitions).
  anyOf:
    - type: array
      items:
        anyOf:
          - type: string
            format: dataset_relative
          - type: string
            format: bids_uri
    - type: string
      format: dataset_relative
    - type: string
      format: bids_uri
AttenuationCorrection:
  name: AttenuationCorrection
  display_name: Attenuation Correction
  description: |
    Short description of the attenuation correction method used.
  type: string
AttenuationCorrectionMethodReference:
  name: AttenuationCorrectionMethodReference
  display_name: Attenuation Correction Method Reference
  description: |
    Reference paper for the attenuation correction method used.
  type: string
Authors:
  name: Authors
  display_name: Authors
  description: |
    List of individuals who contributed to the creation/curation of the dataset.
  type: array
  items:
    type: string
B0FieldIdentifier:
  name: B0FieldIdentifier
  display_name: B0 Field Identifier
  description: |
    The presence of this key states that this particular 3D or 4D image MAY be
    used for fieldmap estimation purposes.
    Each `"B0FieldIdentifier"` MUST be a unique string within one participant's tree,
    shared only by the images meant to be used as inputs for the estimation of a
    particular instance of the *B<sub>0</sub> field* estimation.
    It is RECOMMENDED to derive this identifier from DICOM Tags, for example,
    DICOM tag 0018, 1030 `Protocol Name`, or DICOM tag 0018, 0024 `Sequence Name`
    when the former is not defined (for example, in GE devices.)
  anyOf:
    - type: string
    - type: array
      items:
        type: string
B0FieldSource:
  name: B0FieldSource
  display_name: B0 Field Source
  description: |
    At least one existing `"B0FieldIdentifier"` defined by images in the
    participant's tree.
    This field states the *B<sub>0</sub> field* estimation designated by the
    `"B0FieldIdentifier"` that may be used to correct the dataset for distortions
    caused by B<sub>0</sub> inhomogeneities.
    `"B0FieldSource"` and `"B0FieldIdentifier"` MAY both be present for images that
    are used to estimate their own B<sub>0</sub> field, for example, in "pepolar"
    acquisitions.
  anyOf:
    - type: string
    - type: array
      items:
        type: string
B0ShimmingTechnique:
  name: B0ShimmingTechnique
  display_name: B0 Shimming Technique
  description: |
    The technique used to shim the *B<sub>0</sub>* field (for example, `"Dynamic shim updating"`
    or `"FASTMAP"`).
  type: string
B1ShimmingTechnique:
  name: B1ShimmingTechnique
  display_name: B1 Shimming Technique
  description: |
    The technique used to shim the *B<sub>1</sub>* field (for example, `"Simple phase align"`
    or `"Pre-saturated TurboFLASH"`).
  type: string
BIDSVersion:
  name: BIDSVersion
  display_name: BIDS Version
  description: |
    The version of the BIDS standard that was used.
  type: string
BackgroundSuppression:
  name: BackgroundSuppression
  display_name: Background Suppression
  description: |
    Boolean indicating if background suppression is used.
  type: boolean
BackgroundSuppressionNumberPulses:
  name: BackgroundSuppressionNumberPulses
  display_name: Background Suppression Number Pulses
  description: |
    The number of background suppression pulses used.
    Note that this excludes any effect of background suppression pulses applied
    before the labeling.
  type: number
  minimum: 0
BackgroundSuppressionPulseTime:
  name: BackgroundSuppressionPulseTime
  display_name: Background Suppression Pulse Time
  description: |
    Array of numbers containing timing, in seconds,
    of the background suppression pulses with respect to the start of the
    labeling.
    In case of multi-PLD with different background suppression pulse times,
    only the pulse time of the first PLD should be defined.
  type: array
  items:
    type: number
    minimum: 0
    unit: s
BasedOn:
  name: BasedOn
  display_name: Based On
  description: |
    List of files in a file collection to generate the map.
    Fieldmaps are also listed, if involved in the processing.
    This field is DEPRECATED, and this metadata SHOULD be recorded in the
    `Sources` field using [BIDS URIs](SPEC_ROOT/common-principles.md#bids-uri)
    to distinguish sources from different datasets.
  anyOf:
    - type: string
      format: participant_relative
    - type: array
      items:
        type: string
        format: participant_relative
BloodDensity:
  name: BloodDensity
  display_name: Blood Density
  description: |
    Measured blood density. Unit of blood density should be in `"g/mL"`.
  type: number
  unit: g/mL
BodyPart:
  name: BodyPart
  display_name: Body Part
  description: |
    Body part of the organ / body region scanned.
  type: string
BodyPartDetails:
  name: BodyPartDetails
  display_name: Body Part Details
  description: |
    Additional details about body part or location (for example: `"corpus callosum"`).
  type: string
BodyPartDetailsOntology:
  name: BodyPartDetailsOntology
  display_name: Body Part Details Ontology
  description: |
    [URI](SPEC_ROOT/common-principles.md#uniform-resource-indicator) of ontology used for
    BodyPartDetails (for example: `"https://www.ebi.ac.uk/ols/ontologies/uberon"`).
  type: string
  format: uri
BolusCutOffDelayTime:
  name: BolusCutOffDelayTime
  display_name: Bolus Cut Off Delay Time
  description: |
    Duration between the end of the labeling and the start of the bolus cut-off
    saturation pulse(s), in seconds.
    This can be a number or array of numbers, of which the values must be
    non-negative and monotonically increasing, depending on the number of bolus
    cut-off saturation pulses.
    For Q2TIPS, only the values for the first and last bolus cut-off saturation
    pulses are provided.
    Based on DICOM Tag 0018, 925F `ASL Bolus Cut-off Delay Time`.
  anyOf:
    - type: number
      minimum: 0
      unit: s
    - type: array
      items:
        type: number
        unit: s
        minimum: 0
BolusCutOffFlag:
  name: BolusCutOffFlag
  display_name: Bolus Cut Off Flag
  description: |
    Boolean indicating if a bolus cut-off technique is used.
    Corresponds to DICOM Tag 0018, 925C `ASL Bolus Cut-off Flag`.
  type: boolean
BolusCutOffTechnique:
  name: BolusCutOffTechnique
  display_name: Bolus Cut Off Technique
  description: |
    Name of the technique used, for example `"Q2TIPS"`, `"QUIPSS"`, `"QUIPSSII"`.
    Corresponds to DICOM Tag 0018, 925E `ASL Bolus Cut-off Technique`.
  type: string
BrainLocation:
  name: BrainLocation
  display_name: Brain Location
  description: |
    Refers to the location in space of the `"TissueOrigin"`.
    Values may be an MNI coordinate,
    a label taken from the
    [Allen Brain Atlas](https://atlas.brain-map.org/atlas?atlas=265297125&plate=\
    112360888&structure=4392&x=40348.15104166667&y=46928.75&zoom=-7&resolution=\
    206.60&z=3),
    or layer to refer to layer-specific gene expression,
    which can also tie up with laminar fMRI.
  type: string
CASLType:
  name: CASLType
  display_name: CASL Type
  description: |
    Describes if a separate coil is used for labeling.
  type: string
  enum:
    - $ref: objects.enums.single_coil.value
    - $ref: objects.enums.double_coil.value
CapManufacturer:
  name: CapManufacturer
  display_name: Cap Manufacturer
  description: |
    Name of the cap manufacturer (for example, `"EasyCap"`).
  type: string
CapManufacturersModelName:
  name: CapManufacturersModelName
  display_name: Cap Manufacturers Model Name
  description: |
    Manufacturer's designation of the cap model
    (for example, `"actiCAP 64 Ch Standard-2"`).
  type: string
CellType:
  name: CellType
  display_name: Cell Type
  description: |
    Describes the type of cell analyzed.
    Values SHOULD come from the
    [cell ontology](https://obofoundry.org/ontology/cl.html).
  type: string
ChunkTransformationMatrix:
  name: ChunkTransformationMatrix
  display_name: Chunk Transformation Matrix
  description: |
    3x3 or 4x4 affine transformation matrix describing spatial chunk transformation,
    for 2D and 3D respectively (for examples: `[[2, 0, 0], [0, 3, 0], [0, 0, 1]]`
    in 2D for 2x and 3x scaling along the first and second axis respectively; or
    `[[1, 0, 0, 0], [0, 2, 0, 0], [0, 0, 3, 0], [0, 0, 0, 1]]` in 3D for 2x and 3x
    scaling along the second and third axis respectively).
    Note that non-spatial dimensions like time and channel are not included in the
    transformation matrix.
  anyOf:
    - type: array
      minItems: 3
      maxItems: 3
      items:
        type: array
        minItems: 3
        maxItems: 3
        items:
          type: number
    - type: array
      minItems: 4
      maxItems: 4
      items:
        type: array
        minItems: 4
        maxItems: 4
        items:
          type: number
ChunkTransformationMatrixAxis:
  name: ChunkTransformationMatrixAxis
  display_name: Chunk Transformation Matrix Axis
  description: |
    Describe the axis of the ChunkTransformationMatrix
    (for examples: `["X", "Y"]` or `["Z", "Y", "X"]`).
  type: array
  minItems: 2
  maxItems: 3
  items:
    type: string
Code:
  name: Code
  display_name: Code
  description: |
    [URI](SPEC_ROOT/common-principles.md#uniform-resource-indicator)
    of the code used to present the stimuli.
    Persistent identifiers such as DOIs are preferred.
    If multiple versions of code may be hosted at the same location,
    revision-specific URIs are recommended.
  type: string
  format: uri
CogAtlasID:
  name: CogAtlasID
  display_name: Cognitive Atlas ID
  description: |
    [URI](SPEC_ROOT/common-principles.md#uniform-resource-indicator)
    of the corresponding [Cognitive Atlas](https://www.cognitiveatlas.org/)
    Task term.
  type: string
  format: uri
CogPOID:
  name: CogPOID
  display_name: Cognitive Paradigm Ontology ID
  description: |
    [URI](SPEC_ROOT/common-principles.md#uniform-resource-indicator)
    of the corresponding [CogPO](http://www.cogpo.org/) term.
  type: string
  format: uri
CoilCombinationMethod:
  name: CoilCombinationMethod
  display_name: Coil Combination Method
  description: |
    Almost all fMRI studies using phased-array coils use root-sum-of-squares
    (rSOS) combination, but other methods exist.
    The image reconstruction is changed by the coil combination method
    (as for the matrix coil mode above),
    so anything non-standard should be reported.
  type: string
Columns:
  name: Columns
  display_name: Columns
  description: |
    Names of columns in file.
  type: array
  items:
    type: string
ContinuousHeadLocalization:
  name: ContinuousHeadLocalization
  display_name: Continuous Head Localization
  description: |
    `true` or `false` value indicating whether continuous head localisation
    was performed.
  type: boolean
ContrastBolusIngredient:
  name: ContrastBolusIngredient
  display_name: Contrast Bolus Ingredient
  description: |
    Active ingredient of agent.
    Corresponds to DICOM Tag 0018, 1048 `Contrast/Bolus Ingredient`.
  type: string
  enum:
    - $ref: objects.enums.IODINE.value
    - $ref: objects.enums.GADOLINIUM.value
    - $ref: objects.enums.CARBON_DIOXIDE.value
    - $ref: objects.enums.BARIUM.value
    - $ref: objects.enums.XENON.value
    # TODO: Add definitions for these values. (perhaps don't specify)
    - UNKNOWN
    - NONE
DCOffsetCorrection:
  name: DCOffsetCorrection
  display_name: DC Offset Correction
  description: |
    A description of the method (if any) used to correct for a DC offset.
    If the method used was subtracting the mean value for each channel,
    use "mean".
  type: string
DatasetDOI:
  name: DatasetDOI
  display_name: DatasetDOI
  description: |
    The Digital Object Identifier of the dataset (not the corresponding paper).
    DOIs SHOULD be expressed as a valid
    [URI](SPEC_ROOT/common-principles.md#uniform-resource-indicator);
    bare DOIs such as `10.0.2.3/dfjj.10` are
    [DEPRECATED](SPEC_ROOT/common-principles.md#definitions).
  type: string
  format: uri
DatasetLinks:
  name: DatasetLinks
  display_name: Dataset Links
  description: |
    Used to map a given `<dataset-name>` from a [BIDS URI](SPEC_ROOT/common-principles.md#bids-uri)
    of the form `bids:<dataset-name>:path/within/dataset` to a local or remote location.
    The `<dataset-name>`: `""` (an empty string) is a reserved keyword that MUST NOT be a key in
    `DatasetLinks` (example: `bids::path/within/dataset`).
  type: object
  additionalProperties:
    type: string
    format: uri
DatasetType:
  name: DatasetType
  display_name: Dataset Type
  description: |
    The interpretation of the dataset.
    For backwards compatibility, the default value is `"raw"`.
  type: string
  enum:
    - $ref: objects.enums.raw.value
    - $ref: objects.enums.derivative.value
DecayCorrectionFactor:
  name: DecayCorrectionFactor
  display_name: Decay Correction Factor
  description: |
    Decay correction factor for each frame.
  type: array
  items:
    type: number
DelayAfterTrigger:
  name: DelayAfterTrigger
  display_name: Delay After Trigger
  description: |
    Duration (in seconds) from trigger delivery to scan onset.
    This delay is commonly caused by adjustments and loading times.
    This specification is entirely independent of
    `"NumberOfVolumesDiscardedByScanner"` or `"NumberOfVolumesDiscardedByUser"`,
    as the delay precedes the acquisition.
  type: number
  unit: s
DelayTime:
  name: DelayTime
  display_name: Delay Time
  description: |
    User specified time (in seconds) to delay the acquisition of data for the
    following volume.
    If the field is not present it is assumed to be set to zero.
    Corresponds to Siemens CSA header field `lDelayTimeInTR`.
    This field is REQUIRED for sparse sequences using the `"RepetitionTime"` field
    that do not have the `"SliceTiming"` field set to allowed for accurate
    calculation of "acquisition time".
    This field is mutually exclusive with `"VolumeTiming"`.
  type: number
  unit: s
Delimiter:
  name: Delimiter
  display_name: Delimiter
  description: |
    If rows in a column may be interpreted as a lists of values, the character that
    separates one value from the next.
  type: string
Density:
  name: Density
  display_name: Density
  description: |
    Specifies the interpretation of the density keyword.
    If an object is used, then the keys should be values for the `den` entity
    and values should be descriptions of those `den` values.
  anyOf:
    - type: string
    - type: object
      additionalProperties:
        type: string
Derivative:
  name: Derivative
  display_name: Derivative
  description: |
    Indicates that values in the corresponding column are transformations of values
    from other columns (for example a summary score based on a subset of items in a
    questionnaire).
  type: boolean
Description:
  name: Description
  display_name: Description
  description: |
    Free-form natural language description.
  type: string
DetectorType:
  name: DetectorType
  display_name: Detector Type
  description: |
    Type of detector. This is a free form description with the following suggested terms:
    `"SiPD"`, `"APD"`. Preferably a specific model/part number is supplied.
    If individual channels have different `DetectorType`,
    then the field here should be specified as `"mixed"`
    and this column should be included in `optodes.tsv`.
  anyOf:
    - type: string
      format: unit
    - type: string
      enum:
        - $ref: objects.enums.mixed.value
DeviceSerialNumber:
  name: DeviceSerialNumber
  display_name: Device Serial Number
  description: |
    The serial number of the equipment that produced the measurements.
    A pseudonym can also be used to prevent the equipment from being
    identifiable, so long as each pseudonym is unique within the dataset.
  type: string
DewarPosition:
  name: DewarPosition
  display_name: Dewar Position
  description: |
    Position of the dewar during the MEG scan:
    `"upright"`, `"supine"` or `"degrees"` of angle from vertical:
    for example on CTF systems, `"upright=15°, supine=90°"`.
  type: string
DigitizedHeadPoints:
  name: DigitizedHeadPoints
  display_name: Digitized Head Points
  description: |
    `true` or `false` value indicating whether head points outlining the
    scalp/face surface are contained within this recording.
  type: boolean
DigitizedHeadPoints__coordsystem:
  name: DigitizedHeadPoints
  display_name: Digitized Head Points
  description: |
    Relative path to the file containing the locations of digitized head points
    collected during the session (for example, `"sub-01_headshape.pos"`).
    RECOMMENDED for all MEG systems, especially for CTF and BTi/4D.
    For Neuromag/Elekta/MEGIN, the head points will be stored in the `.fif` file.
  type: string
  format: file_relative
DigitizedHeadPointsCoordinateSystem:
  name: DigitizedHeadPointsCoordinateSystem
  display_name: Digitized Head Points Coordinate System
  description: |
    Defines the coordinate system for the digitized head points.
    See the
    [Coordinate Systems Appendix](SPEC_ROOT/appendices/coordinate-systems.md)
    for a list of restricted keywords for coordinate systems.
    If `"Other"`, provide definition of the coordinate system in
    `"DigitizedHeadPointsCoordinateSystemDescription"`.
  anyOf:
    - $ref: objects.enums._MEGCoordSys
    - $ref: objects.enums._EEGCoordSys
    - $ref: objects.enums._StandardTemplateCoordSys
    - $ref: objects.enums._StandardTemplateDeprecatedCoordSys
DigitizedHeadPointsCoordinateSystemDescription:
  name: DigitizedHeadPointsCoordinateSystemDescription
  display_name: Digitized Head Points Coordinate System Description
  description: |
    Free-form text description of the coordinate system.
    May also include a link to a documentation page or paper describing the
    system in greater detail.
  type: string
DigitizedHeadPointsCoordinateUnits:
  name: DigitizedHeadPointsCoordinateUnits
  display_name: Digitized Head Points Coordinate Units
  description: |
    Units of the coordinates of `"DigitizedHeadPointsCoordinateSystem"`.
  type: string
  # TODO: Add definitions for these values. (perhaps don't specify)
  enum:
    - m
    - mm
    - cm
    - n/a
DigitizedLandmarks:
  name: DigitizedLandmarks
  display_name: Digitized Landmarks
  description: |
    `true` or `false` value indicating whether anatomical landmark points
    (fiducials) are contained within this recording.
  type: boolean
DispersionConstant:
  name: DispersionConstant
  display_name: Dispersion Constant
  description: |
    External dispersion time constant resulting from tubing in default unit
    seconds.
  type: number
  unit: s
DispersionCorrected:
  name: DispersionCorrected
  display_name: Dispersion Corrected
  description: |
    Boolean flag specifying whether the blood data have been dispersion-corrected.
    NOTE: not customary for manual samples, and hence should be set to `false`.
  type: boolean
DoseCalibrationFactor:
  name: DoseCalibrationFactor
  display_name: Dose Calibration Factor
  description: |
    Multiplication factor used to transform raw data (in counts/sec) to meaningful unit (Bq/ml).
    Corresponds to DICOM Tag 0054, 1322 `Dose Calibration Factor`.
  type: number
DwellTime:
  name: DwellTime
  display_name: Dwell Time
  description: |
    Actual dwell time (in seconds) of the receiver per point in the readout
    direction, including any oversampling.
    For Siemens, this corresponds to DICOM field 0019, 1018 (in ns).
    This value is necessary for the optional readout distortion correction of
    anatomicals in the HCP Pipelines.
    It also usefully provides a handle on the readout bandwidth,
    which isn't captured in the other metadata tags.
    Not to be confused with `"EffectiveEchoSpacing"`, and the frequent mislabeling
    of echo spacing (which is spacing in the phase encoding direction) as
    "dwell time" (which is spacing in the readout direction).
  type: number
  unit: s
ECGChannelCount:
  name: ECGChannelCount
  display_name: ECG Channel Count
  description: |
    Number of ECG channels.
  type: integer
  minimum: 0
ECOGChannelCount:
  name: ECOGChannelCount
  display_name: ECOG Channel Count
  description: |
    Number of ECoG channels.
  type: integer
  minimum: 0
EEGChannelCount:
  name: EEGChannelCount
  display_name: EEG Channel Count
  description: |
    Number of EEG channels recorded simultaneously (for example, `21`).
  type: integer
  minimum: 0
EEGCoordinateSystem:
  name: EEGCoordinateSystem
  display_name: EEG Coordinate System
  description: |
    Defines the coordinate system for the EEG sensors.

    See the
    [Coordinate Systems Appendix](SPEC_ROOT/appendices/coordinate-systems.md)
    for a list of restricted keywords for coordinate systems.
    If `"Other"`, provide definition of the coordinate system in
    `EEGCoordinateSystemDescription`.
  anyOf:
    - $ref: objects.enums._MEGCoordSys
    - $ref: objects.enums._EEGCoordSys
    - $ref: objects.enums._StandardTemplateCoordSys
    - $ref: objects.enums._StandardTemplateDeprecatedCoordSys
EEGCoordinateSystemDescription:
  name: EEGCoordinateSystemDescription
  display_name: EEG Coordinate System Description
  description: |
    Free-form text description of the coordinate system.
    May also include a link to a documentation page or paper describing the
    system in greater detail.
  type: string
EEGCoordinateUnits:
  name: EEGCoordinateUnits
  display_name: EEG Coordinate Units
  description: |
    Units of the coordinates of `EEGCoordinateSystem`.
  type: string
  # TODO: Add definitions for these values. (perhaps don't specify)
  enum:
    - m
    - mm
    - cm
    - n/a
EEGGround:
  name: EEGGround
  display_name: EEG Ground
  description: |
    Description of the location of the ground electrode
    (for example, `"placed on right mastoid (M2)"`).
  type: string
EEGPlacementScheme:
  name: EEGPlacementScheme
  display_name: EEG Placement Scheme
  description: |
    Placement scheme of EEG electrodes.
    Either the name of a standardized placement system (for example, `"10-20"`)
    or a list of standardized electrode names (for example, `["Cz", "Pz"]`).
  type: string
EEGReference:
  name: EEGReference
  display_name: EEG Reference
  description: |
    General description of the reference scheme used and (when applicable) of
    location of the reference electrode in the raw recordings
    (for example, `"left mastoid"`, `"Cz"`, `"CMS"`).
    If different channels have a different reference,
    this field should have a general description and the channel specific
    reference should be defined in the `channels.tsv` file.
  type: string
EMGChannelCount:
  name: EMGChannelCount
  display_name: EMG Channel Count
  description: |
    Number of EMG channels.
  type: integer
  minimum: 0
EOGChannelCount:
  name: EOGChannelCount
  display_name: EOG Channel Count
  description: |
    Number of EOG channels.
  type: integer
  minimum: 0
EchoTime:
  name: EchoTime
  display_name: Echo Time
  description: |
    The echo time (TE) for the acquisition, specified in seconds.
    Corresponds to DICOM Tag 0018, 0081 `Echo Time`
    (please note that the DICOM term is in milliseconds not seconds).
    The data type number may apply to files from any MRI modality concerned with
    a single value for this field, or to the files in a
    [file collection](SPEC_ROOT/appendices/file-collections.md)
    where the value of this field is iterated using the
    [`echo` entity](SPEC_ROOT/appendices/entities.md#echo).
    The data type array provides a value for each volume in a 4D dataset and
    should only be used when the volume timing is critical for interpretation
    of the data, such as in
    [ASL](SPEC_ROOT/modality-specific-files/magnetic-resonance-imaging-data.md#\
    arterial-spin-labeling-perfusion-data)
    or variable echo time fMRI sequences.
  anyOf:
    - type: number
      unit: s
      exclusiveMinimum: 0
    - type: array
      items:
        type: number
        unit: s
        exclusiveMinimum: 0
EchoTime1:
  name: EchoTime1
  display_name: Echo Time1
  description: |
    The time (in seconds) when the first (shorter) echo occurs.
  type: number
  unit: s
  exclusiveMinimum: 0
EchoTime2:
  name: EchoTime2
  display_name: Echo Time2
  description: |
    The time (in seconds) when the second (longer) echo occurs.
  type: number
  unit: s
  exclusiveMinimum: 0
# Redefinition of EchoTime for fieldmap data
EchoTime__fmap:
  name: EchoTime
  display_name: Echo Time
  description: |
    The time (in seconds) when the echo corresponding to this map was acquired.
  type: number
  unit: s
  exclusiveMinimum: 0
EffectiveEchoSpacing:
  name: EffectiveEchoSpacing
  display_name: Effective Echo Spacing
  description: |
    The "effective" sampling interval, specified in seconds,
    between lines in the phase-encoding direction,
    defined based on the size of the reconstructed image in the phase direction.
    It is frequently, but incorrectly, referred to as "dwell time"
    (see the `"DwellTime"` parameter for actual dwell time).
    It is required for unwarping distortions using field maps.
    Note that beyond just in-plane acceleration,
    a variety of other manipulations to the phase encoding need to be accounted
    for properly, including partial fourier, phase oversampling,
    phase resolution, phase field-of-view and interpolation.
  type: number
  exclusiveMinimum: 0
  unit: s
ElectricalStimulation:
  name: ElectricalStimulation
  display_name: Electrical Stimulation
  description: |
    Boolean field to specify if electrical stimulation was done during the
    recording (options are `true` or `false`). Parameters for event-like
    stimulation should be specified in the `events.tsv` file.
  type: boolean
ElectricalStimulationParameters:
  name: ElectricalStimulationParameters
  display_name: Electrical Stimulation Parameters
  description: |
    Free form description of stimulation parameters, such as frequency or shape.
    Specific onsets can be specified in the `events.tsv` file.
    Specific shapes can be described here in freeform text.
  type: string
ElectrodeManufacturer:
  name: ElectrodeManufacturer
  display_name: Electrode Manufacturer
  description: |
    Can be used if all electrodes are of the same manufacturer
    (for example, `"AD-TECH"`, `"DIXI"`).
    If electrodes of different manufacturers are used,
    please use the corresponding table in the `_electrodes.tsv` file.
  type: string
ElectrodeManufacturersModelName:
  name: ElectrodeManufacturersModelName
  display_name: Electrode Manufacturers Model Name
  description: |
    If different electrode types are used,
    please use the corresponding table in the `_electrodes.tsv` file.
  type: string
EpochLength:
  name: EpochLength
  display_name: Epoch Length
  description: |
    Duration of individual epochs in seconds (for example, `1`)
    in case of epoched data.
    If recording was continuous or discontinuous, leave out the field.
  type: number
  minimum: 0
EstimationAlgorithm:
  name: EstimationAlgorithm
  display_name: Estimation Algorithm
  description: |
    Type of algorithm used to perform fitting
    (for example, `"linear"`, `"non-linear"`, `"LM"` and such).
  type: string
EstimationReference:
  name: EstimationReference
  display_name: Estimation Reference
  description: |
    Reference to the study/studies on which the implementation is based.
  type: string
EthicsApprovals:
  name: EthicsApprovals
  display_name: Ethics Approvals
  description: |
    List of ethics committee approvals of the research protocols and/or
    protocol identifiers.
  type: array
  items:
    type: string
FiducialsCoordinateSystem:
  name: FiducialsCoordinateSystem
  display_name: Fiducials Coordinate System
  description: |
    Defines the coordinate system for the fiducials.
    Preferably the same as the `"EEGCoordinateSystem"`.
    See the
    [Coordinate Systems Appendix](SPEC_ROOT/appendices/coordinate-systems.md)
    for a list of restricted keywords for coordinate systems.
    If `"Other"`, provide definition of the coordinate system in
    `"FiducialsCoordinateSystemDescription"`.
  anyOf:
    - $ref: objects.enums._MEGCoordSys
    - $ref: objects.enums._EEGCoordSys
    - $ref: objects.enums._StandardTemplateCoordSys
    - $ref: objects.enums._StandardTemplateDeprecatedCoordSys
FiducialsCoordinateSystemDescription:
  name: FiducialsCoordinateSystemDescription
  display_name: Fiducials Coordinate System Description
  description: |
    Free-form text description of the coordinate system.
    May also include a link to a documentation page or paper describing the
    system in greater detail.
  type: string
FiducialsCoordinateUnits:
  name: FiducialsCoordinateUnits
  display_name: Fiducials Coordinate Units
  description: |
    Units in which the coordinates that are  listed in the field
    `"FiducialsCoordinateSystem"` are represented.
  type: string
  # TODO: Add definitions for these values. (perhaps don't specify)
  enum:
    - m
    - mm
    - cm
    - n/a
FiducialsCoordinates:
  name: FiducialsCoordinates
  display_name: Fiducials Coordinates
  description: |
    Key-value pairs of the labels and 3-D digitized position of anatomical
    landmarks, interpreted following the `"FiducialsCoordinateSystem"`
    (for example, `{"NAS": [12.7,21.3,13.9], "LPA": [5.2,11.3,9.6],
    "RPA": [20.2,11.3,9.1]}`).
    Each array MUST contain three numeric values corresponding to x, y, and z
    axis of the coordinate system in that exact order.
  type: object
  additionalProperties:
    type: array
    items:
      type: number
    minItems: 3
    maxItems: 3
FiducialsDescription:
  name: FiducialsDescription
  display_name: Fiducials Description
  description: |
    Free-form text description of how the fiducials such as vitamin-E capsules
    were placed relative to anatomical landmarks,
    and how the position of the fiducials were measured
    (for example, `"both with Polhemus and with T1w MRI"`).
  type: string
FlipAngle:
  name: FlipAngle
  display_name: Flip Angle
  description: |
    Flip angle (FA) for the acquisition, specified in degrees.
    Corresponds to: DICOM Tag 0018, 1314 `Flip Angle`.
    The data type number may apply to files from any MRI modality concerned with
    a single value for this field, or to the files in a
    [file collection](SPEC_ROOT/appendices/file-collections.md)
    where the value of this field is iterated using the
    [`flip` entity](SPEC_ROOT/appendices/entities.md#flip).
    The data type array provides a value for each volume in a 4D dataset and
    should only be used when the volume timing is critical for interpretation of
    the data, such as in
    [ASL](SPEC_ROOT/modality-specific-files/magnetic-resonance-imaging-data.md#\
    arterial-spin-labeling-perfusion-data)
    or variable flip angle fMRI sequences.
  anyOf:
    - type: number
      unit: degree
      exclusiveMinimum: 0
      maximum: 360
    - type: array
      items:
        type: number
        unit: degree
        exclusiveMinimum: 0
        maximum: 360
FrameDuration:
  name: FrameDuration
  display_name: Frame Duration
  description: |
    Time duration of each frame in default unit seconds.
    This corresponds to DICOM Tag 0018, 1242 `Actual Frame Duration` converted
    to seconds.
  type: array
  items:
    type: number
  unit: s
FrameTimesStart:
  name: FrameTimesStart
  display_name: Frame Times Start
  description: |
    Start times for all frames relative to `"TimeZero"` in default unit seconds.
  type: array
  items:
    type: number
  unit: s
Funding:
  name: Funding
  display_name: Funding
  description: |
    List of sources of funding (grant numbers).
  type: array
  items:
    type: string
GeneratedBy:
  name: GeneratedBy
  display_name: Generated By
  description: |
    Used to specify provenance of the dataset.
  type: array
  minItems: 1
  items:
    type: object
    required: [Name]
    recommended: [Version]
    properties:
      Name:
        name: Name
        description: |
          Name of the pipeline or process that generated the outputs. Use `"Manual"` to
          indicate the derivatives were generated by hand, or adjusted manually after an
          initial run of an automated pipeline.
        type: string
      Version:
        name: Version
        description: Version of the pipeline
        type: string
      Description:
        name: Description
        description: |
          Plain-text description of the pipeline or process that generated the outputs.
          RECOMMENDED if `Name` is `"Manual"`.
        type: string
      CodeURL:
        name: CodeURL
        description: URL where the code used to generate the dataset may be found.
        type: string
        format: uri
      Container:
        name: Container
        description: |
          Used to specify the location and relevant attributes of software container image
          used to produce the dataset. Valid keys in this object include `Type`, `Tag` and
          [`URI`][uri] with [string][] values.
        type: object
        recommended:
          - Type
          - Tag
          - URI
        properties:
          Type:
            type: string
          Tag:
            type: string
          URI:
            type: string
            format: uri
GeneticLevel:
  name: GeneticLevel
  display_name: Genetic Level
  description: |
    Describes the level of analysis.
    Values MUST be one of `"Genetic"`, `"Genomic"`, `"Epigenomic"`,
    `"Transcriptomic"`, `"Metabolomic"`, or `"Proteomic"`.

    For more information on these levels, see
    [Multi-omics approaches to disease](https://genomebiology.biomedcentral.com/articles/10.1186/s13059-017-1215-1)
    by Hasin et al. 2017.
  anyOf:
    - $ref: objects.enums._GeneticLevelEnum
    - type: array
      items:
        $ref: objects.enums._GeneticLevelEnum
Genetics:
  name: Genetics
  display_name: Genetics
  description: |
    An object containing information about the genetics descriptor.
  type: object
  required: [Dataset]
  properties:
    Dataset:
      name: Dataset
      description: |
        [URI](SPEC_ROOT/common-principles.md#uniform-resource-indicator)
        where data can be retrieved.
      type: string
      format: uri
    Database:
      name: Database
      description: |
        [URI](SPEC_ROOT/common-principles.md#uniform-resource-indicator)
        of database where the dataset is hosted.
      type: string
      format: uri
    Descriptors:
      name: Descriptors
      description: |
        List of relevant descriptors (for example, journal articles) for dataset
        using a valid
        [URI](SPEC_ROOT/common-principles.md#uniform-resource-indicator)
        when possible.
      anyOf:
        - type: string
        - type: array
          items:
            type: string
GradientSetType:
  name: GradientSetType
  display_name: Gradient Set Type
  description: |
    It should be possible to infer the gradient coil from the scanner model.
    If not, for example because of a custom upgrade or use of a gradient
    insert set, then the specifications of the actual gradient coil should be
    reported independently.
  type: string
GYROChannelCount:
  name: GYROChannelCount
  display_name: Gyrometer Channel Count
  description: |
    Number of gyrometer channels.
  type: integer
  minimum: 0
HED:
  name: HED
  display_name: HED
  description: |
    Hierarchical Event Descriptor (HED) information,
    see the [HED Appendix](SPEC_ROOT/appendices/hed.md) for details.
  anyOf:
    - type: string
    - type: object
      additionalProperties:
        type: string
HEDVersion:
  name: HEDVersion
  display_name: HED Version
  description: |
    If HED tags are used:
    The version of the HED schema used to validate HED tags for study.
    May include a single schema or a base schema and one or more library schema.
  anyOf:
    - type: string
      format: hed_version
    - type: array
      items:
        type: string
        format: hed_version
Haematocrit:
  name: Haematocrit
  display_name: Haematocrit
  description: |
    Measured haematocrit, meaning the volume of erythrocytes divided by the
    volume of whole blood.
  type: number
HardcopyDeviceSoftwareVersion:
  name: HardcopyDeviceSoftwareVersion
  display_name: Hardcopy Device Software Version
  description: |
    Manufacturer's designation of the software of the device that created this
    Hardcopy Image (the printer).
    Corresponds to DICOM Tag 0018, 101A `Hardcopy Device Software Version`.
  type: string
HardwareFilters:
  name: HardwareFilters
  display_name: Hardware Filters
  description: |
    Object of temporal hardware filters applied, or `"n/a"` if the data is not
    available. Each key-value pair in the JSON object is a name of the filter and
    an object in which its parameters are defined as key-value pairs.
    For example, `{"Highpass RC filter": {"Half amplitude cutoff (Hz)":
    0.0159, "Roll-off": "6dB/Octave"}}`.
  anyOf:
    - type: object
      additionalProperties:
        type: object
    - type: string
      enum:
        - n/a
HeadCircumference:
  name: HeadCircumference
  display_name: Head Circumference
  description: |
    Circumference of the participant's head, expressed in cm (for example, `58`).
  type: number
  exclusiveMinimum: 0
  unit: cm
HeadCoilCoordinateSystem:
  name: HeadCoilCoordinateSystem
  display_name: Head Coil Coordinate System
  description: |
    Defines the coordinate system for the head coils.
    See the
    [Coordinate Systems Appendix](SPEC_ROOT/appendices/coordinate-systems.md)
    for a list of restricted keywords for coordinate systems.
    If `"Other"`, provide definition of the coordinate system in
    `HeadCoilCoordinateSystemDescription`.
  anyOf:
    - $ref: objects.enums._MEGCoordSys
    - $ref: objects.enums._EEGCoordSys
    - $ref: objects.enums._StandardTemplateCoordSys
    - $ref: objects.enums._StandardTemplateDeprecatedCoordSys
HeadCoilCoordinateSystemDescription:
  name: HeadCoilCoordinateSystemDescription
  display_name: Head Coil Coordinate System Description
  description: |
    Free-form text description of the coordinate system.
    May also include a link to a documentation page or paper describing the system in greater detail.
  type: string
HeadCoilCoordinateUnits:
  name: HeadCoilCoordinateUnits
  display_name: Head Coil Coordinate Units
  description: |
    Units of the coordinates of `HeadCoilCoordinateSystem`.
  type: string
  # TODO: Add definitions for these values. (perhaps don't specify)
  enum:
    - m
    - mm
    - cm
    - n/a
HeadCoilCoordinates:
  name: HeadCoilCoordinates
  display_name: Head Coil Coordinates
  description: |
    Key-value pairs describing head localization coil labels and their
    coordinates, interpreted following the `HeadCoilCoordinateSystem`
    (for example, `{"NAS": [12.7,21.3,13.9], "LPA": [5.2,11.3,9.6],
    "RPA": [20.2,11.3,9.1]}`).
    Note that coils are not always placed at locations that have a known
    anatomical name (for example, for Neuromag/Elekta/MEGIN, Yokogawa systems);
    in that case generic labels can be used
    (for example, `{"coil1": [12.2,21.3,12.3], "coil2": [6.7,12.3,8.6],
    "coil3": [21.9,11.0,8.1]}`).
    Each array MUST contain three numeric values corresponding to x, y, and z
    axis of the coordinate system in that exact order.
  type: object
  additionalProperties:
    type: array
    items:
      type: number
    minItems: 3
    maxItems: 3
HeadCoilFrequency:
  name: HeadCoilFrequency
  display_name: Head Coil Frequency
  description: |
    List of frequencies (in Hz) used by the head localisation coils
    ('HLC' in CTF systems, 'HPI' in Neuromag/Elekta/MEGIN, 'COH' in BTi/4D)
    that track the subject's head position in the MEG helmet
    (for example, `[293, 307, 314, 321]`).
  anyOf:
    - type: number
      unit: Hz
    - type: array
      items:
        type: number
        unit: Hz
HeadStabilization:
  name: HeadStabilization
  display_name: Head stabilization
  description: |
    Head restraint method used during the experiment
    to prevent rotation and/or translation of the head.
    Example: "chin-rest", "head-rest", "bite-bar", "chin-rest and head-rest", "none"
  type: string
HowToAcknowledge:
  name: HowToAcknowledge
  display_name: How To Acknowledge
  description: |
    Text containing instructions on how researchers using this dataset should
    acknowledge the original authors.
    This field can also be used to define a publication that should be cited in
    publications that use the dataset.
  type: string
ImageAcquisitionProtocol:
  name: ImageAcquisitionProtocol
  display_name: Image Acquisition Protocol
  description: |
    Description of the image acquisition protocol or
    [URI](SPEC_ROOT/common-principles.md#uniform-resource-indicator)
    (for example from [protocols.io](https://www.protocols.io/)).
  type: string
ImageDecayCorrected:
  name: ImageDecayCorrected
  display_name: Image Decay Corrected
  description: |
    Boolean flag specifying whether the image data have been decay-corrected.
  type: boolean
ImageDecayCorrectionTime:
  name: ImageDecayCorrectionTime
  display_name: Image Decay Correction Time
  description: |
    Point in time from which the decay correction was applied with respect to
    `"TimeZero"` in the default unit seconds.
  type: number
  unit: s
Immersion:
  name: Immersion
  display_name: Immersion
  description: |
    Lens immersion medium. If the file format is OME-TIFF, the value MUST be consistent
    with the `Immersion` OME metadata field.
  type: string
InfusionRadioactivity:
  name: InfusionRadioactivity
  display_name: Infusion Radioactivity
  description: |
    Amount of radioactivity infused into the patient.
    This value must be less than or equal to the total injected radioactivity
    (`"InjectedRadioactivity"`).
    Units should be the same as `"InjectedRadioactivityUnits"`.
  type: number
InfusionSpeed:
  name: InfusionSpeed
  display_name: Infusion Speed
  description: |
    If given, infusion speed.
  type: number
InfusionSpeedUnits:
  name: InfusionSpeedUnits
  display_name: Infusion Speed Units
  description: |
    Unit of infusion speed (for example, `"mL/s"`).
  type: string
  format: unit
InfusionStart:
  name: InfusionStart
  display_name: Infusion Start
  description: |
    Time of start of infusion with respect to `"TimeZero"` in the default unit
    seconds.
  type: number
  unit: s
InjectedMass:
  name: InjectedMass
  display_name: Injected Mass
  description: |
    Total mass of radiolabeled compound injected into subject (for example, `10`).
    This can be derived as the ratio of the `"InjectedRadioactivity"` and
    `"MolarRadioactivity"`.
    **For those tracers in which injected mass is not available (for example FDG)
    can be set to `"n/a"`)**.
  anyOf:
    - type: number
    - type: string
      enum:
        - n/a
InjectedMassPerWeight:
  name: InjectedMassPerWeight
  display_name: Injected Mass Per Weight
  description: |
    Injected mass per kilogram bodyweight.
  type: number
InjectedMassPerWeightUnits:
  name: InjectedMassPerWeightUnits
  display_name: Injected Mass Per Weight Units
  description: |
    Unit format of the injected mass per kilogram bodyweight
    (for example, `"ug/kg"`).
  type: string
  format: unit
InjectedMassUnits:
  name: InjectedMassUnits
  display_name: Injected Mass Units
  description: |
    Unit format of the mass of compound injected (for example, `"ug"` or
    `"umol"`).
    **Note this is not required for an FDG acquisition, since it is not available,
    and SHOULD be set to `"n/a"`**.
  anyOf:
    - type: string
      format: unit
    - type: string
      enum:
        - n/a
InjectedRadioactivity:
  name: InjectedRadioactivity
  display_name: Injected Radioactivity
  description: |
    Total amount of radioactivity injected into the patient (for example, `400`).
    For bolus-infusion experiments, this value should be the sum of all injected
    radioactivity originating from both bolus and infusion.
    Corresponds to DICOM Tag 0018, 1074 `Radionuclide Total Dose`.
  type: number
InjectedRadioactivityUnits:
  name: InjectedRadioactivityUnits
  display_name: Injected Radioactivity Units
  description: |
    Unit format of the specified injected radioactivity (for example, `"MBq"`).
  type: string
  format: unit
InjectedVolume:
  name: InjectedVolume
  display_name: Injected Volume
  description: |
    Injected volume of the radiotracer in the unit `"mL"`.
  type: number
  unit: mL
InjectionEnd:
  name: InjectionEnd
  display_name: Injection End
  description: |
    Time of end of injection with respect to `"TimeZero"` in the default unit
    seconds.
  type: number
  unit: s
InjectionStart:
  name: InjectionStart
  display_name: Injection Start
  description: |
    Time of start of injection with respect to `"TimeZero"` in the default unit
    seconds.
    This corresponds to DICOM Tag 0018, 1072 `Contrast/Bolus Start Time`
    converted to seconds relative to `"TimeZero"`.
  type: number
  unit: s
InstitutionAddress:
  name: InstitutionAddress
  display_name: Institution Address
  description: |
    The address of the institution in charge of the equipment that produced the
    measurements.
  type: string
InstitutionName:
  name: InstitutionName
  display_name: Institution Name
  description: |
    The name of the institution in charge of the equipment that produced the
    measurements.
  type: string
InstitutionalDepartmentName:
  name: InstitutionalDepartmentName
  display_name: Institutional Department Name
  description: |
    The department in the institution in charge of the equipment that produced
    the measurements.
  type: string
Instructions:
  name: Instructions
  display_name: Instructions
  description: |
    Text of the instructions given to participants before the recording.
  type: string
IntendedFor:
  name: IntendedFor
  display_name: Intended For
  description: |
    The paths to files for which the associated file is intended to be used.
    Contains one or more [BIDS URIs](SPEC_ROOT/common-principles.md#bids-uri).
    Using forward-slash separated paths relative to the participant subdirectory is
    [DEPRECATED](SPEC_ROOT/common-principles.md#definitions).
  anyOf:
    - type: string
      format: bids_uri
    - type: string
      format: participant_relative
    - type: array
      items:
        anyOf:
          - type: string
            format: bids_uri
          - type: string
            format: participant_relative
IntendedFor__ds_relative:
  name: IntendedFor
  display_name: Intended For
  description: |
    The paths to files for which the associated file is intended to be used.
    Contains one or more [BIDS URIs](SPEC_ROOT/common-principles.md#bids-uri).
    Using forward-slash separated paths relative to the dataset root is
    [DEPRECATED](SPEC_ROOT/common-principles.md#definitions).
  anyOf:
    - type: string
      format: bids_uri
    - type: string
      format: dataset_relative
    - type: array
      items:
        anyOf:
          - type: string
            format: bids_uri
          - type: string
            format: dataset_relative
InversionTime:
  name: InversionTime
  display_name: Inversion Time
  description: |
    The inversion time (TI) for the acquisition, specified in seconds.
    Inversion time is the time after the middle of inverting RF pulse to middle
    of excitation pulse to detect the amount of longitudinal magnetization.
    Corresponds to DICOM Tag 0018, 0082 `Inversion Time`
    (please note that the DICOM term is in milliseconds not seconds).
  type: number
  unit: s
  exclusiveMinimum: 0
JNTANGChannelCount:
  name: JNTANGChannelCount
  display_name: Joint angle channel count
  description: |
    Number of joint angle channels.
  type: integer
  minimum: 0
LabelingDistance:
  name: LabelingDistance
  display_name: Labeling Distance
  description: |
    Distance from the center of the imaging slab to the center of the labeling
    plane (`(P)CASL`) or the leading edge of the labeling slab (`PASL`),
    in millimeters.
    If the labeling is performed inferior to the isocenter,
    this number should be negative.
    Based on DICOM macro C.8.13.5.14.
  type: number
  unit: mm
LabelingDuration:
  name: LabelingDuration
  display_name: Labeling Duration
  description: |
    Total duration of the labeling pulse train, in seconds,
    corresponding to the temporal width of the labeling bolus for
    `"PCASL"` or `"CASL"`.
    In case all control-label volumes (or deltam or CBF) have the same
    `LabelingDuration`, a scalar must be specified.
    In case the control-label volumes (or deltam or cbf) have a different
    `"LabelingDuration"`, an array of numbers must be specified,
    for which any `m0scan` in the timeseries has a `"LabelingDuration"` of zero.
    In case an array of numbers is provided,
    its length should be equal to the number of volumes specified in
    `*_aslcontext.tsv`.
    Corresponds to DICOM Tag 0018, 9258 `ASL Pulse Train Duration`.
  anyOf:
    - type: number
      minimum: 0
      unit: s
    - type: array
      items:
        type: number
        unit: s
        minimum: 0
LabelingEfficiency:
  name: LabelingEfficiency
  display_name: Labeling Efficiency
  description: |
    Labeling efficiency, specified as a number between zero and one,
    only if obtained externally (for example phase-contrast based).
  type: number
  exclusiveMinimum: 0
LabelingLocationDescription:
  name: LabelingLocationDescription
  display_name: Labeling Location Description
  description: |
    Description of the location of the labeling plane (`"CASL"` or `"PCASL"`) or
    the labeling slab (`"PASL"`) that cannot be captured by fields
    `LabelingOrientation` or `LabelingDistance`.
    May include a link to a deidentified screenshot of the planning of the
    labeling slab/plane with respect to the imaging slab or slices
    `*_asllabeling.*`.
    Based on DICOM macro C.8.13.5.14.
  type: string
LabelingOrientation:
  name: LabelingOrientation
  display_name: Labeling Orientation
  description: |
    Orientation of the labeling plane (`(P)CASL`) or slab (`PASL`).
    The direction cosines of a normal vector perpendicular to the ASL labeling
    slab or plane with respect to the patient.
    Corresponds to DICOM Tag 0018, 9255 `ASL Slab Orientation`.
  type: array
  items:
    type: number
LabelingPulseAverageB1:
  name: LabelingPulseAverageB1
  display_name: Labeling Pulse Average B1
  description: |
    The average B1-field strength of the RF labeling pulses, in microteslas.
    As an alternative, `"LabelingPulseFlipAngle"` can be provided.
  type: number
  exclusiveMinimum: 0
  unit: uT
LabelingPulseAverageGradient:
  name: LabelingPulseAverageGradient
  display_name: Labeling Pulse Average Gradient
  description: |
    The average labeling gradient, in milliteslas per meter.
  type: number
  exclusiveMinimum: 0
  unit: mT/m
LabelingPulseDuration:
  name: LabelingPulseDuration
  display_name: Labeling Pulse Duration
  description: |
    Duration of the individual labeling pulses, in milliseconds.
  type: number
  exclusiveMinimum: 0
  unit: ms
LabelingPulseFlipAngle:
  name: LabelingPulseFlipAngle
  display_name: Labeling Pulse Flip Angle
  description: |
    The flip angle of a single labeling pulse, in degrees,
    which can be given as an alternative to `"LabelingPulseAverageB1"`.
  type: number
  exclusiveMinimum: 0
  maximum: 360
  unit: degree
LabelingPulseInterval:
  name: LabelingPulseInterval
  display_name: Labeling Pulse Interval
  description: |
    Delay between the peaks of the individual labeling pulses, in milliseconds.
  type: number
  exclusiveMinimum: 0
  unit: ms
LabelingPulseMaximumGradient:
  name: LabelingPulseMaximumGradient
  display_name: Labeling Pulse Maximum Gradient
  description: |
    The maximum amplitude of the gradient switched on during the application of
    the labeling RF pulse(s), in milliteslas per meter.
  type: number
  exclusiveMinimum: 0
  unit: mT/m
LabelingSlabThickness:
  name: LabelingSlabThickness
  display_name: Labeling Slab Thickness
  description: |
    Thickness of the labeling slab in millimeters.
    For non-selective FAIR a zero is entered.
    Corresponds to DICOM Tag 0018, 9254 `ASL Slab Thickness`.
  type: number
  exclusiveMinimum: 0
  unit: mm
LATENCYChannelCount:
  name: LATENCYChannelCount
  display_name: Latency channel count
  description: |
    Number of Latency channels.
  type: integer
  minimum: 0
Levels:
  name: Levels
  display_name: Levels
  description: |
    For categorical variables: An object of possible values (keys) and their
    descriptions (values).
  type: object
  additionalProperties:
    anyOf:
      - type: string
      - type: object
        properties:
          TermURL:
            type: string
            format: uri
          Description:
            type: string
License:
  name: License
  display_name: License
  description: |
    The license for the dataset.
    The use of license name abbreviations is RECOMMENDED for specifying a license
    (see [Licenses](SPEC_ROOT/appendices/licenses.md)).
    The corresponding full license text MAY be specified in an additional
    `LICENSE` file.
  type: string
LongName:
  name: LongName
  display_name: Long Name
  description: |
    Long (unabbreviated) name of the column.
  type: string
LookLocker:
  name: LookLocker
  display_name: Look Locker
  description: |
    Boolean indicating if a Look-Locker readout is used.
  type: boolean
M0Estimate:
  name: M0Estimate
  display_name: M0Estimate
  description: |
    A single numerical whole-brain M0 value (referring to the M0 of blood),
    only if obtained externally
    (for example retrieved from CSF in a separate measurement).
  type: number
  exclusiveMinimum: 0
M0Type:
  name: M0Type
  display_name: M0Type
  description: |
    Describes the presence of M0 information.
    `"Separate"` means that a separate `*_m0scan.nii[.gz]` is present.
    `"Included"` means that an m0scan volume is contained within the current
    `*_asl.nii[.gz]`.
    `"Estimate"` means that a single whole-brain M0 value is provided.
    `"Absent"` means that no specific M0 information is present.
  type: string
  enum:
    - $ref: objects.enums.Separate.value
    - $ref: objects.enums.Included.value
    - $ref: objects.enums.Estimate.value
    - $ref: objects.enums.Absent.value
MAGNChannelCount:
  name: MAGNChannelCount
  display_name: Magnetometer Channel Count
  description: |
    Number of magnetometer channels.
  type: integer
  minimum: 0
MEGChannelCount:
  name: MEGChannelCount
  display_name: MEG Channel Count
  description: |
    Number of MEG channels (for example, `275`).
  type: integer
  minimum: 0
MEGCoordinateSystem:
  name: MEGCoordinateSystem
  display_name: MEG Coordinate System
  description: |
    Defines the coordinate system for the MEG sensors.
    See the
    [Coordinate Systems Appendix](SPEC_ROOT/appendices/coordinate-systems.md)
    for a list of restricted keywords for coordinate systems.
    If `"Other"`, provide definition of the coordinate system in
    `"MEGCoordinateSystemDescription"`.
  anyOf:
    - $ref: objects.enums._MEGCoordSys
    - $ref: objects.enums._EEGCoordSys
    - $ref: objects.enums._StandardTemplateCoordSys
    - $ref: objects.enums._StandardTemplateDeprecatedCoordSys
MEGCoordinateSystemDescription:
  name: MEGCoordinateSystemDescription
  display_name: MEG Coordinate System Description
  description: |
    Free-form text description of the coordinate system.
    May also include a link to a documentation page or paper describing the
    system in greater detail.
  type: string
MEGCoordinateUnits:
  name: MEGCoordinateUnits
  display_name: MEG Coordinate Units
  description: |
    Units of the coordinates of `"MEGCoordinateSystem"`.
  type: string
  # TODO: Add definitions for these values. (perhaps don't specify)
  enum:
    - m
    - mm
    - cm
    - n/a
MEGREFChannelCount:
  name: MEGREFChannelCount
  display_name: MEGREF Channel Count
  description: |
    Number of MEG reference channels (for example, `23`).
    For systems without such channels (for example, Neuromag Vectorview),
    `MEGREFChannelCount` should be set to `0`.
  type: integer
  minimum: 0
MISCChannelCount:
  name: MISCChannelCount
  display_name: Miscellaneous channel count
  description: |
    Number of miscellaneous channels not covered otherwise.
  type: integer
  minimum: 0
MotionChannelCount:
  name: MotionChannelCount
  display_name: Motion Channel Count
  description: |
    Number of motion channels (for example, `275`).
  type: integer
  minimum: 0
MRAcquisitionType:
  name: MRAcquisitionType
  display_name: MR Acquisition Type
  description: |
    Type of sequence readout.
    Corresponds to DICOM Tag 0018, 0023 `MR Acquisition Type`.
  type: string
  enum:
    - $ref: objects.enums.TwoD.value
    - $ref: objects.enums.ThreeD.value
MRTransmitCoilSequence:
  name: MRTransmitCoilSequence
  display_name: MR Transmit Coil Sequence
  description: |
    This is a relevant field if a non-standard transmit coil is used.
    Corresponds to DICOM Tag 0018, 9049 `MR Transmit Coil Sequence`.
  type: string
MTNumberOfPulses:
  name: MTNumberOfPulses
  display_name: MT Number Of Pulses
  description: |
    The number of magnetization transfer RF pulses applied before the readout.
  type: number
MTOffsetFrequency:
  name: MTOffsetFrequency
  display_name: MT Offset Frequency
  description: |
    The frequency offset of the magnetization transfer pulse with respect to the
    central H1 Larmor frequency in Hertz (Hz).
  type: number
  unit: Hz
MTPulseBandwidth:
  name: MTPulseBandwidth
  display_name: MT Pulse Bandwidth
  description: |
    The excitation bandwidth of the magnetization transfer pulse in Hertz (Hz).
  type: number
  unit: Hz
MTPulseDuration:
  name: MTPulseDuration
  display_name: MT Pulse Duration
  description: |
    Duration of the magnetization transfer RF pulse in seconds.
  type: number
  unit: s
MTPulseShape:
  name: MTPulseShape
  display_name: MT Pulse Shape
  description: |
    Shape of the magnetization transfer RF pulse waveform.
    The value `"GAUSSHANN"` refers to a Gaussian pulse with a Hanning window.
    The value `"SINCHANN"` refers to a sinc pulse with a Hanning window.
    The value `"SINCGAUSS"` refers to a sinc pulse with a Gaussian window.
  type: string
  enum:
    - $ref: objects.enums.HARD.value
    - $ref: objects.enums.GAUSSIAN.value
    - $ref: objects.enums.GAUSSHANN.value
    - $ref: objects.enums.SINC.value
    - $ref: objects.enums.SINCHANN.value
    - $ref: objects.enums.SINCGAUSS.value
    - $ref: objects.enums.FERMI.value
MTState:
  name: MTState
  display_name: MT State
  description: |
    Boolean stating whether the magnetization transfer pulse is applied.
    Corresponds to DICOM Tag 0018, 9020 `Magnetization Transfer`.
  type: boolean
MagneticFieldStrength:
  name: MagneticFieldStrength
  display_name: Magnetic Field Strength
  description: |
    Nominal field strength of MR magnet in Tesla.
    Corresponds to DICOM Tag 0018, 0087 `Magnetic Field Strength`.
  type: number
Magnification:
  name: Magnification
  display_name: Magnification
  description: |
    Lens magnification (for example: `40`). If the file format is OME-TIFF,
    the value MUST be consistent with the `"NominalMagnification"` OME metadata field.
  type: number
  exclusiveMinimum: 0
Manual:
  name: Manual
  display_name: Manual
  description: |
    Indicates if the segmentation was performed manually or via an automated
    process.
  type: boolean
Manufacturer:
  name: Manufacturer
  display_name: Manufacturer
  description: |
    Manufacturer of the equipment that produced the measurements.
  type: string
ManufacturersModelName:
  name: ManufacturersModelName
  display_name: Manufacturers Model Name
  description: |
    Manufacturer's model name of the equipment that produced the measurements.
  type: string
MatrixCoilMode:
  name: MatrixCoilMode
  display_name: Matrix Coil Mode
  description: |
    (If used)
    A method for reducing the number of independent channels by combining in
    analog the signals from multiple coil elements.
    There are typically different default modes when using un-accelerated or
    accelerated (for example, `"GRAPPA"`, `"SENSE"`) imaging.
  type: string
MaxMovement:
  name: MaxMovement
  display_name: Max Movement
  description: |
    Maximum head movement (in mm) detected during the recording,
    as measured by the head localisation coils (for example, `4.8`).
  type: number
  unit: mm
MeasurementToolMetadata:
  name: MeasurementToolMetadata
  display_name: Measurement Tool Metadata
  description: |
    A description of the measurement tool as a whole.
    Contains two fields: `"Description"` and `"TermURL"`.
    `"Description"` is a free text description of the measurement tool.
    `"TermURL"` is a URL to an entity in an ontology corresponding to this tool.
  type: object
  properties:
    TermURL:
      type: string
      format: uri
    Description:
      type: string
MetaboliteAvail:
  name: MetaboliteAvail
  display_name: Metabolite Available
  description: |
    Boolean that specifies if metabolite measurements are available.
    If `true`, the `metabolite_parent_fraction` column MUST be present in the
    corresponding `*_blood.tsv` file.
  type: boolean
MetaboliteMethod:
  name: MetaboliteMethod
  display_name: Metabolite Method
  description: |
    Method used to measure metabolites.
  type: string
MetaboliteRecoveryCorrectionApplied:
  name: MetaboliteRecoveryCorrectionApplied
  display_name: Metabolite Recovery Correction Applied
  description: |
    Metabolite recovery correction from the HPLC, for tracers where it changes
    with time postinjection.
    If `true`, the `hplc_recovery_fractions` column MUST be present in the
    corresponding `*_blood.tsv` file.
  type: boolean
Method:
  name: Method
  display_name: Method
  description: |
    Description of method used to calculate the measure contained in a file.
  type: string
MiscChannelCount:
  name: MiscChannelCount
  display_name: Misc Channel Count
  description: |
    Number of miscellaneous analog channels for auxiliary signals.
  type: integer
  minimum: 0
MissingValues:
  name: MissingValues
  display_name: MissingValues
  description: |
    Describes how missing values are represented in the given recording system
    (for example a tracking system in motion), can take values such as, "NaN", "0".
  type: string
MixingTime:
  name: MixingTime
  display_name: Mixing Time
  description: |
    In the context of a stimulated- and spin-echo 3D EPI sequence for B1+ mapping,
    corresponds to the interval between spin- and stimulated-echo pulses.
    In the context of a diffusion-weighted double spin-echo sequence,
    corresponds to the interval between two successive diffusion sensitizing
    gradients, specified in seconds.
  type: number
  unit: s
ModeOfAdministration:
  name: ModeOfAdministration
  display_name: Mode Of Administration
  description: |
    Mode of administration of the injection
    (for example, `"bolus"`, `"infusion"`, or `"bolus-infusion"`).
  type: string
MolarActivity:
  name: MolarActivity
  display_name: Molar Activity
  description: |
    Molar activity of compound injected.
    Corresponds to DICOM Tag 0018, 1077 `Radiopharmaceutical Specific Activity`.
  type: number
MolarActivityMeasTime:
  name: MolarActivityMeasTime
  display_name: Molar Activity Measurement Time
  description: |
    Time to which molar radioactivity measurement above applies in the default
    unit `"hh:mm:ss"`.
  type: string
  format: time
MolarActivityUnits:
  name: MolarActivityUnits
  display_name: Molar Activity Units
  description: |
    Unit of the specified molar radioactivity (for example, `"GBq/umol"`).
  type: string
  format: unit
MultibandAccelerationFactor:
  name: MultibandAccelerationFactor
  display_name: Multiband Acceleration Factor
  description: |
    The multiband factor, for multiband acquisitions.
  type: number
MultipartID:
  name: MultipartID
  display_name: MultipartID
  description: |
    A unique (per participant) label tagging DWI runs that are part of a
    multipart scan.
  type: string
Name:
  name: Name
  display_name: Name
  description: |
    Name of the dataset.
  type: string
NegativeContrast:
  name: NegativeContrast
  display_name: Negative Contrast
  description: |
    `true` or `false` value specifying whether increasing voxel intensity
    (within sample voxels) denotes a decreased value with respect to the
    contrast suffix.
    This is commonly the case when Cerebral Blood Volume is estimated via
    usage of a contrast agent in conjunction with a T2\* weighted acquisition
    protocol.
  type: boolean
Neighborhood:
  name: Neighborhood
  display_name: Neighborhood
  description: |
    A description of the neighborhood used for calculating regional measures.
  type: string
NIRSChannelCount:
  name: NIRSChannelCount
  display_name: NIRS Channel Count
  description: |
    Total number of NIRS channels, including short channels.
    Corresponds to the number of rows in `channels.tsv` with any NIRS type.
  type: integer
  minimum: 0
NIRSSourceOptodeCount:
  name: NIRSSourceOptodeCount
  display_name: NIRS Source Optode Count
  description: |
    Number of NIRS sources.
    Corresponds to the number of rows in `optodes.tsv` with type `"source"`.
  type: integer
  minimum: 1
NIRSDetectorOptodeCount:
  name: NIRSDetectorOptodeCount
  display_name: NIRS Detector Optode Channel Count
  description: |
    Number of NIRS detectors.
    Corresponds to the number of rows in `optodes.tsv` with type `"detector"`.
  type: integer
  minimum: 1
NIRSPlacementScheme:
  name: NIRSPlacementScheme
  display_name: NIRS Placement Scheme
  description: |
    Placement scheme of NIRS optodes.
    Either the name of a standardized placement system (for example, `"10-20"`)
    or an array of standardized position names (for example, `["Cz", "Pz"]`).
    This field should only be used if a cap was not used.
    If a standard cap was used, then it should be specified in `CapManufacturer`
    and `CapManufacturersModelName` and this field should be set to `"n/a"`
  anyOf:
    - type: string
    - type: array
      items:
        type: string
NIRSCoordinateSystem:
  name: NIRSCoordinateSystem
  display_name: NIRS Coordinate System
  description: |
    Defines the coordinate system in which the optode positions are expressed.

    See
    [Appendix VIII](SPEC_ROOT/appendices/coordinate-systems.md)
    for a list of restricted keywords for coordinate systems.
    If `"Other"`, a definition of the coordinate system MUST be
    provided in `NIRSCoordinateSystemDescription`.
  anyOf:
    - $ref: objects.enums._MEGCoordSys
    - $ref: objects.enums._EEGCoordSys
    - $ref: objects.enums._StandardTemplateCoordSys
    - $ref: objects.enums._StandardTemplateDeprecatedCoordSys
NIRSCoordinateSystemDescription:
  name: NIRSCoordinateSystemDescription
  display_name: NIRS Coordinate System Description
  description: |
    Free-form text description of the coordinate system.
    May also include a link to a documentation page or paper describing the
    system in greater detail.
  type: string
NIRSCoordinateUnits:
  name: NIRSCoordinateUnits
  display_name: NIRS Coordinate Units
  description: |
    Units of the coordinates of `NIRSCoordinateSystem`.
  type: string
  # TODO: Add definitions for these values. (perhaps don't specify)
  enum:
    - m
    - mm
    - cm
    - n/a
NIRSCoordinateProcessingDescription:
  name: NIRSCoordinateProcessingDescription
  display_name: NIRS Coordinate Processing Description
  description: |
    Has any post-processing (such as projection) been done on the optode
    positions (for example, `"surface_projection"`, `"n/a"`).
  type: string
NonlinearGradientCorrection:
  name: NonlinearGradientCorrection
  display_name: Nonlinear Gradient Correction
  description: |
    Boolean stating if the image saved has been corrected for gradient
    nonlinearities by the scanner sequence.
  type: boolean
NumberOfVolumesDiscardedByScanner:
  name: NumberOfVolumesDiscardedByScanner
  display_name: Number Of Volumes Discarded By Scanner
  description: |
    Number of volumes ("dummy scans") discarded by the scanner
    (as opposed to those discarded by the user post hoc)
    before saving the imaging file.
    For example, a sequence that automatically discards the first 4 volumes
    before saving would have this field as 4.
    A sequence that does not discard dummy scans would have this set to 0.
    Please note that the onsets recorded in the `events.tsv` file should always
    refer to the beginning of the acquisition of the first volume in the
    corresponding imaging file - independent of the value of
    `"NumberOfVolumesDiscardedByScanner"` field.
  type: integer
  minimum: 0
NumberOfVolumesDiscardedByUser:
  name: NumberOfVolumesDiscardedByUser
  display_name: Number Of Volumes Discarded By User
  description: |
    Number of volumes ("dummy scans") discarded by the user before including the
    file in the dataset.
    If possible, including all of the volumes is strongly recommended.
    Please note that the onsets recorded in the `events.tsv` file should always
    refer to the beginning of the acquisition of the first volume in the
    corresponding imaging file - independent of the value of
    `"NumberOfVolumesDiscardedByUser"` field.
  type: integer
  minimum: 0
NumberReceiveCoilActiveElements:
  name: NumberReceiveCoilActiveElements
  display_name: Number of Receive Coil Active Elements
  description: |
    The number of active RF elements used by the receive coil.
  type: integer
NumberShots:
  name: NumberShots
  display_name: Number Shots
  description: |
    The number of RF excitations needed to reconstruct a slice or volume
    (may be referred to as partition).
    Please mind that this is not the same as Echo Train Length which denotes the
    number of k-space lines collected after excitation in a multi-echo readout.
    The data type array is applicable for specifying this parameter before and
    after the k-space center is sampled.
    Please see
    [`"NumberShots"` metadata field]\
    (SPEC_ROOT/appendices/qmri.md#numbershots-metadata-field)
    in the qMRI appendix for corresponding calculations.
  anyOf:
    - type: number
    - type: array
      items:
        type: number
NumberTransmitCoilActiveElements:
  name: NumberTransmitCoilActiveElements
  display_name: Number of Transmit Coil Active Elements
  description: |
    The number of active RF elements used by the transmit coil.
  type: integer
NumericalAperture:
  name: NumericalAperture
  display_name: Numerical Aperture
  description: |
    Lens numerical aperture (for example: `1.4`). If the file format is OME-TIFF,
    the value MUST be consistent with the `LensNA` OME metadata field.
  type: number
  exclusiveMinimum: 0
OperatingSystem:
  name: OperatingSystem
  display_name: Operating System
  description: |
    Operating system used to run the stimuli presentation software
    (for formatting recommendations, see examples below this table).
  type: string
ORNTChannelCount:
  name: ORNTChannelCount
  display_name: Orientation Channel Count
  description: |
    Number of orientation channels.
  type: integer
  minimum: 0
OtherAcquisitionParameters:
  name: OtherAcquisitionParameters
  display_name: Other Acquisition Parameters
  description: |
    Description of other relevant image acquisition parameters.
  type: string
PASLType:
  name: PASLType
  display_name: PASL Type
  description: |
    Type of the labeling pulse of the `PASL` labeling,
    for example `"FAIR"`, `"EPISTAR"`, or `"PICORE"`.
  type: string
PCASLType:
  name: PCASLType
  display_name: PCASL Type
  description: |
    The type of gradient pulses used in the `control` condition.
  type: string
  enum:
    - $ref: objects.enums.balanced.value
    - $ref: objects.enums.unbalanced.value
ParallelAcquisitionTechnique:
  name: ParallelAcquisitionTechnique
  display_name: Parallel Acquisition Technique
  description: |
    The type of parallel imaging used (for example `"GRAPPA"`, `"SENSE"`).
    Corresponds to DICOM Tag 0018, 9078 `Parallel Acquisition Technique`.
  type: string
ParallelReductionFactorInPlane:
  name: ParallelReductionFactorInPlane
  display_name: Parallel Reduction Factor In Plane
  description: |
    The parallel imaging (for instance, GRAPPA) factor in plane.
    Use the denominator of the fraction of k-space encoded for each slice.
    For example, 2 means half of k-space is encoded.
    Corresponds to DICOM Tag 0018, 9069 `Parallel Reduction Factor In-plane`.
  type: number
ParallelReductionFactorOutOfPlane:
  name: ParallelReductionFactorOutOfPlane
  display_name: Parallel Reduction Factor Out of Plane
  description: |
    The parallel imaging (for instance, GRAPPA) factor in the second phase encoding dimension of 3D sequences.
    Use the denominator of the fraction of k-space encoded in the second phase encoding dimension.
    For example, 2 means half of k-space is encoded.
    Will typically be 1 for 2D sequences, as each slice in a 2D acquisition is usually fully encoded.
    `ParallelReductionFactorOutOfPlane` should not be confused with `MultibandAccelerationFactor`,
    as they imply different methods of accelerating the acquisition.
    Corresponds to DICOM Tag 0018, 9155 `Parallel Reduction Factor out-of-plane`.
  type: number
PartialFourier:
  name: PartialFourier
  display_name: Partial Fourier
  description: |
    The fraction of partial Fourier information collected.
    Corresponds to DICOM Tag 0018, 9081 `Partial Fourier`.
  type: number
PartialFourierDirection:
  name: PartialFourierDirection
  display_name: Partial Fourier Direction
  description: |
    The direction where only partial Fourier information was collected.
    Corresponds to DICOM Tag 0018, 9036 `Partial Fourier Direction`.
  type: string
PharmaceuticalDoseAmount:
  name: PharmaceuticalDoseAmount
  display_name: Pharmaceutical Dose Amount
  description: |
    Dose amount of pharmaceutical coadministered with tracer.
  anyOf:
    - type: number
    - type: array
      items:
        type: number
PharmaceuticalDoseRegimen:
  name: PharmaceuticalDoseRegimen
  display_name: Pharmaceutical Dose Regimen
  description: |
    Details of the pharmaceutical dose regimen.
    Either adequate description or short-code relating to regimen documented
    elsewhere (for example, `"single oral bolus"`).
  type: string
PharmaceuticalDoseTime:
  name: PharmaceuticalDoseTime
  display_name: Pharmaceutical Dose Time
  description: |
    Time of administration of pharmaceutical dose, relative to time zero.
    For an infusion, this should be a vector with two elements specifying the
    start and end of the infusion period. For more complex dose regimens,
    the regimen description should be complete enough to enable unambiguous
    interpretation of `"PharmaceuticalDoseTime"`.
    Unit format of the specified pharmaceutical dose time MUST be seconds.
  anyOf:
    - type: number
      unit: s
    - type: array
      items:
        type: number
        unit: s
PharmaceuticalDoseUnits:
  name: PharmaceuticalDoseUnits
  display_name: Pharmaceutical Dose Units
  description: |
    Unit format relating to pharmaceutical dose
    (for example, `"mg"` or `"mg/kg"`).
  type: string
  format: unit
PharmaceuticalName:
  name: PharmaceuticalName
  display_name: Pharmaceutical Name
  description: |
    Name of pharmaceutical coadministered with tracer.
  type: string
PhaseEncodingDirection:
  name: PhaseEncodingDirection
  display_name: Phase Encoding Direction
  description: |
    The letters `i`, `j`, `k` correspond to the first, second and third axis of
    the data in the NIFTI file.
    The polarity of the phase encoding is assumed to go from zero index to
    maximum index unless `-` sign is present
    (then the order is reversed - starting from the highest index instead of
    zero).
    `PhaseEncodingDirection` is defined as the direction along which phase is was
    modulated which may result in visible distortions.
    Note that this is not the same as the DICOM term
    `InPlanePhaseEncodingDirection` which can have `ROW` or `COL` values.
  type: string
  enum:
    - $ref: objects.enums.i.value
    - $ref: objects.enums.iMinus.value
    - $ref: objects.enums.j.value
    - $ref: objects.enums.jMinus.value
    - $ref: objects.enums.k.value
    - $ref: objects.enums.kMinus.value
PhotoDescription:
  name: PhotoDescription
  display_name: Photo Description
  description: |
    Description of the photo.
  type: string
PixelSize:
  name: PixelSize
  display_name: Pixel Size
  description: |
    A 2- or 3-number array of the physical size of a pixel, either `[PixelSizeX, PixelSizeY]`
    or `[PixelSizeX, PixelSizeY, PixelSizeZ]`, where X is the width, Y the height and Z the
    depth.
    If the file format is OME-TIFF, these values need to be consistent with `PhysicalSizeX`,
    `PhysicalSizeY` and `PhysicalSizeZ` OME metadata fields, after converting in
    `PixelSizeUnits` according to `PhysicalSizeXunit`, `PhysicalSizeYunit` and
    `PhysicalSizeZunit` OME fields.
  type: array
  minItems: 2
  maxItems: 3
  items:
    type: number
    minimum: 0
PixelSizeUnits:
  name: PixelSizeUnits
  display_name: Pixel Size Units
  description: |
    Unit format of the specified `"PixelSize"`. MUST be one of: `"mm"` (millimeter), `"um"`
    (micrometer) or `"nm"` (nanometer).
  type: string
  # TODO: Add definitions for these values. (perhaps don't specify)
  enum:
    - mm
    - um
    - nm
PlasmaAvail:
  name: PlasmaAvail
  display_name: Plasma Avail
  description: |
    Boolean that specifies if plasma measurements are available.
  type: boolean
PlasmaFreeFraction:
  name: PlasmaFreeFraction
  display_name: Plasma Free Fraction
  description: |
    Measured free fraction in plasma, meaning the concentration of free compound
    in plasma divided by total concentration of compound in plasma
    (Units: 0-100%).
  type: number
  minimum: 0
  maximum: 100
PlasmaFreeFractionMethod:
  name: PlasmaFreeFractionMethod
  display_name: Plasma Free Fraction Method
  description: |
    Method used to estimate free fraction.
  type: string
POSChannelCount:
  name: POSChannelCount
  display_name: Position Channel Count
  description: |
    Number of position channels.
  type: integer
  minimum: 0
PostLabelingDelay:
  name: PostLabelingDelay
  display_name: Post Labeling Delay
  description: |
    This is the postlabeling delay (PLD) time, in seconds, after the end of the
    labeling (for `"CASL"` or `"PCASL"`) or middle of the labeling pulse
    (for `"PASL"`) until the middle of the excitation pulse applied to the
    imaging slab (for 3D acquisition) or first slice (for 2D acquisition).
    Can be a number (for a single-PLD time series) or an array of numbers
    (for multi-PLD and Look-Locker).
    In the latter case, the array of numbers contains the PLD of each volume,
    namely each `control` and `label`, in the acquisition order.
    Any image within the time-series without a PLD, for example an `m0scan`,
    is indicated by a zero.
    Based on DICOM Tags 0018, 9079 `Inversion Times` and 0018, 0082
    `InversionTime`.
  anyOf:
    - type: number
      exclusiveMinimum: 0
      unit: s
    - type: array
      items:
        type: number
        exclusiveMinimum: 0
        unit: s
PowerLineFrequency:
  name: PowerLineFrequency
  display_name: Power Line Frequency
  description: |
    Frequency (in Hz) of the power grid at the geographical location of the
    instrument (for example, `50` or `60`).
  anyOf:
    - type: number
      exclusiveMinimum: 0
      unit: Hz
    - type: string
      enum:
        - n/a
PromptRate:
  name: PromptRate
  display_name: Prompt Rate
  description: |
    Prompt rate for each frame (same units as `Units`, for example, `"Bq/mL"`).
  type: array
  items:
    type: number
PulseSequenceDetails:
  name: PulseSequenceDetails
  display_name: Pulse Sequence Details
  description: |
    Information beyond pulse sequence type that identifies the specific pulse
    sequence used (for example,
    `"Standard Siemens Sequence distributed with the VB17 software"`,
    `"Siemens WIP ### version #.##,"` or
    `"Sequence written by X using a version compiled on MM/DD/YYYY"`).
  type: string
PulseSequenceType:
  name: PulseSequenceType
  display_name: Pulse Sequence Type
  description: |
    A general description of the pulse sequence used for the scan
    (for example, `"MPRAGE"`, `"Gradient Echo EPI"`, `"Spin Echo EPI"`,
    `"Multiband gradient echo EPI"`).
  type: string
Purity:
  name: Purity
  display_name: Purity
  description: |
    Purity of the radiolabeled compound (between 0 and 100%).
  type: number
  minimum: 0
  maximum: 100
RandomRate:
  name: RandomRate
  display_name: Random Rate
  description: |
    Random rate for each frame (same units as `"Units"`, for example, `"Bq/mL"`).
  type: array
  items:
    type: number
RawSources:
  name: RawSources
  display_name: Raw Sources
  description: |
    A list of paths relative to dataset root pointing to the BIDS-Raw file(s)
    that were used in the creation of this derivative.
    This field is DEPRECATED, and this metadata SHOULD be recorded in the
    `Sources` field using [BIDS URIs](SPEC_ROOT/common-principles.md#bids-uri)
    to distinguish sources from different datasets.
  type: array
  items:
    type: string
    format: dataset_relative
ReceiveCoilActiveElements:
  name: ReceiveCoilActiveElements
  display_name: Receive Coil Active Elements
  description: |
    Information describing the active/selected elements of the receiver coil.
    This does not correspond to a tag in the DICOM ontology.
    The vendor-defined terminology for active coil elements can go in this field.
  type: string
ReceiveCoilName:
  name: ReceiveCoilName
  display_name: Receive Coil Name
  description: |
    Information describing the receiver coil.
    Corresponds to DICOM Tag 0018, 1250 `Receive Coil Name`,
    although not all vendors populate that DICOM Tag,
    in which case this field can be derived from an appropriate
    private DICOM field.
  type: string
ReconFilterSize:
  name: ReconFilterSize
  display_name: Recon Filter Size
  description: |
    Kernel size of post-recon filter (FWHM) in default units `"mm"`.
  anyOf:
    - type: number
      unit: mm
    - type: array
      items:
        type: number
        unit: mm
ReconFilterType:
  name: ReconFilterType
  display_name: Recon Filter Type
  description: |
    Type of post-recon smoothing (for example, `["Shepp"]`).
  anyOf:
    - type: string
    - type: array
      items:
        type: string
ReconMethodImplementationVersion:
  name: ReconMethodImplementationVersion
  display_name: Recon Method Implementation Version
  description: |
    Identification for the software used, such as name and version.
  type: string
ReconMethodName:
  name: ReconMethodName
  display_name: Recon Method Name
  description: |
    Reconstruction method or algorithm (for example, `"3d-op-osem"`).
  type: string
ReconMethodParameterLabels:
  name: ReconMethodParameterLabels
  display_name: Recon Method Parameter Labels
  description: |
    Names of reconstruction parameters (for example, `["subsets", "iterations"]`).
  type: array
  items:
    type: string
ReconMethodParameterUnits:
  name: ReconMethodParameterUnits
  display_name: Recon Method Parameter Units
  description: |
    Unit of reconstruction parameters (for example, `["none", "none"]`).
  type: array
  items:
    type: string
    format: unit
ReconMethodParameterValues:
  name: ReconMethodParameterValues
  display_name: Recon Method Parameter Values
  description: |
    Values of reconstruction parameters (for example, `[21, 3]`).
  type: array
  items:
    type: number
RecordingDuration:
  name: RecordingDuration
  display_name: Recording Duration
  description: |
    Length of the recording in seconds (for example, `3600`).
  type: number
  unit: s
RecordingType:
  name: RecordingType
  display_name: Recording Type
  description: |
    Defines whether the recording is `"continuous"`, `"discontinuous"`, or
    `"epoched"`, where `"epoched"` is limited to time windows about events of
    interest (for example, stimulus presentations or subject responses).
  type: string
  enum:
    - $ref: objects.enums.continuous.value
    - $ref: objects.enums.epoched.value
    - $ref: objects.enums.discontinuous.value
ReferencesAndLinks:
  name: ReferencesAndLinks
  display_name: References And Links
  description: |
    List of references to publications that contain information on the dataset.
    A reference may be textual or a
    [URI](SPEC_ROOT/common-principles.md#uniform-resource-indicator).
  items:
    type: string
  type: array
RepetitionTime:
  name: RepetitionTime
  display_name: Repetition Time
  description: |
    The time in seconds between the beginning of an acquisition of one volume
    and the beginning of acquisition of the volume following it (TR).
    When used in the context of functional acquisitions this parameter best
    corresponds to
    [DICOM Tag 0020, 0110](http://dicomlookup.com/dicomtags/(0020,0110)):
    the "time delta between images in a
    dynamic of functional set of images" but may also be found in
    [DICOM Tag 0018, 0080](http://dicomlookup.com/dicomtags/(0018,0080)):
    "the period of time in msec between the beginning
    of a pulse sequence and the beginning of the succeeding
    (essentially identical) pulse sequence".
    This definition includes time between scans (when no data has been acquired)
    in case of sparse acquisition schemes.
    This value MUST be consistent with the 'pixdim[4]' field (after accounting
    for units stored in 'xyzt_units' field) in the NIfTI header.
    This field is mutually exclusive with VolumeTiming.
  type: number
  exclusiveMinimum: 0
  unit: s
RepetitionTimeExcitation:
  name: RepetitionTimeExcitation
  display_name: Repetition Time Excitation
  description: |
    The interval, in seconds, between two successive excitations.
    [DICOM Tag 0018, 0080](http://dicomlookup.com/dicomtags/(0018,0080))
    best refers to this parameter.
    This field may be used together with the `"RepetitionTimePreparation"` for
    certain use cases, such as
    [MP2RAGE](https://doi.org/10.1016/j.neuroimage.2009.10.002).
    Use `RepetitionTimeExcitation` (in combination with
    `"RepetitionTimePreparation"` if needed) for anatomy imaging data rather than
    `"RepetitionTime"` as it is already defined as the amount of time that it takes
    to acquire a single volume in the
    [task imaging data](SPEC_ROOT/modality-specific-files/magnetic-resonance-\
    imaging-data.md#task-including-resting-state-imaging-data)
    section.
  type: number
  minimum: 0
  unit: s
RepetitionTimePreparation:
  name: RepetitionTimePreparation
  display_name: Repetition Time Preparation
  description: |
    The interval, in seconds, that it takes a preparation pulse block to
    re-appear at the beginning of the succeeding (essentially identical) pulse
    sequence block.
    The data type number may apply to files from any MRI modality concerned with
    a single value for this field.
    The data type array provides a value for each volume in a 4D dataset and
    should only be used when the volume timing is critical for interpretation of
    the data, such as in
    [ASL](SPEC_ROOT/modality-specific-files/magnetic-resonance-imaging-data.md\
    #arterial-spin-labeling-perfusion-data).
  anyOf:
    - type: number
      minimum: 0
      unit: s
    - type: array
      items:
        type: number
        minimum: 0
        unit: s
Resolution:
  name: Resolution
  display_name: Resolution
  description: |
    Specifies the interpretation of the resolution keyword.
    If an object is used, then the keys should be values for the `res` entity
    and values should be descriptions of those `res` values.
  anyOf:
    - type: string
    - type: object
      additionalProperties:
        type: string
RotationOrder:
  name: RotationOrder
  display_name: RotationOrder
  description: |
    Specify the sequence in which the elemental 3D extrinsic rotations are applied around the three distinct axes.
  type: string
  # TODO: Add definitions for these values. (perhaps don't specify)
  enum:
    - XYZ
    - XZY
    - YXZ
    - YZX
    - ZXY
    - ZYX
    - n/a
RotationRule:
  name: RotationRule
  display_name: Rotation Rule
  description: |
    In case orientation channels are present, indicate whether rotations are applied
    clockwise around an axis when seen from the positive direction (left-hand rule) or
    counter-clockwise (right-hand rule). Must be one of: "left-hand", "right-hand".
  type: string
  enum:
    - $ref: objects.enums.left_hand.value
    - $ref: objects.enums.right_hand.value
    - n/a
SEEGChannelCount:
  name: SEEGChannelCount
  display_name: SEEG Channel Count
  description: |
    Number of SEEG channels.
  type: integer
  minimum: 0
SampleEmbedding:
  name: SampleEmbedding
  display_name: Sample Embedding
  description: |
    Description of the tissue sample embedding (for example: `"Epoxy resin"`).
  type: string
SampleEnvironment:
  name: SampleEnvironment
  display_name: Sample Environment
  description: |
    Environment in which the sample was imaged. MUST be one of: `"in vivo"`, `"ex vivo"`
    or `"in vitro"`.
  type: string
  enum:
    - $ref: objects.enums.in_vivo.value
    - $ref: objects.enums.ex_vivo.value
    - $ref: objects.enums.in_vitro.value
SampleExtractionInstitution:
  name: SampleExtractionInstitution
  display_name: Sample Extraction Institution
  description: |
    The name of the institution in charge of the extraction of the sample,
    if different from the institution in charge of the equipment that produced the image.
  type: string
SampleExtractionProtocol:
  name: SampleExtractionProtocol
  display_name: Sample Extraction Protocol
  description: |
    Description of the sample extraction protocol or
    [URI](SPEC_ROOT/common-principles.md#uniform-resource-indicator)
    (for example from [protocols.io](https://www.protocols.io/)).
  type: string
SampleFixation:
  name: SampleFixation
  display_name: Sample Fixation
  description: |
    Description of the tissue sample fixation
    (for example: `"4% paraformaldehyde, 2% glutaraldehyde"`).
  type: string
SampleOrigin:
  name: SampleOrigin
  display_name: Sample Origin
  description: |
    Describes from which tissue the genetic information was extracted.
  type: string
  enum:
    - $ref: objects.enums.blood.value
    - $ref: objects.enums.saliva.value
    - $ref: objects.enums.brain.value
    - $ref: objects.enums.csf.value
    - $ref: objects.enums.breast_milk.value
    - $ref: objects.enums.bile.value
    - $ref: objects.enums.amniotic_fluid.value
    - $ref: objects.enums.other_biospecimen.value
SamplePrimaryAntibody:
  name: SamplePrimaryAntibody
  display_name: Sample Primary Antibody
  description: |
    Description(s) of the primary antibody used for immunostaining.
    Either an [RRID](https://rrid.site) or the name, supplier and catalog
    number of a commercial antibody.
    For non-commercial antibodies either an [RRID](https://rrid.site) or the
    host-animal and immunogen used (for examples: `"RRID:AB_2122563"` or
    `"Rabbit anti-Human HTR5A Polyclonal Antibody, Invitrogen, Catalog # PA1-2453"`).
    MAY be an array of strings if different antibodies are used in each channel of the file.
  anyOf:
    - type: string
    - type: array
      items:
        type: string
SampleSecondaryAntibody:
  name: SampleSecondaryAntibody
  display_name: Sample Secondary Antibody
  description: |
    Description(s) of the secondary antibody used for immunostaining.
    Either an [RRID](https://rrid.site) or the name, supplier and catalog
    number of a commercial antibody.
    For non-commercial antibodies either an [RRID](https://rrid.site) or the
    host-animal and immunogen used (for examples: `"RRID:AB_228322"` or
    `"Goat anti-Mouse IgM Secondary Antibody, Invitrogen, Catalog # 31172"`).
    MAY be an array of strings if different antibodies are used in each channel of the file.
  anyOf:
    - type: string
    - type: array
      items:
        type: string
SampleStaining:
  name: SampleStaining
  display_name: Sample Staining
  description: |
    Description(s) of the tissue sample staining (for example: `"Osmium"`).
    MAY be an array of strings if different stains are used in each channel of the file
    (for example: `["LFB", "PLP"]`).
  anyOf:
    - type: string
    - type: array
      items:
        type: string
SamplingFrequency:
  name: SamplingFrequency
  display_name: Sampling Frequency
  description: |
    Sampling frequency (in Hz) of all the data in the recording,
    regardless of their type (for example, `2400`).
  type: number
  unit: Hz
SamplingFrequencyEffective:
  name: SamplingFrequencyEffective
  display_name: Effective Sampling Frequency
  description: |
    Effective sampling frequency (in Hz) of all the data in the recording,
    regardless of their type (for example, `2400`) which can be determined if timestamps
    per sample are provided.
  type: number
  unit: Hz
SamplingFrequency__nirs:
  name: SamplingFrequency
  display_name: Sampling Frequency
  description: |
    Sampling frequency (in Hz) of all the data in the recording,
    regardless of their type (for example, `2400`).
  anyOf:
    - type: number
      unit: Hz
    - type: string
      enum:
        - n/a
ScaleFactor:
  name: ScaleFactor
  display_name: Scale Factor
  description: |
    Scale factor for each frame. This field MUST be defined if the imaging data (`.nii[.gz]`) are scaled.
    If this field is not defined, then it is assumed that the scaling factor is 1. Defining this field
    when the scaling factor is 1 is RECOMMENDED, for the sake of clarity.
  type: array
  items:
    type: number
ScanDate:
  name: ScanDate
  display_name: Scan Date
  description: |
    Date of scan in the format `"YYYY-MM-DD[Z]"`.
    This field is DEPRECATED, and this metadata SHOULD be recorded in the `acq_time` column of the
    corresponding [Scans file](SPEC_ROOT/modality-agnostic-files.md#scans-file).
  type: string
  format: date
ScanOptions:
  name: ScanOptions
  display_name: Scan Options
  description: |
    Parameters of ScanningSequence.
    Corresponds to DICOM Tag 0018, 0022 `Scan Options`.
  anyOf:
    - type: string
    - type: array
      items:
        type: string
ScanStart:
  name: ScanStart
  display_name: Scan Start
  description: |
    Time of start of scan with respect to `TimeZero` in the default unit seconds.
  type: number
  unit: s
ScanningSequence:
  name: ScanningSequence
  display_name: Scanning Sequence
  description: |
    Description of the type of data acquired.
    Corresponds to DICOM Tag 0018, 0020 `Scanning Sequence`.
  anyOf:
    - type: string
    - type: array
      items:
        type: string
ScatterFraction:
  name: ScatterFraction
  display_name: Scatter Fraction
  description: |
    Scatter fraction for each frame (Units: 0-100%).
  type: array
  items:
    type: number
    minimum: 0
    maximum: 100
ScreenDistance:
  name: ScreenDistance
  display_name: Screen Distance
  description: |
    Distance between the participant's eye and the screen. If no screen was used, use `n/a`.
  anyOf:
    - type: number
      unit: m
    - type: string
      enum:
        - n/a
ScreenRefreshRate:
  name: ScreenRefreshRate
  display_name: Screen Refresh Rate
  description: |
    Refresh rate of the screen (when used), in Hertz (equivalent to frames per second, "FPS").
  type: number
  unit: Hz
ScreenResolution:
  name: ScreenResolution
  display_name: Screen Resolution
  description: |
    Screen resolution in pixel
    (for example `[1920, 1200]` for a screen of 1920-width by 1080-height pixels),
    if no screen use `n/a`.
  anyOf:
    - type: array
      items:
        type: integer
        minItems: 2
        maxItems: 2
    - type: string
      enum:
        - n/a
ScreenSize:
  name: ScreenSize
  display_name: Screen Size
  description: |
    Screen size in m, excluding potential screen borders
    (for example `[0.472, 0.295]` for a screen of 47.2-width by 29.5-height cm),
    if no screen use `n/a`.
  anyOf:
    - type: array
      items:
        type: number
        unit: m
        minItems: 2
        maxItems: 2
    - type: string
      enum:
        - n/a
SequenceName:
  name: SequenceName
  display_name: Sequence Name
  description: |
    Manufacturer's designation of the sequence name.
    Corresponds to DICOM Tag 0018, 0024 `Sequence Name`.
  type: string
SequenceVariant:
  name: SequenceVariant
  display_name: Sequence Variant
  description: |
    Variant of the ScanningSequence.
    Corresponds to DICOM Tag 0018, 0021 `Sequence Variant`.
  anyOf:
    - type: string
    - type: array
      items:
        type: string
ShortChannelCount:
  name: ShortChannelCount
  display_name: Short Channel Count
  description: |
    The number of short channels. 0 indicates no short channels.
  type: integer
  minimum: 0
SinglesRate:
  name: SinglesRate
  display_name: Singles Rate
  description: |
    Singles rate for each frame (same units as `Units`, for example, `"Bq/mL"`).
  type: array
  items:
    type: number
SkullStripped:
  name: SkullStripped
  display_name: Skull Stripped
  description: |
    Whether the volume was skull stripped (non-brain voxels set to zero) or not.
  type: boolean
SliceEncodingDirection:
  name: SliceEncodingDirection
  display_name: Slice Encoding Direction
  description: |
    The axis of the NIfTI data along which slices were acquired,
    and the direction in which `"SliceTiming"` is defined with respect to.
    `i`, `j`, `k` identifiers correspond to the first, second and third axis of
    the data in the NIfTI file.
    A `-` sign indicates that the contents of `"SliceTiming"` are defined in
    reverse order - that is, the first entry corresponds to the slice with the
    largest index, and the final entry corresponds to slice index zero.
    When present, the axis defined by `"SliceEncodingDirection"` needs to be
    consistent with the `slice_dim` field in the NIfTI header.
    When absent, the entries in `"SliceTiming"` must be in the order of increasing
    slice index as defined by the NIfTI header.
  type: string
  enum:
    - $ref: objects.enums.i.value
    - $ref: objects.enums.iMinus.value
    - $ref: objects.enums.j.value
    - $ref: objects.enums.jMinus.value
    - $ref: objects.enums.k.value
    - $ref: objects.enums.kMinus.value
SliceThickness:
  name: SliceThickness
  display_name: Slice Thickness
  description: |
    Slice thickness of the tissue sample in the unit micrometers (`"um"`) (for example: `5`).
  type: number
  unit: um
  exclusiveMinimum: 0
SliceTiming:
  name: SliceTiming
  display_name: Slice Timing
  description: |
    The time at which each slice was acquired within each volume (frame) of the
    acquisition.
    Slice timing is not slice order -- rather, it is a list of times containing
    the time (in seconds) of each slice acquisition in relation to the beginning
    of volume acquisition.
    The list goes through the slices along the slice axis in the slice encoding
    dimension (see below).
    Note that to ensure the proper interpretation of the `"SliceTiming"` field,
    it is important to check if the OPTIONAL `SliceEncodingDirection` exists.
    In particular, if `"SliceEncodingDirection"` is negative,
    the entries in `"SliceTiming"` are defined in reverse order with respect to the
    slice axis, such that the final entry in the `"SliceTiming"` list is the time
    of acquisition of slice 0. Without this parameter slice time correction will
    not be possible.
  type: array
  items:
    type: number
    minimum: 0
    unit: s
SoftwareFilters:
  name: SoftwareFilters
  display_name: Software Filters
  description: |
    [Object](https://www.json.org/json-en.html)
    of temporal software filters applied, or `"n/a"` if the data is
    not available.
    Each key-value pair in the JSON object is a name of the filter and an object
    in which its parameters are defined as key-value pairs
    (for example, `{"Anti-aliasing filter":
    {"half-amplitude cutoff (Hz)": 500, "Roll-off": "6dB/Octave"}}`).
  anyOf:
    - type: object
      additionalProperties:
        type: object
    - type: string
      enum:
        - n/a
SoftwareName:
  name: SoftwareName
  display_name: Software Name
  description: |
    Name of the software that was used to present the stimuli.
  type: string
SoftwareRRID:
  name: SoftwareRRID
  display_name: SoftwareRRID
  description: |
    [Research Resource Identifier](https://rrid.site) of the
    software that was used to present the stimuli.
    Examples: The RRID for Psychtoolbox is 'SCR_002881',
    and that of PsychoPy is 'SCR_006571'.
  type: string
  format: rrid
SoftwareVersion:
  name: SoftwareVersion
  display_name: Software Version
  description: |
    Version of the software that was used to present the stimuli.
  type: string
SoftwareVersions:
  name: SoftwareVersions
  display_name: Software Versions
  description: |
    Manufacturer's designation of software version of the equipment that produced
    the measurements.
  type: string
SourceDatasets:
  name: SourceDatasets
  display_name: Source Datasets
  description: |
    Used to specify the locations and relevant attributes of all source datasets.
    Valid keys in each object include `"URL"`, `"DOI"` (see
    [URI](SPEC_ROOT/common-principles.md#uniform-resource-indicator)), and
    `"Version"` with
    [string](https://www.w3schools.com/js/js_json_datatypes.asp)
    values.
  type: array
  items:
    type: object
    properties:
      URL:
        type: string
        format: uri
      DOI:
        type: string
      Version:
        type: string
Sources:
  name: Sources
  display_name: Sources
  description: |
    A list of files with the paths specified using
    [BIDS URIs](SPEC_ROOT/common-principles.md#bids-uri);
    these files were directly used in the creation of this derivative data file.
    For example, if a derivative A is used in the creation of another
    derivative B, which is in turn used to generate C in a chain of A->B->C,
    C should only list B in `"Sources"`, and B should only list A in `"Sources"`.
    However, in case both X and Y are directly used in the creation of Z,
    then Z should list X and Y in `"Sources"`,
    regardless of whether X was used to generate Y.
    Using paths specified relative to the dataset root is
    [DEPRECATED](SPEC_ROOT/common-principles.md#definitions).
  type: array
  items:
    type: string
    format: dataset_relative
SourceType:
  name: SourceType
  display_name: Source Type
  description: |
    Type of source. Preferably a specific model/part number is supplied.
    This is a freeform description, but the following keywords are suggested:
    `"LED"`, `"LASER"`, `"VCSEL"`. If individual channels have different SourceType,
    then the field here should be specified as "mixed"
    and this column should be included in optodes.tsv.
  type: string
SpatialAxes:
  name: SpatialAxes
  display_name: Spatial axes
  description: |
    Refers to the coordinate system in which the motion data are to be interpreted,
    if the recorded data can be mapped to a fixed reference frame. A sequence of
    characters F/B (forward-backward), L/R (left-right), and U/D (up-down). The
    position of a character in the sequence determines which of the X,Y,Z axes it
    maps to. For example, "FRD" for X-forward, Y-right, Z-down. For 1D or 2D cases,
    only specify the used axes and use the character "_" for unused axes
    ("F_R" when the Y axis is not used, for instance).
  type: string
SpatialReference:
  name: SpatialReference
  display_name: Spatial Reference
  description: |
    For images with a single reference, the value MUST be a single string.
    For images with multiple references, such as surface and volume references,
    a JSON object MUST be used.
  anyOf:
    - type: string
      enum:
        - $ref: objects.enums.orig.value
    - type: string
      format: uri
    - type: string
      format: dataset_relative
    - type: object
      additionalProperties:
        anyOf:
          - type: string
            enum:
              - $ref: objects.enums.orig.value
          - type: string
            format: uri
          - type: string
            format: dataset_relative
SpecificRadioactivity:
  name: SpecificRadioactivity
  display_name: Specific Radioactivity
  description: |
    Specific activity of compound injected.
    **Note this is not required for an FDG acquisition, since it is not available,
    and SHOULD be set to `"n/a"`**.
  anyOf:
    - type: number
    - type: string
      enum:
        - n/a
SpecificRadioactivityMeasTime:
  name: SpecificRadioactivityMeasTime
  display_name: Specific Radioactivity Measurement Time
  description: |
    Time to which specific radioactivity measurement above applies in the default
    unit `"hh:mm:ss"`.
  type: string
  format: time
SpecificRadioactivityUnits:
  name: SpecificRadioactivityUnits
  display_name: Specific Radioactivity Units
  description: |
    Unit format of specified specific radioactivity (for example, `"Bq/g"`).
    **Note this is not required for an FDG acquisition, since it is not available,
    and SHOULD be set to `"n/a"`**.
  anyOf:
    - type: string
      format: unit
    - type: string
      enum:
        - n/a
SpoilingGradientDuration:
  name: SpoilingGradientDuration
  display_name: Spoiling Gradient Duration
  description: |
    The duration of the spoiler gradient lobe in seconds.
    The duration of a trapezoidal lobe is defined as the summation of ramp-up
    and plateau times.
  type: number
  unit: s
SpoilingGradientMoment:
  name: SpoilingGradientMoment
  display_name: Spoiling Gradient Moment
  description: |
    Zeroth moment of the spoiler gradient lobe in
    millitesla times second per meter (mT.s/m).
  type: number
  unit: mT.s/m
SpoilingRFPhaseIncrement:
  name: SpoilingRFPhaseIncrement
  display_name: Spoiling RF Phase Increment
  description: |
    The amount of incrementation described in degrees,
    which is applied to the phase of the excitation pulse at each TR period for
    achieving RF spoiling.
  type: number
  unit: degree
SpoilingState:
  name: SpoilingState
  display_name: Spoiling State
  description: |
    Boolean stating whether the pulse sequence uses any type of spoiling
    strategy to suppress residual transverse magnetization.
  type: boolean
SpoilingType:
  name: SpoilingType
  display_name: Spoiling Type
  description: |
    Specifies which spoiling method(s) are used by a spoiled sequence.
  type: string
  enum:
    - $ref: objects.enums.RF.value
    - $ref: objects.enums.GRADIENT.value
    - $ref: objects.enums.COMBINED.value
StartTime:
  name: StartTime
  display_name: Start Time
  description: |
    Start time in seconds in relation to the start of acquisition of the first
    data sample in the corresponding (neural) dataset (negative values are allowed).
    This data MAY be specified with sub-second precision using the syntax `s[.000000]`,
    where `s` reflects whole seconds, and `.000000` reflects OPTIONAL fractional seconds.
  type: number
  unit: s
StationName:
  name: StationName
  display_name: Station Name
  description: |
    Institution defined name of the machine that produced the measurements.
  type: string
StimulusPresentation:
  name: StimulusPresentation
  display_name: Stimulus Presentation
  description: |
    Object containing key-value pairs related to the software used to present
    the stimuli during the experiment.
  type: object
  recommended:
    - OperatingSystem
    - ScreenDistance
    - ScreenRefreshRate
    - ScreenResolution
    - ScreenSize
    - SoftwareName
    - SoftwareRRID
    - SoftwareVersion
    - Code
    - HeadStabilization
  properties:
    OperatingSystem:
      $ref: objects.metadata.OperatingSystem
    ScreenDistance:
      $ref: objects.metadata.ScreenDistance
    ScreenRefreshRate:
      $ref: objects.metadata.ScreenRefreshRate
    ScreenResolution:
      $ref: objects.metadata.ScreenResolution
    ScreenSize:
      $ref: objects.metadata.ScreenSize
    SoftwareName:
      $ref: objects.metadata.SoftwareName
    SoftwareRRID:
      $ref: objects.metadata.SoftwareRRID
    SoftwareVersion:
      $ref: objects.metadata.SoftwareVersion
    Code:
      $ref: objects.metadata.Code
SubjectArtefactDescription:
  name: SubjectArtefactDescription
  display_name: Subject Artifact Description
  description: |
    Freeform description of the observed subject artifact and its possible cause
    (for example, `"Vagus Nerve Stimulator"`, `"non-removable implant"`).
    If this field is set to `"n/a"`, it will be interpreted as absence of major
    source of artifacts except cardiac and blinks.
  type: string
TaskDescription:
  name: TaskDescription
  display_name: Task Description
  description: |
    Longer description of the task.
  type: string
TaskName:
  name: TaskName
  display_name: Task Name
  description: |
    Name of the task.
    No two tasks should have the same name.
    The task label included in the filename is derived from this `"TaskName"` field
    by removing all non-alphanumeric characters (that is, all except those matching `[0-9a-zA-Z]`).
    For example `"TaskName"` `"faces n-back"` or `"head nodding"` will correspond to task labels
    `facesnback` and `headnodding`, respectively.
  type: string
TermURL:
  name: TermURL
  display_name: TermURL
  description: |
    URL pointing to a formal definition of this type of data in an ontology available on the web.
    For example: https://www.ncbi.nlm.nih.gov/mesh/68008297 for "male".
  type: string
<<<<<<< HEAD
Threshold:
  name: Threshold
  display_name: Threshold
  description: |
    String or number describing a threshold used to calculate the measure
    contained in a file.
  anyOf:
    - type: number
    - type: string
=======
  format: uri
>>>>>>> fdca7ec3
TimeZero:
  name: TimeZero
  display_name: Time Zero
  description: |
    Time zero to which all scan and/or blood measurements have been adjusted to,
    in the unit "hh:mm:ss".
    This should be equal to `"InjectionStart"` or `"ScanStart"`.
  type: string
  format: time
TissueDeformationScaling:
  name: TissueDeformationScaling
  display_name: Tissue Deformation Scaling
  description: |
    Estimated deformation of the tissue, given as a percentage of the original
    tissue size (for examples: for a shrinkage of 3%, the value is `97`;
    and for an expansion of 100%, the value is `200`).
  type: number
  exclusiveMinimum: 0
TissueOrigin:
  name: TissueOrigin
  display_name: Tissue Origin
  description: |
    Describes the type of tissue analyzed for `"SampleOrigin"` `brain`.
  type: string
  enum:
    - $ref: objects.enums.gray_matter.value
    - $ref: objects.enums.white_matter.value
    - $ref: objects.enums.csf.value
    - $ref: objects.enums.meninges.value
    - $ref: objects.enums.macrovascular.value
    - $ref: objects.enums.microvascular.value
TotalAcquiredPairs:
  name: TotalAcquiredPairs
  display_name: Total Acquired Pairs
  description: |
    The total number of acquired `control`-`label` pairs.
    A single pair consists of a single `control` and a single `label` image.
  type: number
  exclusiveMinimum: 0
TotalReadoutTime:
  name: TotalReadoutTime
  display_name: Total Readout Time
  description: |
    This is actually the "effective" total readout time,
    defined as the readout duration, specified in seconds,
    that would have generated data with the given level of distortion.
    It is NOT the actual, physical duration of the readout train.
    If `"EffectiveEchoSpacing"` has been properly computed,
    it is just `EffectiveEchoSpacing * (ReconMatrixPE - 1)`.
  type: number
  unit: s
TracerMolecularWeight:
  name: TracerMolecularWeight
  display_name: Tracer Molecular Weight
  description: |
    Accurate molecular weight of the tracer used.
  type: number
TracerMolecularWeightUnits:
  name: TracerMolecularWeightUnits
  display_name: Tracer Molecular Weight Units
  description: |
    Unit of the molecular weights measurement (for example, `"g/mol"`).
  type: string
  format: unit
TracerName:
  name: TracerName
  display_name: Tracer Name
  description: |
    Name of the tracer compound used (for example, `"CIMBI-36"`)
  type: string
TracerRadLex:
  name: TracerRadLex
  display_name: Tracer Rad Lex
  description: |
    ID of the tracer compound from the RadLex Ontology.
  type: string
TracerRadionuclide:
  name: TracerRadionuclide
  display_name: Tracer Radionuclide
  description: |
    Radioisotope labeling tracer (for example, `"C11"`).
  type: string
TracerSNOMED:
  name: TracerSNOMED
  display_name: TracerSNOMED
  description: |
    ID of the tracer compound from the SNOMED Ontology
    (subclass of Radioactive isotope).
  type: string
TubingLength:
  name: TubingLength
  display_name: Tubing Length
  description: |
    The length of the blood tubing, from the subject to the detector in meters.
  type: number
  unit: m
TriggerChannelCount:
  name: TriggerChannelCount
  display_name: Trigger Channel Count
  description: |
    Number of channels for digital (binary TTL) triggers or analog equivalents (TTL in volt).
    Corresponds to the `TRIG` channel type.
  type: integer
  minimum: 0
TrackedPointsCount:
  name: TrackedPointsCount
  display_name: Tracked Points Count
  description: |
    Number of different tracked points tracked in a motion tracking system.
  type: number
  unit: m
TrackingSystemName:
  name: TrackingSystemName
  display_name: Tracking System Name
  description: |
    A human-readable name of the tracking system to complement `"tracksys"` label
    of the corresponding *_motion.tsv filename.
  type: string
TubingType:
  name: TubingType
  display_name: Tubing Type
  description: |
    Description of the type of tubing used, ideally including the material and
    (internal) diameter.
  type: string
Type:
  name: Type
  display_name: Type
  description: |
    Short identifier of the mask.
    The value `"Brain"` refers to a brain mask.
    The value `"Lesion"` refers to a lesion mask.
    The value `"Face"` refers to a face mask.
    The value `"ROI"` refers to a region of interest mask.
  type: string
  enum:
    - $ref: objects.enums.Brain.value
    - $ref: objects.enums.Lesion.value
    - $ref: objects.enums.Face.value
    - $ref: objects.enums.ROI.value
Units:
  name: Units
  display_name: Units
  description: |
    Measurement units for the associated variable.
    SI units in CMIXF formatting are RECOMMENDED
    (see [Units](SPEC_ROOT/common-principles.md#units)).
  type: string
  format: unit
VascularCrushing:
  name: VascularCrushing
  display_name: Vascular Crushing
  description: |
    Boolean indicating if Vascular Crushing is used.
    Corresponds to DICOM Tag 0018, 9259 `ASL Crusher Flag`.
  type: boolean
VascularCrushingVENC:
  name: VascularCrushingVENC
  display_name: Vascular Crushing VENC
  description: |
    The crusher gradient strength, in centimeters per second.
    Specify either one number for the total time-series, or provide an array of
    numbers, for example when using QUASAR, using the value zero to identify
    volumes for which `VascularCrushing` was turned off.
    Corresponds to DICOM Tag 0018, 925A `ASL Crusher Flow Limit`.
  anyOf:
    - type: number
      unit: cm/s
    - type: array
      items:
        type: number
        unit: cm/s
VELChannelCount:
  name: VELChannelCount
  display_name: Velocity Channel Count
  description: |
    Number of linear velocity channels.
  type: integer
  minimum: 0
VisionCorrection:
  name: VisionCorrection
  display_name: Vision correction
  description: |
    Equipment used to correct participant vision during an experiment.
    Example: "spectacles", "lenses", "none".
  type: string
VolumeTiming:
  name: VolumeTiming
  display_name: Volume Timing
  description: |
    The time at which each volume was acquired during the acquisition.
    It is described using a list of times referring to the onset of each volume
    in the BOLD series.
    The list must have the same length as the BOLD series,
    and the values must be non-negative and monotonically increasing.
    This field is mutually exclusive with `"RepetitionTime"` and `"DelayTime"`.
    If defined, this requires acquisition time (TA) be defined via either
    `"SliceTiming"` or `"AcquisitionDuration"` be defined.
  type: array
  minItems: 1
  items:
    type: number
    unit: s
WaterSuppression:
  name: WaterSuppression
  display_name: Water Suppression
  description: |
    Boolean indicating whether water suppression was used prior to acquisition.
  type: boolean
WaterSuppressionTechnique:
  name: WaterSuppressionTechnique
  display_name: Water Suppression Technique
  description: |
    The name of the pulse sequence used for water suppression (for example, `"CHESS"`, `"VAPOR"`).
  type: string
WholeBloodAvail:
  name: WholeBloodAvail
  display_name: Whole Blood Avail
  description: |
    Boolean that specifies if whole blood measurements are available.
    If `true`, the `whole_blood_radioactivity` column MUST be present in the
    corresponding `*_blood.tsv` file.
  type: boolean
WithdrawalRate:
  name: WithdrawalRate
  display_name: Withdrawal Rate
  description: |
    The rate at which the blood was withdrawn from the subject.
    The unit of the specified withdrawal rate should be in `"mL/s"`.
  type: number
  unit: mL/s
iEEGCoordinateProcessingDescription:
  name: iEEGCoordinateProcessingDescription
  display_name: iEEG Coordinate Processing Description
  description: |
    Has any post-processing (such as projection) been done on the electrode
    positions (for example, `"surface_projection"`, `"none"`).
  type: string
iEEGCoordinateProcessingReference:
  name: iEEGCoordinateProcessingReference
  display_name: iEEG Coordinate Processing Reference
  description: |
    A reference to a paper that defines in more detail the method used to
    localize the electrodes and to post-process the electrode positions.
  type: string
iEEGCoordinateSystem:
  name: iEEGCoordinateSystem
  display_name: iEEG Coordinate System
  description: |
    Defines the coordinate system for the iEEG sensors.
    See the
    [Coordinate Systems Appendix](SPEC_ROOT/appendices/coordinate-systems.md)
    for a list of restricted keywords for coordinate systems.
    If `"Other"`, provide definition of the coordinate system in
    `iEEGCoordinateSystemDescription`.
    If positions correspond to pixel indices in a 2D image
    (of either a volume-rendering, surface-rendering, operative photo, or
    operative drawing), this MUST be `"Pixels"`.
    For more information, see the section on
    [2D coordinate systems](SPEC_ROOT/modality-specific-files/intracranial\
    -electroencephalography.md#allowed-2d-coordinate-systems).
  anyOf:
    - $ref: objects.enums._iEEGCoordSys
    - $ref: objects.enums._StandardTemplateCoordSys
    - $ref: objects.enums._StandardTemplateDeprecatedCoordSys
iEEGCoordinateSystemDescription:
  name: iEEGCoordinateSystemDescription
  display_name: iEEG Coordinate System Description
  description: |
    Free-form text description of the coordinate system.
    May also include a link to a documentation page or paper describing the
    system in greater detail.
  type: string
iEEGCoordinateUnits:
  name: iEEGCoordinateUnits
  display_name: iEEG Coordinate Units
  description: |
    Units of the `*_electrodes.tsv`.
    MUST be `"pixels"` if `iEEGCoordinateSystem` is `Pixels`.
  type: string
  enum:
    - $ref: objects.enums.pixels.value
    # TODO: Add definitions for these values. (perhaps don't specify)
    - m
    - mm
    - cm
    - n/a
iEEGElectrodeGroups:
  name: iEEGElectrodeGroups
  display_name: iEEG Electrode Groups
  description: |
    Field to describe the way electrodes are grouped into strips, grids or depth
    probes.
    For example, `"grid1: 10x8 grid on left temporal pole, strip2: 1x8 electrode
    strip on xxx"`.
  type: string
iEEGGround:
  name: iEEGGround
  display_name: iEEG Ground
  description: |
    Description of the location of the ground electrode
    (`"placed on right mastoid (M2)"`).
  type: string
iEEGPlacementScheme:
  name: iEEGPlacementScheme
  display_name: iEEG Placement Scheme
  description: |
    Freeform description of the placement of the iEEG electrodes.
    Left/right/bilateral/depth/surface
    (for example, `"left frontal grid and bilateral hippocampal depth"` or
    `"surface strip and STN depth"` or
    `"clinical indication bitemporal, bilateral temporal strips and left grid"`).
  type: string
iEEGReference:
  name: iEEGReference
  display_name: iEEG Reference
  description: |
    General description of the reference scheme used and (when applicable) of
    location of the reference electrode in the raw recordings
    (for example, `"left mastoid"`, `"bipolar"`,
    `"T01"` for electrode with name T01,
    `"intracranial electrode on top of a grid, not included with data"`,
    `"upside down electrode"`).
    If different channels have a different reference,
    this field should have a general description and the channel specific
    reference should be defined in the `channels.tsv` file.
  type: string<|MERGE_RESOLUTION|>--- conflicted
+++ resolved
@@ -3428,7 +3428,7 @@
     URL pointing to a formal definition of this type of data in an ontology available on the web.
     For example: https://www.ncbi.nlm.nih.gov/mesh/68008297 for "male".
   type: string
-<<<<<<< HEAD
+  format: uri
 Threshold:
   name: Threshold
   display_name: Threshold
@@ -3438,9 +3438,6 @@
   anyOf:
     - type: number
     - type: string
-=======
-  format: uri
->>>>>>> fdca7ec3
 TimeZero:
   name: TimeZero
   display_name: Time Zero
