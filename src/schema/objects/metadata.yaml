--- conflicted
+++ resolved
@@ -2654,10 +2654,7 @@
     in the unit "hh:mm:ss".
     This should be equal to `InjectionStart` or `ScanStart`.
   type: string
-<<<<<<< HEAD
   format: time
-=======
-  pattern: ^(?:2[0-3]|[01][0-9]):[0-5][0-9]:[0-5][0-9]$
 TissueDeformationScaling:
   name: TissueDeformationScaling
   description: |
@@ -2666,7 +2663,6 @@
     and for an expansion of 100%, the value is `200`).
   type: number
   exclusiveMinimum: 0
->>>>>>> e53a3676
 TissueOrigin:
   name: TissueOrigin
   description: |
