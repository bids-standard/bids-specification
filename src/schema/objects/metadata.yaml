--- conflicted
+++ resolved
@@ -2195,7 +2195,6 @@
     `InPlanePhaseEncodingDirection` which can have `ROW` or `COL` values.
   type: string
   enum:
-<<<<<<< HEAD
   - i:
       name: i
       description: |
@@ -2226,20 +2225,12 @@
       description: |
         Phase encoding direction is along the third axis of the data in the NIFTI file,
         with phase encoding going from the maximum index to the zero index.
-=======
-  - i
-  - j
-  - k
-  - i-
-  - j-
-  - k-
 PhotoDescription:
   name: PhotoDescription
   display_name: Photo Description
   description: |
     Description of the photo.
   type: string
->>>>>>> 107ca0a7
 PixelSize:
   name: PixelSize
   display_name: Pixel Size
