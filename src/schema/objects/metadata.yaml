---
# This file defines valid BIDS metadata fields.
# These definitions include the field names, their descriptions, and valid values.
# This file **does not** define how and when metadata fields can be used with a given file.
ACCELChannelCount:
  name: ACCELChannelCount
  display_name: Acceleration channel count
  description: |
    Number of acceleration channels.
  type: integer
  minimum: 0
Acknowledgements:
  name: Acknowledgements
  display_name: Acknowledgements
  description: |
    Text acknowledging contributions of individuals or institutions beyond
    those listed in Authors or Funding.
  type: string
AcquisitionDuration:
  name: AcquisitionDuration
  display_name: Acquisition Duration
  description: |
    Duration (in seconds) of scan acquisition, including all volumes for multi-volume scans.
    Corresponds to [DICOM Tag 0018, 9073](https://dicomlookup.com/dicomtags/(0018,9073)) `Acquisition Duration`.
  type: number
  exclusiveMinimum: 0
  unit: s
AcquisitionMode:
  name: AcquisitionMode
  display_name: Acquisition Mode
  description: |
    Type of acquisition of the PET data (for example, `"list mode"`).
  type: string
AcquisitionObservations:
  name: AcquisitionObservations
  display_name: Acquisition Observations
  description: |
    General observations during the acquisition that might alter physiological fluctuations, 
    their recording, or their QC/QA (e.g. subject moves hands often, or does not comply with instructions).
  type: string
AcquisitionVoxelSize:
  name: AcquisitionVoxelSize
  display_name: Acquisition Voxel Size
  description: |
    An array of numbers with a length of 3, in millimeters.
    This field denotes the original acquisition voxel size,
    excluding any inter-slice gaps and before any interpolation or resampling
    within reconstruction or image processing.
    Any point spread function effects, for example due to T2-blurring,
    that would decrease the effective resolution are not considered here.
  type: array
  minItems: 3
  maxItems: 3
  items:
    type: number
    exclusiveMinimum: 0
    unit: mm
AmplifierSettings:
  name: AmplifierSettings
  display_name: AmplifierSettings
  description: |
    Amplifier settings during data acquisition (e.g. gain, sampling filters, bandwidth, etc.)
    Strings MAY be represented in the format Setting:Value  (e.g. Gain:10)
  type: array of strings
Anaesthesia:
  name: Anaesthesia
  display_name: Anaesthesia
  description: |
    Details of anaesthesia used, if any.
  type: string
AnalyticalApproach:
  name: AnalyticalApproach
  display_name: Analytical Approach
  description: |
    Methodology or methodologies used to analyze the `"GeneticLevel"`.
    Values MUST be taken from the
    [database of Genotypes and Phenotypes
    (dbGaP)](https://www.ncbi.nlm.nih.gov/gap/advanced)
    under /Study/Molecular Data Type (for example, SNP Genotypes (Array) or
    Methylation (CpG).
  anyOf:
    - type: string
    - type: array
      items:
        type: string
AnatomicalImage:
  name: AnatomicalImage
  display_name: Anatomical Image
  description: |
    The path(s) to the anatomical MR image file(s), if present,
    to which the associated MRS data file corresponds.
    Contains one or more [BIDS URIs](SPEC_ROOT/common-principles.md#bids-uri).
  anyOf:
    - type: string
      format: bids_uri
    - type: array
      items:
        type: string
        format: bids_uri
AnatomicalLandmarkCoordinateSystem:
  name: AnatomicalLandmarkCoordinateSystem
  display_name: Anatomical Landmark Coordinate System
  description: |
    Defines the coordinate system for the anatomical landmarks.
    See the [Coordinate Systems Appendix](SPEC_ROOT/appendices/coordinate-systems.md)
    for a list of restricted keywords for coordinate systems.
    If `"Other"`, provide definition of the coordinate system in
    `"AnatomicalLandmarkCoordinateSystemDescription"`.
  anyOf:
    - $ref: objects.enums._MEGCoordSys
    - $ref: objects.enums._EEGCoordSys
    - $ref: objects.enums._StandardTemplateCoordSys
    - $ref: objects.enums._StandardTemplateDeprecatedCoordSys
AnatomicalLandmarkCoordinateSystemDescription:
  name: AnatomicalLandmarkCoordinateSystemDescription
  display_name: Anatomical Landmark Coordinate System Description
  description: |
    Free-form text description of the coordinate system.
    May also include a link to a documentation page or paper describing the
    system in greater detail.
  type: string
AnatomicalLandmarkCoordinateUnits:
  name: AnatomicalLandmarkCoordinateUnits
  display_name: Anatomical Landmark Coordinate Units
  description: |
    Units of the coordinates of `"AnatomicalLandmarkCoordinateSystem"`.
  type: string
  # TODO: Add definitions for these values. (perhaps don't specify)
  enum:
    - m
    - mm
    - cm
    - n/a
AnatomicalLandmarkCoordinates:
  name: AnatomicalLandmarkCoordinates
  display_name: Anatomical Landmark Coordinates
  description: |
    Key-value pairs of the labels and 3-D digitized locations of anatomical landmarks,
    interpreted following the `"AnatomicalLandmarkCoordinateSystem"`
    (for example, `{"NAS": [12.7,21.3,13.9], "LPA": [5.2,11.3,9.6],
    "RPA": [20.2,11.3,9.1]}`.
    Each array MUST contain three numeric values corresponding to x, y, and z
    axis of the coordinate system in that exact order.
  type: object
  additionalProperties:
    type: array
    items:
      type: number
    minItems: 3
    maxItems: 3
# Redefinition of AnatomicalLandmarkCoordinates for MRI data
AnatomicalLandmarkCoordinates__mri:
  name: AnatomicalLandmarkCoordinates
  display_name: Anatomical Landmark Coordinates
  description: |
    Key-value pairs of any number of additional anatomical landmarks and their
    coordinates in voxel units (where first voxel has index 0,0,0)
    relative to the associated anatomical MRI
    (for example, `{"AC": [127,119,149], "PC": [128,93,141],
    "IH": [131,114,206]}`, or `{"NAS": [127,213,139], "LPA": [52,113,96],
    "RPA": [202,113,91]}`).
    Each array MUST contain three numeric values corresponding to x, y, and z
    axis of the coordinate system in that exact order.
  type: object
  additionalProperties:
    type: array
    items:
      type: number
    minItems: 3
    maxItems: 3
ANGACCELChannelCount:
  name: ANGACCELChannelCount
  display_name: Angular acceleration channel count
  description: |
    Number of angular acceleration channels.
  type: integer
  minimum: 0
ArterialSpinLabelingType:
  name: ArterialSpinLabelingType
  display_name: Arterial Spin Labeling Type
  description: |
    The arterial spin labeling type.
  type: string
  enum:
    - $ref: objects.enums.CASL.value
    - $ref: objects.enums.PCASL.value
    - $ref: objects.enums.PASL.value
AssociatedEmptyRoom:
  name: AssociatedEmptyRoom
  display_name: Associated Empty Room
  description: |
    One or more [BIDS URIs](SPEC_ROOT/common-principles.md#bids-uri)
    pointing to empty-room file(s) associated with the subject's MEG recording.
    Using forward-slash separated paths relative to the dataset root is
    [DEPRECATED](SPEC_ROOT/common-principles.md#definitions).
  anyOf:
    - type: array
      items:
        anyOf:
          - type: string
            format: dataset_relative
          - type: string
            format: bids_uri
    - type: string
      format: dataset_relative
    - type: string
      format: bids_uri
AttenuationCorrection:
  name: AttenuationCorrection
  display_name: Attenuation Correction
  description: |
    Short description of the attenuation correction method used.
  type: string
AttenuationCorrectionMethodReference:
  name: AttenuationCorrectionMethodReference
  display_name: Attenuation Correction Method Reference
  description: |
    Reference paper for the attenuation correction method used.
  type: string
Authors:
  name: Authors
  display_name: Authors
  description: |
    List of individuals who contributed to the creation/curation of the dataset.
  type: array
  items:
    type: string
B0FieldIdentifier:
  name: B0FieldIdentifier
  display_name: B0 Field Identifier
  description: |
    The presence of this key states that this particular 3D or 4D image MAY be
    used for fieldmap estimation purposes.
    Each `"B0FieldIdentifier"` MUST be a unique string within one participant's tree,
    shared only by the images meant to be used as inputs for the estimation of a
    particular instance of the *B<sub>0</sub> field* estimation.
    It is RECOMMENDED to derive this identifier from DICOM Tags, for example,
    DICOM tag 0018, 1030 `Protocol Name`, or DICOM tag 0018, 0024 `Sequence Name`
    when the former is not defined (for example, in GE devices.)
  anyOf:
    - type: string
    - type: array
      items:
        type: string
B0FieldSource:
  name: B0FieldSource
  display_name: B0 Field Source
  description: |
    At least one existing `"B0FieldIdentifier"` defined by images in the
    participant's tree.
    This field states the *B<sub>0</sub> field* estimation designated by the
    `"B0FieldIdentifier"` that may be used to correct the dataset for distortions
    caused by B<sub>0</sub> inhomogeneities.
    `"B0FieldSource"` and `"B0FieldIdentifier"` MAY both be present for images that
    are used to estimate their own B<sub>0</sub> field, for example, in "pepolar"
    acquisitions.
  anyOf:
    - type: string
    - type: array
      items:
        type: string
B0ShimmingTechnique:
  name: B0ShimmingTechnique
  display_name: B0 Shimming Technique
  description: |
    The technique used to shim the *B*<sub>0</sub> field (for example, `"Dynamic shim updating"`
    or `"FASTMAP"`).
  type: string
B1ShimmingTechnique:
  name: B1ShimmingTechnique
  display_name: B1 Shimming Technique
  description: |
    The technique used to shim the *B*<sub>1</sub> field (for example, `"Simple phase align"`
    or `"Pre-saturated TurboFLASH"`).
  type: string
BIDSVersion:
  name: BIDSVersion
  display_name: BIDS Version
  description: |
    The version of the BIDS standard that was used.
  type: string
BackgroundSuppression:
  name: BackgroundSuppression
  display_name: Background Suppression
  description: |
    Boolean indicating if background suppression is used.
  type: boolean
BackgroundSuppressionNumberPulses:
  name: BackgroundSuppressionNumberPulses
  display_name: Background Suppression Number Pulses
  description: |
    The number of background suppression pulses used.
    Note that this excludes any effect of background suppression pulses applied
    before the labeling.
  type: number
  minimum: 0
BackgroundSuppressionPulseTime:
  name: BackgroundSuppressionPulseTime
  display_name: Background Suppression Pulse Time
  description: |
    Array of numbers containing timing, in seconds,
    of the background suppression pulses with respect to the start of the
    labeling.
    In case of multi-PLD with different background suppression pulse times,
    only the pulse time of the first PLD should be defined.
  type: array
  items:
    type: number
    minimum: 0
    unit: s
BasedOn:
  name: BasedOn
  display_name: Based On
  description: |
    List of files in a file collection to generate the map.
    Fieldmaps are also listed, if involved in the processing.
    This field is DEPRECATED, and this metadata SHOULD be recorded in the
    `Sources` field using [BIDS URIs](SPEC_ROOT/common-principles.md#bids-uri)
    to distinguish sources from different datasets.
  anyOf:
    - type: string
      format: participant_relative
    - type: array
      items:
        type: string
        format: participant_relative
BloodDensity:
  name: BloodDensity
  display_name: Blood Density
  description: |
    Measured blood density. Unit of blood density should be in `"g/mL"`.
  type: number
  unit: g/mL
BodyPart:
  name: BodyPart
  display_name: Body Part
  description: |
    Body part of the organ / body region scanned.
  type: string
BodyPartDetails:
  name: BodyPartDetails
  display_name: Body Part Details
  description: |
    Additional details about body part or location (for example: `"corpus callosum"`).
  type: string
BodyPartDetailsOntology:
  name: BodyPartDetailsOntology
  display_name: Body Part Details Ontology
  description: |
    [URI](SPEC_ROOT/common-principles.md#uniform-resource-indicator) of ontology used for
    BodyPartDetails (for example: `"https://www.ebi.ac.uk/ols/ontologies/uberon"`).
  type: string
  format: uri
BolusCutOffDelayTime:
  name: BolusCutOffDelayTime
  display_name: Bolus Cut Off Delay Time
  description: |
    Duration between the end of the labeling and the start of the bolus cut-off
    saturation pulse(s), in seconds.
    This can be a number or array of numbers, of which the values must be
    non-negative and monotonically increasing, depending on the number of bolus
    cut-off saturation pulses.
    For Q2TIPS, only the values for the first and last bolus cut-off saturation
    pulses are provided.
    Based on [DICOM Tag 0018, 925F](https://dicomlookup.com/dicomtags/(0018,925F)) `ASL Bolus Cut-off Delay Time`.
  anyOf:
    - type: number
      minimum: 0
      unit: s
    - type: array
      items:
        type: number
        unit: s
        minimum: 0
BolusCutOffFlag:
  name: BolusCutOffFlag
  display_name: Bolus Cut Off Flag
  description: |
    Boolean indicating if a bolus cut-off technique is used.
    Corresponds to [DICOM Tag 0018, 925C](https://dicomlookup.com/dicomtags/(0018,925C)) `ASL Bolus Cut-off Flag`.
  type: boolean
BolusCutOffTechnique:
  name: BolusCutOffTechnique
  display_name: Bolus Cut Off Technique
  description: |
    Name of the technique used, for example `"Q2TIPS"`, `"QUIPSS"`, `"QUIPSSII"`.
    Corresponds to [DICOM Tag 0018, 925E](https://dicomlookup.com/dicomtags/(0018,925E)) `ASL Bolus Cut-off Technique`.
  type: string
BrainLocation:
  name: BrainLocation
  display_name: Brain Location
  description: |
    Refers to the location in space of the `"TissueOrigin"`.
    Values may be an MNI coordinate,
    a label taken from the
    [Allen Brain Atlas](https://atlas.brain-map.org/atlas?atlas=265297125&plate=\
    112360888&structure=4392&x=40348.15104166667&y=46928.75&zoom=-7&resolution=\
    206.60&z=3),
    or layer to refer to layer-specific gene expression,
    which can also tie up with laminar fMRI.
  type: string
CASLType:
  name: CASLType
  display_name: CASL Type
  description: |
    Describes if a separate coil is used for labeling.
  type: string
  enum:
    - $ref: objects.enums.single_coil.value
    - $ref: objects.enums.double_coil.value
CapManufacturer:
  name: CapManufacturer
  display_name: Cap Manufacturer
  description: |
    Name of the cap manufacturer (for example, `"EasyCap"`).
  type: string
CapManufacturersModelName:
  name: CapManufacturersModelName
  display_name: Cap Manufacturers Model Name
  description: |
    Manufacturer's designation of the cap model
    (for example, `"actiCAP 64 Ch Standard-2"`).
  type: string
CellType:
  name: CellType
  display_name: Cell Type
  description: |
    Describes the type of cell analyzed.
    Values SHOULD come from the
    [cell ontology](https://obofoundry.org/ontology/cl.html).
  type: string
ChannelDeviceSerialNumber:
  name: ChannelDeviceSerialNumber
  display_name: Channel Device Serial Number
  description: |
    The serial number(s) of each piece of hardware equipment that 
    produced the measurements, including the sensor, connecting cables, 
    and amplifiers. Equipment should be listed in order of attachment, 
    from participant to recording device. A pseudonym can also be used to 
    prevent the equipment from being identifiable, so long as each 
    pseudonym is unique within the dataset.
  type: string or array of strings
ChannelManufacturer:
  name: ChannelManufacturer
  display_name: Channel Manufacturer
  description: |
    Manufacturer(s) of each piece of the equipment that 
    produced the measurements upstream of the recording device, including 
    the sensor, connecting cables, and amplifiers. If more than one manufacturer 
    applies, list the manufacturer for each piece of hardware, in order 
    of attachment from participant to recording device.
  type: string or array of strings
ChannelManufacturersModelName:
  name: ChannelManufacturersModelName
  display_name: Channel Manufacturers Model Name
  description: |
    Manufacturer's model name(s) of each piece of hardware equipment that 
    produced the measurements upstream of the recording device, including 
    the sensor, connecting cables, and amplifiers. Equipment should be listed 
    in order of attachment, from participant to recording device.
  type: string or array of strings
ChemicalShiftOffset:
  name: ChemicalShiftOffset
  display_name: Chemical Shift Offset
  description: |
    The chemical shift at the center of `SpectralWidth` corresponding to 0 Hz,
    specified in ppm (for example, `4.65`).
  type: number
  unit: ppm
ChemicalShiftReference:
  name: ChemicalShiftReference
  display_name: Chemical Shift Reference
  description: |
    The chemical shift at the transmitter frequency, specified in ppm (for example, `2.68`).
    Corresponds to [DICOM Tag 0018, 9053](https://dicomlookup.com/dicomtags/(0018,9053)) `Chemical Shift Reference`.
  type: number
  unit: ppm
ChunkTransformationMatrix:
  name: ChunkTransformationMatrix
  display_name: Chunk Transformation Matrix
  description: |
    3x3 or 4x4 affine transformation matrix describing spatial chunk transformation,
    for 2D and 3D respectively (for examples: `[[2, 0, 0], [0, 3, 0], [0, 0, 1]]`
    in 2D for 2x and 3x scaling along the first and second axis respectively; or
    `[[1, 0, 0, 0], [0, 2, 0, 0], [0, 0, 3, 0], [0, 0, 0, 1]]` in 3D for 2x and 3x
    scaling along the second and third axis respectively).
    Note that non-spatial dimensions like time and channel are not included in the
    transformation matrix.
  anyOf:
    - type: array
      minItems: 3
      maxItems: 3
      items:
        type: array
        minItems: 3
        maxItems: 3
        items:
          type: number
    - type: array
      minItems: 4
      maxItems: 4
      items:
        type: array
        minItems: 4
        maxItems: 4
        items:
          type: number
ChunkTransformationMatrixAxis:
  name: ChunkTransformationMatrixAxis
  display_name: Chunk Transformation Matrix Axis
  description: |
    Describe the axis of the ChunkTransformationMatrix
    (for examples: `["X", "Y"]` or `["Z", "Y", "X"]`).
  type: array
  minItems: 2
  maxItems: 3
  items:
    type: string
Code:
  name: Code
  display_name: Code
  description: |
    [URI](SPEC_ROOT/common-principles.md#uniform-resource-indicator)
    of the code used to present the stimuli.
    Persistent identifiers such as DOIs are preferred.
    If multiple versions of code may be hosted at the same location,
    revision-specific URIs are recommended.
  type: string
  format: uri
CodeValue:
  name: CodeValue
  display_name: Code Value
  description: |
    An identifier that is unambiguous within the Coding Scheme
    denoted by Coding Scheme Designator and Coding Scheme Version.
    Corresponds to [DICOM Tag 0008, 0100](https://dicomlookup.com/dicomtags/(0008,0100)) `Code Value`.
  type: string
CodeMeaning:
  name: CodeMeaning
  display_name: Code Meaning
  description: |
    Text that has meaning to a human and conveys the meaning of the term
    Corresponds to [DICOM Tag 0008, 0104](https://dicomlookup.com/dicomtags/(0008,0104)) `Code Meaning`.
  type: string
CodingSchemeDesignator:
  name: CodingSchemeDesignator
  display_name: Coding Scheme Designator
  description: |
    The identifier of the coding scheme in which the coded entry is defined.
    Corresponds to [DICOM Tag 0008, 0102](https://dicomlookup.com/dicomtags/(0008,0102))
    `Coding Scheme Designator`.
  type: string
CodingSchemeVersion:
  name: CodingSchemeVersion
  display_name: Coding Scheme version
  description: |
    An identifier of the version of the coding scheme if necessary to resolve ambiguity.
    Corresponds to [DICOM Tag 0008, 0103](https://dicomlookup.com/dicomtags/(0008,0103)) `Coding Scheme Version`.
  type: string
CodeURL:
  name: CodeURL
  display_name: Code URL
  description: URL where the code used to generate the dataset may be found.
  type: string
  format: uri
CogAtlasID:
  name: CogAtlasID
  display_name: Cognitive Atlas ID
  description: |
    [URI](SPEC_ROOT/common-principles.md#uniform-resource-indicator)
    of the corresponding [Cognitive Atlas](https://www.cognitiveatlas.org/)
    Task term.
  type: string
  format: uri
CogPOID:
  name: CogPOID
  display_name: Cognitive Paradigm Ontology ID
  description: |
    [URI](SPEC_ROOT/common-principles.md#uniform-resource-indicator)
    of the corresponding [CogPO](http://www.cogpo.org/) term.
  type: string
  format: uri
CoilCombinationMethod:
  name: CoilCombinationMethod
  display_name: Coil Combination Method
  description: |
    Almost all fMRI studies using phased-array coils use root-sum-of-squares
    (rSOS) combination, but other methods exist.
    The image reconstruction is changed by the coil combination method
    (as for the matrix coil mode above),
    so anything non-standard should be reported.
  type: string
Columns:
  name: Columns
  display_name: Columns
  description: |
    Names of columns in file.
  type: array
  items:
    type: string
<<<<<<< HEAD
ConcurrenceGroup:
  name: ConcurrenceGroup
  display_name: ConcurrenceGroup
  description: |
    An identifier shared by files recorded concurrently. 
    Each "ConcurrenceGroup" MUST be a unique string within one participant's tree, 
    shared only by the continuously recorded data which was measured simultaneously.
  type: string
=======
Container:
  name: Container
  display_name: Container
  description: |
    Used to specify the location and relevant attributes of software container image
    used to produce the dataset. Valid keys in this object include `Type`, `Tag` and
    [`URI`][uri] with [string][] values.
  type: object
  recommended:
    - Type
    - Tag
    - URI
  properties:
    ContainerType:
      $ref: objects.metadata.ContainerType
    ContainerTag:
      $ref: objects.metadata.ContainerTag
    ContainerURI:
      $ref: objects.metadata.ContainerURI
ContainerTag:
  name: ContainerTag
  display_name: Container Tag
  description: |
    Tag of software container image used to produce the dataset
  type: string
ContainerType:
  name: ContainerType
  display_name: Container Type
  description: |
    Type of software container image used to produce the dataset
  type: string
ContainerURI:
  name: ContainerURI
  display_name: Container URI
  description: |
    URI for software container image used to produce the dataset
  type: string
  format: uri
>>>>>>> 2187c0ef
ContinuousHeadLocalization:
  name: ContinuousHeadLocalization
  display_name: Continuous Head Localization
  description: |
    `true` or `false` value indicating whether continuous head localization
    was performed.
  type: boolean
ContrastBolusIngredient:
  name: ContrastBolusIngredient
  display_name: Contrast Bolus Ingredient
  description: |
    Active ingredient of agent.
    Corresponds to [DICOM Tag 0018, 1048](https://dicomlookup.com/dicomtags/(0018,1048)) `Contrast/Bolus Ingredient`.
  type: string
  enum:
    - $ref: objects.enums.IODINE.value
    - $ref: objects.enums.GADOLINIUM.value
    - $ref: objects.enums.CARBON_DIOXIDE.value
    - $ref: objects.enums.BARIUM.value
    - $ref: objects.enums.XENON.value
    # TODO: Add definitions for these values. (perhaps don't specify)
    - UNKNOWN
    - NONE
DCOffsetCorrection:
  name: DCOffsetCorrection
  display_name: DC Offset Correction
  description: |
    A description of the method (if any) used to correct for a DC offset.
    If the method used was subtracting the mean value for each channel,
    use "mean".
  type: string
Database:
  name: Database
  display_name: Database
  description: |
    [URI](SPEC_ROOT/common-principles.md#uniform-resource-indicator)
    of database where the dataset is hosted.
  type: string
  format: uri
Dataset:
  name: Dataset
  display_name: Dataset
  description: |
    [URI](SPEC_ROOT/common-principles.md#uniform-resource-indicator)
    where data can be retrieved.
  type: string
  format: uri
DatasetDOI:
  name: DatasetDOI
  display_name: DatasetDOI
  description: |
    The Digital Object Identifier of the dataset (not the corresponding paper).
    DOIs SHOULD be expressed as a valid
    [URI](SPEC_ROOT/common-principles.md#uniform-resource-indicator);
    bare DOIs such as `10.0.2.3/dfjj.10` are
    [DEPRECATED](SPEC_ROOT/common-principles.md#definitions).
  type: string
  format: uri
DatasetLinks:
  name: DatasetLinks
  display_name: Dataset Links
  description: |
    Used to map a given `<dataset-name>` from a [BIDS URI](SPEC_ROOT/common-principles.md#bids-uri)
    of the form `bids:<dataset-name>:path/within/dataset` to a local or remote location.
    The `<dataset-name>`: `""` (an empty string) is a reserved keyword that MUST NOT be a key in
    `DatasetLinks` (example: `bids::path/within/dataset`).
  type: object
  additionalProperties:
    type: string
    format: uri
DatasetType:
  name: DatasetType
  display_name: Dataset Type
  description: |
    The interpretation of the dataset.
    For backwards compatibility, the default value is `"raw"`.
  type: string
  enum:
    - $ref: objects.enums.raw.value
    - $ref: objects.enums.derivative.value
    - $ref: objects.enums.study__datasettype.value
DecayCorrectionFactor:
  name: DecayCorrectionFactor
  display_name: Decay Correction Factor
  description: |
    Decay correction factor for each frame.
  type: array
  items:
    type: number
DeidentificationMethod:
  name: DeidentificationMethod
  display_name: Deidentification Method
  description: |
    A description of the mechanism or method used to remove the Patient's identity.
    Corresponds to [DICOM Tag 0012, 0063](https://dicomlookup.com/dicomtags/(0012,0063)) `De-identification Method`.
  type: array
  items:
    type: string
DeidentificationMethodCodeSequence:
  name: DeidentificationMethodCodeSequence
  display_name: Deidentification Method Code Sequence
  description: |
    A sequence of code objects describing the mechanism or method use to remove the Patient's identity.
    Corresponds to [DICOM Tag 0012, 0064](https://dicomlookup.com/dicomtags/(0012,0064))
    `De-identification Method Code Sequence`.
  type: array
  items:
    type: object
    recommended:
      - CodeValue
      - CodeMeaning
      - CodingSchemeDesignator
      - CodingSchemeVersion
    properties:
      CodeValue:
        $ref: objects.metadata.CodeValue
      CodeMeaning:
        $ref: objects.metadata.CodeMeaning
      CodingSchemeDesignator:
        $ref: objects.metadata.CodingSchemeDesignator
      CodingSchemeVersion:
        $ref: objects.metadata.CodingSchemeVersion
DelayAfterTrigger:
  name: DelayAfterTrigger
  display_name: Delay After Trigger
  description: |
    Duration (in seconds) from trigger delivery to scan onset.
    This delay is commonly caused by adjustments and loading times.
    This specification is entirely independent of
    `"NumberOfVolumesDiscardedByScanner"` or `"NumberOfVolumesDiscardedByUser"`,
    as the delay precedes the acquisition.
  type: number
  unit: s
DelayTime:
  name: DelayTime
  display_name: Delay Time
  description: |
    User specified time (in seconds) to delay the acquisition of data for the
    following volume.
    If the field is not present it is assumed to be set to zero.
    Corresponds to Siemens CSA header field `lDelayTimeInTR`.
    This field is REQUIRED for sparse sequences using the `"RepetitionTime"` field
    that do not have the `"SliceTiming"` field set to allowed for accurate
    calculation of "acquisition time".
    This field is mutually exclusive with `"VolumeTiming"`.
  type: number
  unit: s
Delimiter:
  name: Delimiter
  display_name: Delimiter
  description: |
    If rows in a column may be interpreted as a lists of values, the character that
    separates one value from the next.
  type: string
Density:
  name: Density
  display_name: Density
  description: |
    Specifies the interpretation of the density keyword.
    If an object is used, then the keys should be values for the `den` entity
    and values should be descriptions of those `den` values.
  anyOf:
    - type: string
    - type: object
      additionalProperties:
        type: string
Derivative:
  name: Derivative
  display_name: Derivative
  description: |
    Indicates that values in the corresponding column are transformations of values
    from other columns (for example a summary score based on a subset of items in a
    questionnaire).
  type: boolean
Description:
  name: Description
  display_name: Description
  description: |
    Free-form natural language description.
  type: string
Description__GeneratedBy:
  name: Description
  display_name: Pipeline Description
  description: |
    Plain-text description of the pipeline or process that generated the outputs.
    RECOMMENDED if `Name` is `"Manual"`.
  type: string
DetectorType:
  name: DetectorType
  display_name: Detector Type
  description: |
    Type of detector. This is a free form description with the following suggested terms:
    `"SiPD"`, `"APD"`. Preferably a specific model/part number is supplied.
    If individual channels have different `DetectorType`,
    then the field here should be specified as `"mixed"`
    and this column should be included in `optodes.tsv`.
  anyOf:
    - type: string
      format: unit
    - type: string
      enum:
        - $ref: objects.enums.mixed.value
Descriptors:
  name: Descriptors
  display_name: Descriptors
  description: |
    List of relevant descriptors (for example, journal articles) for dataset
    using a valid
    [URI](SPEC_ROOT/common-principles.md#uniform-resource-indicator)
    when possible.
  anyOf:
    - type: string
    - type: array
      items:
        type: string
DeviceSerialNumber:
  name: DeviceSerialNumber
  display_name: Device Serial Number
  description: |
    The serial number of the equipment that recorded the measurements:
    that is, the main recording device.
    A pseudonym can also be used to prevent the equipment from being
    identifiable, so long as each pseudonym is unique within the dataset.
  type: string
DewarPosition:
  name: DewarPosition
  display_name: Dewar Position
  description: |
    Position of the dewar during the MEG scan:
    `"upright"`, `"supine"` or `"degrees"` of angle from vertical:
    for example on CTF systems, `"upright=15°, supine=90°"`.
  type: string
DigitizedHeadPoints:
  name: DigitizedHeadPoints
  display_name: Digitized Head Points
  description: |
    `true` or `false` value indicating whether head points outlining the
    scalp/face surface are contained within this recording.
  type: boolean
DigitizedHeadPoints__coordsystem:
  name: DigitizedHeadPoints
  display_name: Digitized Head Points
  description: |
    Relative path to the file containing the locations of digitized head points
    collected during the session (for example, `"sub-01_headshape.pos"`).
    RECOMMENDED for all MEG systems, especially for CTF and BTi/4D.
    For Neuromag/Elekta/MEGIN, the head points will be stored in the `.fif` file.
  type: string
  format: file_relative
DigitizedHeadPointsCoordinateSystem:
  name: DigitizedHeadPointsCoordinateSystem
  display_name: Digitized Head Points Coordinate System
  description: |
    Defines the coordinate system for the digitized head points.
    See the
    [Coordinate Systems Appendix](SPEC_ROOT/appendices/coordinate-systems.md)
    for a list of restricted keywords for coordinate systems.
    If `"Other"`, provide definition of the coordinate system in
    `"DigitizedHeadPointsCoordinateSystemDescription"`.
  anyOf:
    - $ref: objects.enums._MEGCoordSys
    - $ref: objects.enums._EEGCoordSys
    - $ref: objects.enums._StandardTemplateCoordSys
    - $ref: objects.enums._StandardTemplateDeprecatedCoordSys
DigitizedHeadPointsCoordinateSystemDescription:
  name: DigitizedHeadPointsCoordinateSystemDescription
  display_name: Digitized Head Points Coordinate System Description
  description: |
    Free-form text description of the coordinate system.
    May also include a link to a documentation page or paper describing the
    system in greater detail.
  type: string
DigitizedHeadPointsCoordinateUnits:
  name: DigitizedHeadPointsCoordinateUnits
  display_name: Digitized Head Points Coordinate Units
  description: |
    Units of the coordinates of `"DigitizedHeadPointsCoordinateSystem"`.
  type: string
  # TODO: Add definitions for these values. (perhaps don't specify)
  enum:
    - m
    - mm
    - cm
    - n/a
DigitizedLandmarks:
  name: DigitizedLandmarks
  display_name: Digitized Landmarks
  description: |
    `true` or `false` value indicating whether anatomical landmark points
    (fiducials) are contained within this recording.
  type: boolean
DispersionConstant:
  name: DispersionConstant
  display_name: Dispersion Constant
  description: |
    External dispersion time constant resulting from tubing in default unit
    seconds.
  type: number
  unit: s
DispersionCorrected:
  name: DispersionCorrected
  display_name: Dispersion Corrected
  description: |
    Boolean flag specifying whether the blood data have been dispersion-corrected.
    NOTE: not customary for manual samples, and hence should be set to `false`.
  type: boolean
DOI:
  name: DOI
  display_name: DOI
  description: |
    A Digital Object Identifier (DOI) is a persistent, resolvable name for a digital resource.
    (see [URI](SPEC_ROOT/common-principles.md#uniform-resource-indicator))
  type: string
DoseCalibrationFactor:
  name: DoseCalibrationFactor
  display_name: Dose Calibration Factor
  description: |
    Multiplication factor used to transform raw data (in counts/sec) to meaningful unit (Bq/ml).
    Corresponds to [DICOM Tag 0054, 1322](https://dicomlookup.com/dicomtags/(0054,1322)) `Dose Calibration Factor`.
  type: number
DwellTime:
  name: DwellTime
  display_name: Dwell Time
  description: |
    Actual dwell time (in seconds) of the receiver per point in the readout
    direction, including any oversampling.
    For Siemens, this corresponds to DICOM field 0019, 1018 (in ns).
    This value is necessary for the optional readout distortion correction of
    anatomicals in the HCP Pipelines.
    It also usefully provides a handle on the readout bandwidth,
    which isn't captured in the other metadata tags.
    Not to be confused with `"EffectiveEchoSpacing"`, and the frequent mislabeling
    of echo spacing (which is spacing in the phase encoding direction) as
    "dwell time" (which is spacing in the readout direction).
  type: number
  unit: s
ECGChannelCount:
  name: ECGChannelCount
  display_name: ECG Channel Count
  description: |
    Number of ECG channels.
  type: integer
  minimum: 0
ECOGChannelCount:
  name: ECOGChannelCount
  display_name: ECOG Channel Count
  description: |
    Number of ECoG channels.
  type: integer
  minimum: 0
EEGChannelCount:
  name: EEGChannelCount
  display_name: EEG Channel Count
  description: |
    Number of EEG channels recorded simultaneously (for example, `21`).
  type: integer
  minimum: 0
EEGCoordinateSystem:
  name: EEGCoordinateSystem
  display_name: EEG Coordinate System
  description: |
    Defines the coordinate system for the EEG sensors.

    See the
    [Coordinate Systems Appendix](SPEC_ROOT/appendices/coordinate-systems.md)
    for a list of restricted keywords for coordinate systems.
    If `"Other"`, provide definition of the coordinate system in
    `EEGCoordinateSystemDescription`.
  anyOf:
    - $ref: objects.enums._MEGCoordSys
    - $ref: objects.enums._EEGCoordSys
    - $ref: objects.enums._StandardTemplateCoordSys
    - $ref: objects.enums._StandardTemplateDeprecatedCoordSys
EEGCoordinateSystemDescription:
  name: EEGCoordinateSystemDescription
  display_name: EEG Coordinate System Description
  description: |
    Free-form text description of the coordinate system.
    May also include a link to a documentation page or paper describing the
    system in greater detail.
  type: string
EEGCoordinateUnits:
  name: EEGCoordinateUnits
  display_name: EEG Coordinate Units
  description: |
    Units of the coordinates of `EEGCoordinateSystem`.
  type: string
  # TODO: Add definitions for these values. (perhaps don't specify)
  enum:
    - m
    - mm
    - cm
    - n/a
EEGGround:
  name: EEGGround
  display_name: EEG Ground
  description: |
    Description of the location of the ground electrode
    (for example, `"placed on right mastoid (M2)"`).
  type: string
EEGPlacementScheme:
  name: EEGPlacementScheme
  display_name: EEG Placement Scheme
  description: |
    Placement scheme of EEG electrodes.
    Either the name of a standardized placement system (for example, `"10-20"`)
    or a list of standardized electrode names (for example, `["Cz", "Pz"]`).
  type: string
EEGReference:
  name: EEGReference
  display_name: EEG Reference
  description: |
    General description of the reference scheme used and (when applicable) of
    location of the reference electrode in the raw recordings
    (for example, `"left mastoid"`, `"Cz"`, `"CMS"`).
    If different channels have a different reference,
    this field should have a general description and the channel specific
    reference should be defined in the `channels.tsv` file.
  type: string
EMGChannelCount:
  name: EMGChannelCount
  display_name: EMG Channel Count
  description: |
    Number of EMG channels.
  type: integer
  minimum: 0
EOGChannelCount:
  name: EOGChannelCount
  display_name: EOG Channel Count
  description: |
    Number of EOG channels.
  type: integer
  minimum: 0
EchoAcquisition:
  name: EchoAcquisition
  display_name: Echo Acquisition
  description: |
    How the detected echo was acquired when the analog-to-digital converter was turned on.
    For example, `"Half echo"`, `"Full echo"`.
  type: string
EchoTime:
  name: EchoTime
  display_name: Echo Time
  description: |
    The echo time (TE) for the acquisition, specified in seconds.
    Corresponds to [DICOM Tag 0018, 0081](https://dicomlookup.com/dicomtags/(0018,0081)) `Echo Time`
    (please note that the DICOM term is in milliseconds not seconds).
    The data type number may apply to files from any MRI modality concerned with
    a single value for this field, or to the files in a
    [file collection](SPEC_ROOT/appendices/file-collections.md)
    where the value of this field is iterated using the
    [`echo` entity](SPEC_ROOT/appendices/entities.md#echo).
  anyOf:
    - type: number
      unit: s
      exclusiveMinimum: 0
    - type: array
      items:
        type: number
        unit: s
        exclusiveMinimum: 0
EchoTime1:
  name: EchoTime1
  display_name: Echo Time1
  description: |
    The time (in seconds) when the first (shorter) echo occurs.
  type: number
  unit: s
  exclusiveMinimum: 0
EchoTime2:
  name: EchoTime2
  display_name: Echo Time2
  description: |
    The time (in seconds) when the second (longer) echo occurs.
  type: number
  unit: s
  exclusiveMinimum: 0
# Redefinition of EchoTime for fieldmap data
EchoTime__fmap:
  name: EchoTime
  display_name: Echo Time
  description: |
    The time (in seconds) when the echo corresponding to this map was acquired.
  type: number
  unit: s
  exclusiveMinimum: 0
EditCondition:
  name: EditCondition
  display_name: Editing Condition
  description: |
    If spectral editing was applied, this lists the application order of `"EditPulse"`.
    For example, `["ON", "OFF"]` for a MEGA-edited experiment or
    `["A", "B", "C", "D"]` for a HERMES-edited experiment.
  anyOf:
    - type: string
    - type: array
      items:
        type: string
EditPulse:
  name: EditPulse
  display_name: Editing Pulse
  description: |
    If spectral editing was applied, this details the editing parameters.
    For example:
    `{"ON": {"FrequencyOffset": 1.9, "PulseDuration": 16},
    "OFF": {"FrequencyOffset": 7.5, "PulseDuration": 16}}`.
  type: object
  additionalProperties:
    type: object
    recommended: [FrequencyOffset, PulseDuration]
    properties:
      FrequencyOffset:
        $ref: objects.metadata.FrequencyOffset
      PulseDuration:
        $ref: objects.metadata.PulseDuration
EditTarget:
  name: EditTarget
  display_name: Editing Target
  description: |
    If spectral editing was applied, this describes the metabolites that were selectively targeted
    (for example, `"GABA"` or `"Lac"`).
    If multiple metabolites were targeted (for example, in a HERMES acquisition),
    an array can be used: `["GABA", "GSH"]`.
  anyOf:
    - type: string
    - type: array
      items:
        type: string
EffectiveEchoSpacing:
  name: EffectiveEchoSpacing
  display_name: Effective Echo Spacing
  description: |
    The "effective" sampling interval, specified in seconds,
    between lines in the phase-encoding direction,
    defined based on the size of the reconstructed image in the phase direction.
    It is frequently, but incorrectly, referred to as "dwell time"
    (see the `"DwellTime"` parameter for actual dwell time).
    It is required for unwarping distortions using field maps.
    Note that beyond just in-plane acceleration,
    a variety of other manipulations to the phase encoding need to be accounted
    for properly, including partial fourier, phase oversampling,
    phase resolution, phase field-of-view and interpolation.
  type: number
  exclusiveMinimum: 0
  unit: s
ElectricalStimulation:
  name: ElectricalStimulation
  display_name: Electrical Stimulation
  description: |
    Boolean field to specify if electrical stimulation was done during the
    recording (options are `true` or `false`). Parameters for event-like
    stimulation should be specified in the `events.tsv` file.
  type: boolean
ElectricalStimulationParameters:
  name: ElectricalStimulationParameters
  display_name: Electrical Stimulation Parameters
  description: |
    Free form description of stimulation parameters, such as frequency or shape.
    Specific onsets can be specified in the `events.tsv` file.
    Specific shapes can be described here in freeform text.
  type: string
ElectrodeManufacturer:
  name: ElectrodeManufacturer
  display_name: Electrode Manufacturer
  description: |
    Can be used if all electrodes are of the same manufacturer
    (for example, `"AD-TECH"`, `"DIXI"`).
    If electrodes of different manufacturers are used,
    please use the corresponding table in the `_electrodes.tsv` file.
  type: string
ElectrodeManufacturersModelName:
  name: ElectrodeManufacturersModelName
  display_name: Electrode Manufacturers Model Name
  description: |
    If different electrode types are used,
    please use the corresponding table in the `_electrodes.tsv` file.
  type: string
EncodingTechnique:
  name: EncodingTechnique
  display_name: Encoding Technique
  description: |
    The encoding technique used during readout.
    For example, `"Cartesian"`, `"EPSI"`, `"Spiral"`,
    or `"Density-weighted concentric ring trajectory"`.
  type: string
EpochLength:
  name: EpochLength
  display_name: Epoch Length
  description: |
    Duration of individual epochs in seconds (for example, `1`)
    in case of epoched data.
    If recording was continuous or discontinuous, leave out the field.
  type: number
  minimum: 0
EstimationAlgorithm:
  name: EstimationAlgorithm
  display_name: Estimation Algorithm
  description: |
    Type of algorithm used to perform fitting
    (for example, `"linear"`, `"non-linear"`, `"LM"` and such).
  type: string
EstimationReference:
  name: EstimationReference
  display_name: Estimation Reference
  description: |
    Reference to the study/studies on which the implementation is based.
  type: string
EthicsApprovals:
  name: EthicsApprovals
  display_name: Ethics Approvals
  description: |
    List of ethics committee approvals of the research protocols and/or
    protocol identifiers.
  type: array
  items:
    type: string
FiducialsCoordinateSystem:
  name: FiducialsCoordinateSystem
  display_name: Fiducials Coordinate System
  description: |
    Defines the coordinate system for the fiducials.
    Preferably the same as the `"EEGCoordinateSystem"`.
    See the
    [Coordinate Systems Appendix](SPEC_ROOT/appendices/coordinate-systems.md)
    for a list of restricted keywords for coordinate systems.
    If `"Other"`, provide definition of the coordinate system in
    `"FiducialsCoordinateSystemDescription"`.
  anyOf:
    - $ref: objects.enums._MEGCoordSys
    - $ref: objects.enums._EEGCoordSys
    - $ref: objects.enums._StandardTemplateCoordSys
    - $ref: objects.enums._StandardTemplateDeprecatedCoordSys
FiducialsCoordinateSystemDescription:
  name: FiducialsCoordinateSystemDescription
  display_name: Fiducials Coordinate System Description
  description: |
    Free-form text description of the coordinate system.
    May also include a link to a documentation page or paper describing the
    system in greater detail.
  type: string
FiducialsCoordinateUnits:
  name: FiducialsCoordinateUnits
  display_name: Fiducials Coordinate Units
  description: |
    Units in which the coordinates that are  listed in the field
    `"FiducialsCoordinateSystem"` are represented.
  type: string
  # TODO: Add definitions for these values. (perhaps don't specify)
  enum:
    - m
    - mm
    - cm
    - n/a
FiducialsCoordinates:
  name: FiducialsCoordinates
  display_name: Fiducials Coordinates
  description: |
    Key-value pairs of the labels and 3-D digitized position of anatomical
    landmarks, interpreted following the `"FiducialsCoordinateSystem"`
    (for example, `{"NAS": [12.7,21.3,13.9], "LPA": [5.2,11.3,9.6],
    "RPA": [20.2,11.3,9.1]}`).
    Each array MUST contain three numeric values corresponding to x, y, and z
    axis of the coordinate system in that exact order.
  type: object
  additionalProperties:
    type: array
    items:
      type: number
    minItems: 3
    maxItems: 3
FiducialsDescription:
  name: FiducialsDescription
  display_name: Fiducials Description
  description: |
    Free-form text description of how the fiducials such as vitamin-E capsules
    were placed relative to anatomical landmarks,
    and how the position of the fiducials were measured
    (for example, `"both with Polhemus and with T1w MRI"`).
  type: string
FlipAngle:
  name: FlipAngle
  display_name: Flip Angle
  description: |
    Flip angle (FA) for the acquisition, specified in degrees.
    Corresponds to: [DICOM Tag 0018, 1314](https://dicomlookup.com/dicomtags/(0018,1314)) `Flip Angle`.
    The data type number may apply to files from any MRI modality concerned with
    a single value for this field, or to the files in a
    [file collection](SPEC_ROOT/appendices/file-collections.md)
    where the value of this field is iterated using the
    [`flip` entity](SPEC_ROOT/appendices/entities.md#flip).
  anyOf:
    - type: number
      unit: degree
      exclusiveMinimum: 0
      maximum: 360
    - type: array
      items:
        type: number
        unit: degree
        exclusiveMinimum: 0
        maximum: 360
Format:
  name: Format
  display_name: Value format
  description: |
    Permitted formats for values in the described column.
  type: string
  # Keep synced with objects.formats
  enum:
    # Type formats
    - string
    - number
    - integer
    - boolean
    # Numeric/alphanumeric strings
    - index
    - label
    # Dates/times
    - date
    - datetime
    - time
    # Units
    - unit
    # URIs
    - uri
    - rrid
    - bids_uri
    # Paths
    - dataset_relative
    - file_relative
    - participant_relative
    - stimuli_relative
    # Miscellaneous
    - hed_version
FrameAcquisitionDuration:
  name: FrameAcquisitionDuration
  display_name: Frame Acquisition Duration
  description: |
    Duration (in seconds) of volume acquisition.
    Corresponds to DICOM Tag 0018, 9220 `Frame Acquisition Duration`.
  type: number
  exclusiveMinimum: 0
  unit: s
FrameDuration:
  name: FrameDuration
  display_name: Frame Duration
  description: |
    Time duration of each frame in default unit seconds.
    This corresponds to [DICOM Tag 0018, 1242](https://dicomlookup.com/dicomtags/(0018,1242))
    `Actual Frame Duration` converted to seconds.
  type: array
  items:
    type: number
  unit: s
FrameTimesStart:
  name: FrameTimesStart
  display_name: Frame Times Start
  description: |
    Start times for all frames relative to `"TimeZero"` in default unit seconds.
  type: array
  items:
    type: number
  unit: s
FrequencyOffset:
  name: FrequencyOffset
  display_name: Frequency Offset
  description: |
    List or value for frequency offset for spectral editing in ppm. See EditPulse
  anyOf:
    - type: number
      unit: ppm
    - type: array
      items:
        type: number
        unit: ppm
Funding:
  name: Funding
  display_name: Funding
  description: |
    List of sources of funding (grant numbers).
  type: array
  items:
    type: string
GeneratedBy:
  name: GeneratedBy
  display_name: Generated By
  description: |
    Used to specify provenance of the dataset.
  type: array
  minItems: 1
  items:
    type: object
    required: [Name]
    recommended: [Version]
    properties:
      Name:
        $ref: objects.metadata.Name__GeneratedBy
      Version:
        $ref: objects.metadata.Version__GeneratedBy
      Description:
        $ref: objects.metadata.Description__GeneratedBy
      CodeURL:
        $ref: objects.metadata.CodeURL
      Container:
        $ref: objects.metadata.Container
GeneticLevel:
  name: GeneticLevel
  display_name: Genetic Level
  description: |
    Describes the level of analysis.
    Values MUST be one of `"Genetic"`, `"Genomic"`, `"Epigenomic"`,
    `"Transcriptomic"`, `"Metabolomic"`, or `"Proteomic"`.

    For more information on these levels, see
    [Multi-omics approaches to disease](https://genomebiology.biomedcentral.com/articles/10.1186/s13059-017-1215-1)
    by Hasin et al. 2017.
  anyOf:
    - $ref: objects.enums._GeneticLevelEnum
    - type: array
      items:
        $ref: objects.enums._GeneticLevelEnum
Genetics:
  name: Genetics
  display_name: Genetics
  description: |
    An object containing information about the genetics descriptor.
  type: object
  required: [Dataset]
  properties:
    Dataset:
      $ref: objects.metadata.Dataset
    Database:
      $ref: objects.metadata.Database
    Descriptors:
      $ref: objects.metadata.Descriptors
GradientSetType:
  name: GradientSetType
  display_name: Gradient Set Type
  description: |
    It should be possible to infer the gradient coil from the scanner model.
    If not, for example because of a custom upgrade or use of a gradient
    insert set, then the specifications of the actual gradient coil should be
    reported independently.
  type: string
GYROChannelCount:
  name: GYROChannelCount
  display_name: Gyrometer Channel Count
  description: |
    Number of gyrometer channels.
  type: integer
  minimum: 0
HED:
  name: HED
  display_name: HED
  description: |
    Hierarchical Event Descriptor (HED) information,
    see the [HED Appendix](SPEC_ROOT/appendices/hed.md) for details.
  anyOf:
    - type: string
    - type: object
      additionalProperties:
        type: string
HEDVersion:
  name: HEDVersion
  display_name: HED Version
  description: |
    If HED tags are used:
    The version of the HED schema used to validate HED tags for study.
    May include a single schema or a base schema and one or more library schema.
  anyOf:
    - type: string
      format: hed_version
    - type: array
      items:
        type: string
        format: hed_version
Haematocrit:
  name: Haematocrit
  display_name: Haematocrit
  description: |
    Measured haematocrit, meaning the volume of erythrocytes divided by the
    volume of whole blood.
  type: number
HardcopyDeviceSoftwareVersion:
  name: HardcopyDeviceSoftwareVersion
  display_name: Hardcopy Device Software Version
  description: |
    Manufacturer's designation of the software of the device that created this
    Hardcopy Image (the printer).
    Corresponds to [DICOM Tag 0018, 101A](https://dicomlookup.com/dicomtags/(0018,101A))
    `Hardcopy Device Software Version`.
  type: string
HardwareFilters:
  name: HardwareFilters
  display_name: Hardware Filters
  description: |
    Object of temporal hardware filters applied, or `"n/a"` if the data is not
    available. Each key-value pair in the JSON object is a name of the filter and
    an object in which its parameters are defined as key-value pairs.
    For example, `{"Highpass RC filter": {"Half amplitude cutoff (Hz)":
    0.0159, "Roll-off": "6dB/Octave"}}`.
  anyOf:
    - type: object
      additionalProperties:
        type: object
    - type: string
      enum:
        - n/a
HeadCircumference:
  name: HeadCircumference
  display_name: Head Circumference
  description: |
    Circumference of the participant's head, expressed in cm (for example, `58`).
  type: number
  exclusiveMinimum: 0
  unit: cm
HeadCoilCoordinateSystem:
  name: HeadCoilCoordinateSystem
  display_name: Head Coil Coordinate System
  description: |
    Defines the coordinate system for the head coils.
    See the
    [Coordinate Systems Appendix](SPEC_ROOT/appendices/coordinate-systems.md)
    for a list of restricted keywords for coordinate systems.
    If `"Other"`, provide definition of the coordinate system in
    `HeadCoilCoordinateSystemDescription`.
  anyOf:
    - $ref: objects.enums._MEGCoordSys
    - $ref: objects.enums._EEGCoordSys
    - $ref: objects.enums._StandardTemplateCoordSys
    - $ref: objects.enums._StandardTemplateDeprecatedCoordSys
HeadCoilCoordinateSystemDescription:
  name: HeadCoilCoordinateSystemDescription
  display_name: Head Coil Coordinate System Description
  description: |
    Free-form text description of the coordinate system.
    May also include a link to a documentation page or paper describing the system in greater detail.
  type: string
HeadCoilCoordinateUnits:
  name: HeadCoilCoordinateUnits
  display_name: Head Coil Coordinate Units
  description: |
    Units of the coordinates of `HeadCoilCoordinateSystem`.
  type: string
  # TODO: Add definitions for these values. (perhaps don't specify)
  enum:
    - m
    - mm
    - cm
    - n/a
HeadCoilCoordinates:
  name: HeadCoilCoordinates
  display_name: Head Coil Coordinates
  description: |
    Key-value pairs describing head localization coil labels and their
    coordinates, interpreted following the `HeadCoilCoordinateSystem`
    (for example, `{"NAS": [12.7,21.3,13.9], "LPA": [5.2,11.3,9.6],
    "RPA": [20.2,11.3,9.1]}`).
    Note that coils are not always placed at locations that have a known
    anatomical name (for example, for Neuromag/Elekta/MEGIN, Yokogawa systems);
    in that case generic labels can be used
    (for example, `{"coil1": [12.2,21.3,12.3], "coil2": [6.7,12.3,8.6],
    "coil3": [21.9,11.0,8.1]}`).
    Each array MUST contain three numeric values corresponding to x, y, and z
    axis of the coordinate system in that exact order.
  type: object
  additionalProperties:
    type: array
    items:
      type: number
    minItems: 3
    maxItems: 3
HeadCoilFrequency:
  name: HeadCoilFrequency
  display_name: Head Coil Frequency
  description: |
    List of frequencies (in Hz) used by the head localization coils
    ('HLC' in CTF systems, 'HPI' in Neuromag/Elekta/MEGIN, 'COH' in BTi/4D)
    that track the subject's head position in the MEG helmet
    (for example, `[293, 307, 314, 321]`).
  anyOf:
    - type: number
      unit: Hz
    - type: array
      items:
        type: number
        unit: Hz
HeadStabilization:
  name: HeadStabilization
  display_name: Head stabilization
  description: |
    Head restraint method used during the experiment
    to prevent rotation and/or translation of the head.
    Example: "chin-rest", "head-rest", "bite-bar", "chin-rest and head-rest", "none"
  type: string
HowToAcknowledge:
  name: HowToAcknowledge
  display_name: How To Acknowledge
  description: |
    Text containing instructions on how researchers using this dataset should
    acknowledge the original authors.
    This field can also be used to define a publication that should be cited in
    publications that use the dataset.
  type: string
ImageAcquisitionProtocol:
  name: ImageAcquisitionProtocol
  display_name: Image Acquisition Protocol
  description: |
    Description of the image acquisition protocol or
    [URI](SPEC_ROOT/common-principles.md#uniform-resource-indicator)
    (for example from [protocols.io](https://www.protocols.io/)).
  type: string
ImageDecayCorrected:
  name: ImageDecayCorrected
  display_name: Image Decay Corrected
  description: |
    Boolean flag specifying whether the image data have been decay-corrected.
  type: boolean
ImageDecayCorrectionTime:
  name: ImageDecayCorrectionTime
  display_name: Image Decay Correction Time
  description: |
    Point in time from which the decay correction was applied with respect to
    `"TimeZero"` in the default unit seconds.
  type: number
  unit: s
Immersion:
  name: Immersion
  display_name: Immersion
  description: |
    Lens immersion medium. If the file format is OME-TIFF, the value MUST be consistent
    with the `Immersion` OME metadata field.
  type: string
InfusionRadioactivity:
  name: InfusionRadioactivity
  display_name: Infusion Radioactivity
  description: |
    Amount of radioactivity infused into the patient.
    This value must be less than or equal to the total injected radioactivity
    (`"InjectedRadioactivity"`).
    Units should be the same as `"InjectedRadioactivityUnits"`.
  type: number
InfusionSpeed:
  name: InfusionSpeed
  display_name: Infusion Speed
  description: |
    If given, infusion speed.
  type: number
InfusionSpeedUnits:
  name: InfusionSpeedUnits
  display_name: Infusion Speed Units
  description: |
    Unit of infusion speed (for example, `"mL/s"`).
  type: string
  format: unit
InfusionStart:
  name: InfusionStart
  display_name: Infusion Start
  description: |
    Time of start of infusion with respect to `"TimeZero"` in the default unit
    seconds.
  type: number
  unit: s
InjectedMass:
  name: InjectedMass
  display_name: Injected Mass
  description: |
    Total mass of radiolabeled compound injected into subject (for example, `10`).
    This can be derived as the ratio of the `"InjectedRadioactivity"` and
    `"MolarRadioactivity"`.
    **For those tracers in which injected mass is not available (for example FDG)
    can be set to `"n/a"`)**.
  anyOf:
    - type: number
    - type: string
      enum:
        - n/a
InjectedMassPerWeight:
  name: InjectedMassPerWeight
  display_name: Injected Mass Per Weight
  description: |
    Injected mass per kilogram bodyweight.
  type: number
InjectedMassPerWeightUnits:
  name: InjectedMassPerWeightUnits
  display_name: Injected Mass Per Weight Units
  description: |
    Unit format of the injected mass per kilogram bodyweight
    (for example, `"ug/kg"`).
  type: string
  format: unit
InjectedMassUnits:
  name: InjectedMassUnits
  display_name: Injected Mass Units
  description: |
    Unit format of the mass of compound injected (for example, `"ug"` or
    `"umol"`).
    **Note this is not required for an FDG acquisition, since it is not available,
    and SHOULD be set to `"n/a"`**.
  anyOf:
    - type: string
      format: unit
    - type: string
      enum:
        - n/a
InjectedRadioactivity:
  name: InjectedRadioactivity
  display_name: Injected Radioactivity
  description: |
    Total amount of radioactivity injected into the patient (for example, `400`).
    For bolus-infusion experiments, this value should be the sum of all injected
    radioactivity originating from both bolus and infusion.
    Corresponds to [DICOM Tag 0018, 1074](https://dicomlookup.com/dicomtags/(0018,1074)) `Radionuclide Total Dose`.
  type: number
InjectedRadioactivityUnits:
  name: InjectedRadioactivityUnits
  display_name: Injected Radioactivity Units
  description: |
    Unit format of the specified injected radioactivity (for example, `"MBq"`).
  type: string
  format: unit
InjectedVolume:
  name: InjectedVolume
  display_name: Injected Volume
  description: |
    Injected volume of the radiotracer in the unit `"mL"`.
  type: number
  unit: mL
InjectionEnd:
  name: InjectionEnd
  display_name: Injection End
  description: |
    Time of end of injection with respect to `"TimeZero"` in the default unit
    seconds.
  type: number
  unit: s
InjectionStart:
  name: InjectionStart
  display_name: Injection Start
  description: |
    Time of start of injection with respect to `"TimeZero"` in the default unit
    seconds.
    This corresponds to [DICOM Tag 0018, 1072](https://dicomlookup.com/dicomtags/(0018,1072))
    `Contrast/Bolus Start Time` converted to seconds relative to `"TimeZero"`.
  type: number
  unit: s
InstitutionAddress:
  name: InstitutionAddress
  display_name: Institution Address
  description: |
    The address of the institution in charge of the equipment that produced the
    measurements.
  type: string
InstitutionName:
  name: InstitutionName
  display_name: Institution Name
  description: |
    The name of the institution in charge of the equipment that produced the
    measurements.
  type: string
InstitutionalDepartmentName:
  name: InstitutionalDepartmentName
  display_name: Institutional Department Name
  description: |
    The department in the institution in charge of the equipment that produced
    the measurements.
  type: string
Instructions:
  name: Instructions
  display_name: Instructions
  description: |
    Text of the instructions given to participants before the recording.
  type: string
IntendedFor:
  name: IntendedFor
  display_name: Intended For
  description: |
    The paths to files for which the associated file is intended to be used.
    Contains one or more [BIDS URIs](SPEC_ROOT/common-principles.md#bids-uri).
    Using forward-slash separated paths relative to the participant subdirectory is
    [DEPRECATED](SPEC_ROOT/common-principles.md#definitions).
  anyOf:
    - type: string
      format: bids_uri
    - type: string
      format: participant_relative
    - type: array
      items:
        anyOf:
          - type: string
            format: bids_uri
          - type: string
            format: participant_relative
IntendedFor__ds_relative:
  name: IntendedFor
  display_name: Intended For
  description: |
    The paths to files for which the associated file is intended to be used.
    Contains one or more [BIDS URIs](SPEC_ROOT/common-principles.md#bids-uri).
    Using forward-slash separated paths relative to the dataset root is
    [DEPRECATED](SPEC_ROOT/common-principles.md#definitions).
  anyOf:
    - type: string
      format: bids_uri
    - type: string
      format: dataset_relative
    - type: array
      items:
        anyOf:
          - type: string
            format: bids_uri
          - type: string
            format: dataset_relative
InversionTime:
  name: InversionTime
  display_name: Inversion Time
  description: |
    The inversion time (TI) for the acquisition, specified in seconds.
    Inversion time is the time after the middle of inverting RF pulse to middle
    of excitation pulse to detect the amount of longitudinal magnetization.
    Corresponds to [DICOM Tag 0018, 0082](https://dicomlookup.com/dicomtags/(0018,0082)) `Inversion Time`
    (please note that the DICOM term is in milliseconds not seconds).
  type: number
  unit: s
  exclusiveMinimum: 0
JNTANGChannelCount:
  name: JNTANGChannelCount
  display_name: Joint angle channel count
  description: |
    Number of joint angle channels.
  type: integer
  minimum: 0
Keywords:
  name: Keywords
  display_name: Keywords
  description: |
    A list of keywords that describe the content or subject matter of the dataset.
    These may be used to enhance the findability of the dataset on public archives.
  type: array
  items:
    type: string
LabelingDistance:
  name: LabelingDistance
  display_name: Labeling Distance
  description: |
    Distance from the center of the imaging slab to the center of the labeling
    plane (`(P)CASL`) or the leading edge of the labeling slab (`PASL`),
    in millimeters.
    If the labeling is performed inferior to the isocenter,
    this number should be negative.
    Based on DICOM macro C.8.13.5.14.
  type: number
  unit: mm
LabelingDuration:
  name: LabelingDuration
  display_name: Labeling Duration
  description: |
    Total duration of the labeling pulse train, in seconds,
    corresponding to the temporal width of the labeling bolus for
    `"PCASL"` or `"CASL"`.
    In case all control-label volumes (or deltam or CBF) have the same
    `LabelingDuration`, a scalar must be specified.
    In case the control-label volumes (or deltam or cbf) have a different
    `"LabelingDuration"`, an array of numbers must be specified,
    for which any `m0scan` in the timeseries has a `"LabelingDuration"` of zero.
    In case an array of numbers is provided,
    its length should be equal to the number of volumes specified in
    `*_aslcontext.tsv`.
    Corresponds to [DICOM Tag 0018, 9258](https://dicomlookup.com/dicomtags/(0018,9258)) `ASL Pulse Train Duration`.
  anyOf:
    - type: number
      minimum: 0
      unit: s
    - type: array
      items:
        type: number
        unit: s
        minimum: 0
LabelingEfficiency:
  name: LabelingEfficiency
  display_name: Labeling Efficiency
  description: |
    Labeling efficiency, specified as a number between zero and one,
    only if obtained externally (for example phase-contrast based).
  type: number
  exclusiveMinimum: 0
LabelingLocationDescription:
  name: LabelingLocationDescription
  display_name: Labeling Location Description
  description: |
    Description of the location of the labeling plane (`"CASL"` or `"PCASL"`) or
    the labeling slab (`"PASL"`) that cannot be captured by fields
    `LabelingOrientation` or `LabelingDistance`.
    May include a link to a deidentified screenshot of the planning of the
    labeling slab/plane with respect to the imaging slab or slices
    `*_asllabeling.*`.
    Based on DICOM macro C.8.13.5.14.
  type: string
LabelingOrientation:
  name: LabelingOrientation
  display_name: Labeling Orientation
  description: |
    Orientation of the labeling plane (`(P)CASL`) or slab (`PASL`).
    The direction cosines of a normal vector perpendicular to the ASL labeling
    slab or plane with respect to the patient.
    Corresponds to [DICOM Tag 0018, 9255](https://dicomlookup.com/dicomtags/(0018,9255)) `ASL Slab Orientation`.
  type: array
  items:
    type: number
LabelingPulseAverageB1:
  name: LabelingPulseAverageB1
  display_name: Labeling Pulse Average B1
  description: |
    The average B1-field strength of the RF labeling pulses, in microteslas.
    As an alternative, `"LabelingPulseFlipAngle"` can be provided.
  type: number
  exclusiveMinimum: 0
  unit: uT
LabelingPulseAverageGradient:
  name: LabelingPulseAverageGradient
  display_name: Labeling Pulse Average Gradient
  description: |
    The average labeling gradient, in milliteslas per meter.
  type: number
  exclusiveMinimum: 0
  unit: mT/m
LabelingPulseDuration:
  name: LabelingPulseDuration
  display_name: Labeling Pulse Duration
  description: |
    Duration of the individual labeling pulses, in milliseconds.
  type: number
  exclusiveMinimum: 0
  unit: ms
LabelingPulseFlipAngle:
  name: LabelingPulseFlipAngle
  display_name: Labeling Pulse Flip Angle
  description: |
    The flip angle of a single labeling pulse, in degrees,
    which can be given as an alternative to `"LabelingPulseAverageB1"`.
  type: number
  exclusiveMinimum: 0
  maximum: 360
  unit: degree
LabelingPulseInterval:
  name: LabelingPulseInterval
  display_name: Labeling Pulse Interval
  description: |
    Delay between the peaks of the individual labeling pulses, in milliseconds.
  type: number
  exclusiveMinimum: 0
  unit: ms
LabelingPulseMaximumGradient:
  name: LabelingPulseMaximumGradient
  display_name: Labeling Pulse Maximum Gradient
  description: |
    The maximum amplitude of the gradient switched on during the application of
    the labeling RF pulse(s), in milliteslas per meter.
  type: number
  exclusiveMinimum: 0
  unit: mT/m
LabelingSlabThickness:
  name: LabelingSlabThickness
  display_name: Labeling Slab Thickness
  description: |
    Thickness of the labeling slab in millimeters.
    For non-selective FAIR a zero is entered.
    Corresponds to [DICOM Tag 0018, 9254](https://dicomlookup.com/dicomtags/(0018,9254)) `ASL Slab Thickness`.
  type: number
  exclusiveMinimum: 0
  unit: mm
LATENCYChannelCount:
  name: LATENCYChannelCount
  display_name: Latency channel count
  description: |
    Number of Latency channels.
  type: integer
  minimum: 0
Levels:
  name: Levels
  display_name: Levels
  description: |
    For categorical variables: An object of possible values (keys) and their
    descriptions (values).
  type: object
  additionalProperties:
    anyOf:
      - type: string
      - type: object
        properties:
          TermURL:
            $ref: objects.metadata.TermURL
          Description:
            $ref: objects.metadata.Description
License:
  name: License
  display_name: License
  description: |
    The license for the dataset.
    The use of license name abbreviations is RECOMMENDED for specifying a license
    (see [Licenses](SPEC_ROOT/appendices/licenses.md)).
    The corresponding full license text MAY be specified in an additional
    `LICENSE` file.
  type: string
LongName:
  name: LongName
  display_name: Long Name
  description: |
    Long (unabbreviated) name of the column.
  type: string
LookLocker:
  name: LookLocker
  display_name: Look Locker
  description: |
    Boolean indicating if a Look-Locker readout is used.
  type: boolean
M0Estimate:
  name: M0Estimate
  display_name: M0Estimate
  description: |
    A single numerical whole-brain M0 value (referring to the M0 of blood),
    only if obtained externally
    (for example retrieved from CSF in a separate measurement).
  type: number
  exclusiveMinimum: 0
M0Type:
  name: M0Type
  display_name: M0Type
  description: |
    Describes the presence of M0 information.
    `"Separate"` means that a separate `*_m0scan.nii[.gz]` is present.
    `"Included"` means that an m0scan volume is contained within the current
    `*_asl.nii[.gz]`.
    `"Estimate"` means that a single whole-brain M0 value is provided.
    `"Absent"` means that no specific M0 information is present.
  type: string
  enum:
    - $ref: objects.enums.Separate.value
    - $ref: objects.enums.Included.value
    - $ref: objects.enums.Estimate.value
    - $ref: objects.enums.Absent.value
MAGNChannelCount:
  name: MAGNChannelCount
  display_name: Magnetometer Channel Count
  description: |
    Number of magnetometer channels.
  type: integer
  minimum: 0
MEGChannelCount:
  name: MEGChannelCount
  display_name: MEG Channel Count
  description: |
    Number of MEG channels (for example, `275`).
  type: integer
  minimum: 0
MEGCoordinateSystem:
  name: MEGCoordinateSystem
  display_name: MEG Coordinate System
  description: |
    Defines the coordinate system for the MEG sensors.
    See the
    [Coordinate Systems Appendix](SPEC_ROOT/appendices/coordinate-systems.md)
    for a list of restricted keywords for coordinate systems.
    If `"Other"`, provide definition of the coordinate system in
    `"MEGCoordinateSystemDescription"`.
  anyOf:
    - $ref: objects.enums._MEGCoordSys
    - $ref: objects.enums._EEGCoordSys
    - $ref: objects.enums._StandardTemplateCoordSys
    - $ref: objects.enums._StandardTemplateDeprecatedCoordSys
MEGCoordinateSystemDescription:
  name: MEGCoordinateSystemDescription
  display_name: MEG Coordinate System Description
  description: |
    Free-form text description of the coordinate system.
    May also include a link to a documentation page or paper describing the
    system in greater detail.
  type: string
MEGCoordinateUnits:
  name: MEGCoordinateUnits
  display_name: MEG Coordinate Units
  description: |
    Units of the coordinates of `"MEGCoordinateSystem"`.
  type: string
  # TODO: Add definitions for these values. (perhaps don't specify)
  enum:
    - m
    - mm
    - cm
    - n/a
MEGREFChannelCount:
  name: MEGREFChannelCount
  display_name: MEGREF Channel Count
  description: |
    Number of MEG reference channels (for example, `23`).
    For systems without such channels (for example, Neuromag Vectorview),
    `MEGREFChannelCount` should be set to `0`.
  type: integer
  minimum: 0
MISCChannelCount:
  name: MISCChannelCount
  display_name: Miscellaneous channel count
  description: |
    Number of miscellaneous channels not covered otherwise.
  type: integer
  minimum: 0
MotionChannelCount:
  name: MotionChannelCount
  display_name: Motion Channel Count
  description: |
    Number of motion channels (for example, `275`).
  type: integer
  minimum: 0
MRAcquisitionType:
  name: MRAcquisitionType
  display_name: MR Acquisition Type
  description: |
    Type of sequence readout.
    Corresponds to [DICOM Tag 0018, 0023](https://dicomlookup.com/dicomtags/(0018,0023)) `MR Acquisition Type`.
  type: string
  enum:
    - $ref: objects.enums.OneD.value
    - $ref: objects.enums.TwoD.value
    - $ref: objects.enums.ThreeD.value
MRTransmitCoilSequence:
  name: MRTransmitCoilSequence
  display_name: MR Transmit Coil Sequence
  description: |
    This is a relevant field if a non-standard transmit coil is used.
    Corresponds to [DICOM Tag 0018, 9049](https://dicomlookup.com/dicomtags/(0018,9049)) `MR Transmit Coil Sequence`.
  type: string
MTNumberOfPulses:
  name: MTNumberOfPulses
  display_name: MT Number Of Pulses
  description: |
    The number of magnetization transfer RF pulses applied before the readout.
  type: number
MTOffsetFrequency:
  name: MTOffsetFrequency
  display_name: MT Offset Frequency
  description: |
    The frequency offset of the magnetization transfer pulse with respect to the
    central H1 Larmor frequency in Hertz (Hz).
  type: number
  unit: Hz
MTPulseBandwidth:
  name: MTPulseBandwidth
  display_name: MT Pulse Bandwidth
  description: |
    The excitation bandwidth of the magnetization transfer pulse in Hertz (Hz).
  type: number
  unit: Hz
MTPulseDuration:
  name: MTPulseDuration
  display_name: MT Pulse Duration
  description: |
    Duration of the magnetization transfer RF pulse in seconds.
  type: number
  unit: s
MTPulseShape:
  name: MTPulseShape
  display_name: MT Pulse Shape
  description: |
    Shape of the magnetization transfer RF pulse waveform.
    The value `"GAUSSHANN"` refers to a Gaussian pulse with a Hanning window.
    The value `"SINCHANN"` refers to a sinc pulse with a Hanning window.
    The value `"SINCGAUSS"` refers to a sinc pulse with a Gaussian window.
  type: string
  enum:
    - $ref: objects.enums.HARD.value
    - $ref: objects.enums.GAUSSIAN.value
    - $ref: objects.enums.GAUSSHANN.value
    - $ref: objects.enums.SINC.value
    - $ref: objects.enums.SINCHANN.value
    - $ref: objects.enums.SINCGAUSS.value
    - $ref: objects.enums.FERMI.value
MTState:
  name: MTState
  display_name: MT State
  description: |
    Boolean stating whether the magnetization transfer pulse is applied.
    Corresponds to [DICOM Tag 0018, 9020](https://dicomlookup.com/dicomtags/(0018,9020)) `Magnetization Transfer`.
  type: boolean
MagneticFieldStrength:
  name: MagneticFieldStrength
  display_name: Magnetic Field Strength
  description: |
    Nominal field strength of MR magnet in Tesla.
    Corresponds to [DICOM Tag 0018, 0087](https://dicomlookup.com/dicomtags/(0018,0087)) `Magnetic Field Strength`.
  type: number
Magnification:
  name: Magnification
  display_name: Magnification
  description: |
    Lens magnification (for example: `40`). If the file format is OME-TIFF,
    the value MUST be consistent with the `"NominalMagnification"` OME metadata field.
  type: number
  exclusiveMinimum: 0
Manual:
  name: Manual
  display_name: Manual
  description: |
    Indicates if the segmentation was performed manually or via an automated
    process.
  type: boolean
Manufacturer:
  name: Manufacturer
  display_name: Manufacturer
  description: |
    Manufacturer of the main equipment that recorded the measurements.
  type: string
ManufacturersModelName:
  name: ManufacturersModelName
  display_name: Manufacturers Model Name
  description: |
    Manufacturer's model name of the main equipment that recorded the measurements.
  type: string
MatrixCoilMode:
  name: MatrixCoilMode
  display_name: Matrix Coil Mode
  description: |
    (If used)
    A method for reducing the number of independent channels by combining in
    analog the signals from multiple coil elements.
    There are typically different default modes when using un-accelerated or
    accelerated (for example, `"GRAPPA"`, `"SENSE"`) imaging.
  type: string
MatrixSize:
  name: MatrixSize
  display_name: Matrix Size
  description: |
    An array of integers with a length of 3 denoting the matrix size of the acquisition slab.
    This should be specified as, for example, `[32, 32, 1]` for a 2D acquisition
    or `[32, 1, 1]` for a 1D acquisition.
  type: array
  minItems: 3
  maxItems: 3
  items:
    type: integer
    minimum: 1
MaxMovement:
  name: MaxMovement
  display_name: Max Movement
  description: |
    Maximum head movement (in mm) detected during the recording,
    as measured by the head localization coils (for example, `4.8`).
  type: number
  unit: mm
Maximum:
  name: Maximum
  display_name: Maximum value
  description: |
    Maximum value a column entry is permitted to have.
  type: number
MeasurementToolMetadata:
  name: MeasurementToolMetadata
  display_name: Measurement Tool Metadata
  description: |
    A description of the measurement tool as a whole.
    Contains two fields: `"Description"` and `"TermURL"`.
    `"Description"` is a free text description of the measurement tool.
    `"TermURL"` is a URL to an entity in an ontology corresponding to this tool.
  type: object
  properties:
    TermURL:
      $ref: objects.metadata.TermURL
    Description:
<<<<<<< HEAD
      type: string
MeasureType:
  name: MeasureType
  display_name: Measure Type
  description: |
    Describes the category of physiological data which was recorded.
  type: string
  enum:
    - $ref: objects.enums.BP.value
    - $ref: objects.enums.PPG__physio.value
    - $ref: objects.enums.ECG__physio.value
    - $ref: objects.enums.Ventilation.value
    - $ref: objects.enums.EDA.value
    - $ref: objects.enums.CO2.value
    - $ref: objects.enums.O2.value
    - $ref: objects.enums.PETCO2.value
    - $ref: objects.enums.PETO2.value
    - $ref: objects.enums.Trigger.value
    - Other
=======
      $ref: objects.metadata.Description
>>>>>>> 2187c0ef
MetaboliteAvail:
  name: MetaboliteAvail
  display_name: Metabolite Available
  description: |
    Boolean that specifies if metabolite measurements are available.
    If `true`, the `metabolite_parent_fraction` column MUST be present in the
    corresponding `*_blood.tsv` file.
  type: boolean
MetaboliteMethod:
  name: MetaboliteMethod
  display_name: Metabolite Method
  description: |
    Method used to measure metabolites.
  type: string
MetaboliteRecoveryCorrectionApplied:
  name: MetaboliteRecoveryCorrectionApplied
  display_name: Metabolite Recovery Correction Applied
  description: |
    Metabolite recovery correction from the HPLC, for tracers where it changes
    with time postinjection.
    If `true`, the `hplc_recovery_fractions` column MUST be present in the
    corresponding `*_blood.tsv` file.
  type: boolean
Minimum:
  name: Minimum
  display_name: Minimum value
  description: |
    Minimum value a column entry is permitted to have.
  type: number
MiscChannelCount:
  name: MiscChannelCount
  display_name: Misc Channel Count
  description: |
    Number of miscellaneous analog channels for auxiliary signals.
  type: integer
  minimum: 0
MissingValues:
  name: MissingValues
  display_name: MissingValues
  description: |
    Describes how missing values are represented in the given recording system
    (for example a tracking system in motion), can take values such as, "NaN", "0".
  type: string
MixingTime:
  name: MixingTime
  display_name: Mixing Time
  description: |
    In the context of a stimulated- and spin-echo 3D EPI sequence for B1+ mapping
    or a stimulated-echo MRS sequence,
    corresponds to the interval between spin- and stimulated-echo pulses.
    In the context of a diffusion-weighted double spin-echo sequence,
    corresponds to the interval between two successive diffusion sensitizing
    gradients, specified in seconds.
  type: number
  unit: s
ModeOfAdministration:
  name: ModeOfAdministration
  display_name: Mode Of Administration
  description: |
    Mode of administration of the injection
    (for example, `"bolus"`, `"infusion"`, or `"bolus-infusion"`).
  type: string
MolarActivity:
  name: MolarActivity
  display_name: Molar Activity
  description: |
    Molar activity of compound injected.
    Corresponds to [DICOM Tag 0018, 1077](https://dicomlookup.com/dicomtags/(0018,1077))
    `Radiopharmaceutical Specific Activity`.
  type: number
MolarActivityMeasTime:
  name: MolarActivityMeasTime
  display_name: Molar Activity Measurement Time
  description: |
    Time to which molar radioactivity measurement above applies in the default
    unit `"hh:mm:ss"`.
  type: string
  format: time
MolarActivityUnits:
  name: MolarActivityUnits
  display_name: Molar Activity Units
  description: |
    Unit of the specified molar radioactivity (for example, `"GBq/umol"`).
  type: string
  format: unit
MultibandAccelerationFactor:
  name: MultibandAccelerationFactor
  display_name: Multiband Acceleration Factor
  description: |
    The multiband factor, for multiband acquisitions.
  type: number
MultipartID:
  name: MultipartID
  display_name: MultipartID
  description: |
    A unique (per participant) label tagging DWI runs that are part of a
    multipart scan.
  type: string
Name:
  name: Name
  display_name: Name
  description: |
    Name of the dataset.
  type: string
Name__GeneratedBy:
  name: Name
  display_name: Pipeline Name
  description: |
    Name of the pipeline or process that generated the outputs. Use `"Manual"` to
    indicate the derivatives were generated by hand, or adjusted manually after an
    initial run of an automated pipeline.
  type: string
NegativeContrast:
  name: NegativeContrast
  display_name: Negative Contrast
  description: |
    `true` or `false` value specifying whether increasing voxel intensity
    (within sample voxels) denotes a decreased value with respect to the
    contrast suffix.
    This is commonly the case when Cerebral Blood Volume is estimated via
    usage of a contrast agent in conjunction with a T2\* weighted acquisition
    protocol.
  type: boolean
NIRSChannelCount:
  name: NIRSChannelCount
  display_name: NIRS Channel Count
  description: |
    Total number of NIRS channels, including short channels.
    Corresponds to the number of rows in `channels.tsv` with any NIRS type.
  type: integer
  minimum: 0
NIRSSourceOptodeCount:
  name: NIRSSourceOptodeCount
  display_name: NIRS Source Optode Count
  description: |
    Number of NIRS sources.
    Corresponds to the number of rows in `optodes.tsv` with type `"source"`.
  type: integer
  minimum: 1
NIRSDetectorOptodeCount:
  name: NIRSDetectorOptodeCount
  display_name: NIRS Detector Optode Channel Count
  description: |
    Number of NIRS detectors.
    Corresponds to the number of rows in `optodes.tsv` with type `"detector"`.
  type: integer
  minimum: 1
NIRSPlacementScheme:
  name: NIRSPlacementScheme
  display_name: NIRS Placement Scheme
  description: |
    Placement scheme of NIRS optodes.
    Either the name of a standardized placement system (for example, `"10-20"`)
    or an array of standardized position names (for example, `["Cz", "Pz"]`).
    This field should only be used if a cap was not used.
    If a standard cap was used, then it should be specified in `CapManufacturer`
    and `CapManufacturersModelName` and this field should be set to `"n/a"`
  anyOf:
    - type: string
    - type: array
      items:
        type: string
NIRSCoordinateSystem:
  name: NIRSCoordinateSystem
  display_name: NIRS Coordinate System
  description: |
    Defines the coordinate system in which the optode positions are expressed.

    See
    [Appendix VIII](SPEC_ROOT/appendices/coordinate-systems.md)
    for a list of restricted keywords for coordinate systems.
    If `"Other"`, a definition of the coordinate system MUST be
    provided in `NIRSCoordinateSystemDescription`.
  anyOf:
    - $ref: objects.enums._MEGCoordSys
    - $ref: objects.enums._EEGCoordSys
    - $ref: objects.enums._StandardTemplateCoordSys
    - $ref: objects.enums._StandardTemplateDeprecatedCoordSys
NIRSCoordinateSystemDescription:
  name: NIRSCoordinateSystemDescription
  display_name: NIRS Coordinate System Description
  description: |
    Free-form text description of the coordinate system.
    May also include a link to a documentation page or paper describing the
    system in greater detail.
  type: string
NIRSCoordinateUnits:
  name: NIRSCoordinateUnits
  display_name: NIRS Coordinate Units
  description: |
    Units of the coordinates of `NIRSCoordinateSystem`.
  type: string
  # TODO: Add definitions for these values. (perhaps don't specify)
  enum:
    - m
    - mm
    - cm
    - n/a
NIRSCoordinateProcessingDescription:
  name: NIRSCoordinateProcessingDescription
  display_name: NIRS Coordinate Processing Description
  description: |
    Has any post-processing (such as projection) been done on the optode
    positions (for example, `"surface_projection"`, `"n/a"`).
  type: string
NonlinearGradientCorrection:
  name: NonlinearGradientCorrection
  display_name: Nonlinear Gradient Correction
  description: |
    Boolean stating if the image saved has been corrected for gradient
    nonlinearities by the scanner sequence.
  type: boolean
NumberOfSpectralPoints:
  name: NumberOfSpectralPoints
  display_name: Number Of Spectral Points
  description: |
    The number of complex data points in each recorded transient of the detected time-domain MR
    signal, equivalent to the number of points in a single spectrum.
  type: integer
NumberOfTransients:
  name: NumberOfTransients
  display_name: Number Of Transients
  description: |
    The number of single applications of the pulse sequence recorded during an MRS acquisition.
  type: integer
NumberOfVolumesDiscardedByScanner:
  name: NumberOfVolumesDiscardedByScanner
  display_name: Number Of Volumes Discarded By Scanner
  description: |
    Number of volumes ("dummy scans") discarded by the scanner
    (as opposed to those discarded by the user post hoc)
    before saving the imaging file.
    For example, a sequence that automatically discards the first 4 volumes
    before saving would have this field as 4.
    A sequence that does not discard dummy scans would have this set to 0.
    Please note that the onsets recorded in the `events.tsv` file should always
    refer to the beginning of the acquisition of the first volume in the
    corresponding imaging file - independent of the value of
    `"NumberOfVolumesDiscardedByScanner"` field.
  type: integer
  minimum: 0
NumberOfVolumesDiscardedByUser:
  name: NumberOfVolumesDiscardedByUser
  display_name: Number Of Volumes Discarded By User
  description: |
    Number of volumes ("dummy scans") discarded by the user before including the
    file in the dataset.
    If possible, including all of the volumes is strongly recommended.
    Please note that the onsets recorded in the `events.tsv` file should always
    refer to the beginning of the acquisition of the first volume in the
    corresponding imaging file - independent of the value of
    `"NumberOfVolumesDiscardedByUser"` field.
  type: integer
  minimum: 0
NumberReceiveCoilActiveElements:
  name: NumberReceiveCoilActiveElements
  display_name: Number of Receive Coil Active Elements
  description: |
    The number of active RF elements used by the receive coil.
  type: integer
NumberShots:
  name: NumberShots
  display_name: Number Shots
  description: |
    The number of RF excitations needed to reconstruct a slice or volume
    (may be referred to as partition).
    Please mind that this is not the same as Echo Train Length which denotes the
    number of k-space lines collected after excitation in a multi-echo readout.
    The data type array is applicable for specifying this parameter before and
    after the k-space center is sampled.
    Please see
    [`"NumberShots"` metadata field]\
    (SPEC_ROOT/appendices/qmri.md#numbershots-metadata-field)
    in the qMRI appendix for corresponding calculations.
  anyOf:
    - type: number
    - type: array
      items:
        type: number
NumberTransmitCoilActiveElements:
  name: NumberTransmitCoilActiveElements
  display_name: Number of Transmit Coil Active Elements
  description: |
    The number of active RF elements used by the transmit coil.
  type: integer
NumericalAperture:
  name: NumericalAperture
  display_name: Numerical Aperture
  description: |
    Lens numerical aperture (for example: `1.4`). If the file format is OME-TIFF,
    the value MUST be consistent with the `LensNA` OME metadata field.
  type: number
  exclusiveMinimum: 0
OperatingSystem:
  name: OperatingSystem
  display_name: Operating System
  description: |
    Operating system used to run the stimuli presentation software
    (for formatting recommendations, see examples below this table).
  type: string
ORNTChannelCount:
  name: ORNTChannelCount
  display_name: Orientation Channel Count
  description: |
    Number of orientation channels.
  type: integer
  minimum: 0
OtherAcquisitionParameters:
  name: OtherAcquisitionParameters
  display_name: Other Acquisition Parameters
  description: |
    Description of other relevant image acquisition parameters.
  type: string
OuterVolumeSuppression:
  name: OuterVolumeSuppression
  display_name: Outer-Volume Suppression
  description: |
    Boolean indicating whether outer-volume suppression was used prior to acquisition.
  type: boolean
PASLType:
  name: PASLType
  display_name: PASL Type
  description: |
    Type of the labeling pulse of the `PASL` labeling,
    for example `"FAIR"`, `"EPISTAR"`, or `"PICORE"`.
  type: string
PCASLType:
  name: PCASLType
  display_name: PCASL Type
  description: |
    The type of gradient pulses used in the `control` condition.
  type: string
  enum:
    - $ref: objects.enums.balanced.value
    - $ref: objects.enums.unbalanced.value
ParallelAcquisitionTechnique:
  name: ParallelAcquisitionTechnique
  display_name: Parallel Acquisition Technique
  description: |
    The type of parallel imaging used (for example `"GRAPPA"`, `"SENSE"`).
    Corresponds to [DICOM Tag 0018, 9078](https://dicomlookup.com/dicomtags/(0018,9078))
    `Parallel Acquisition Technique`.
  type: string
ParallelReductionFactorInPlane:
  name: ParallelReductionFactorInPlane
  display_name: Parallel Reduction Factor In Plane
  description: |
    The parallel imaging (for instance, GRAPPA) factor in plane.
    Use the denominator of the fraction of k-space encoded for each slice.
    For example, 2 means half of k-space is encoded.
    Corresponds to [DICOM Tag 0018, 9069](https://dicomlookup.com/dicomtags/(0018,9069))
    `Parallel Reduction Factor In-plane`.
  type: number
ParallelReductionFactorOutOfPlane:
  name: ParallelReductionFactorOutOfPlane
  display_name: Parallel Reduction Factor Out of Plane
  description: |
    The parallel imaging (for instance, GRAPPA) factor in the second phase encoding dimension of 3D sequences.
    Use the denominator of the fraction of k-space encoded in the second phase encoding dimension.
    For example, 2 means half of k-space is encoded.
    Will typically be 1 for 2D sequences, as each slice in a 2D acquisition is usually fully encoded.
    `ParallelReductionFactorOutOfPlane` should not be confused with `MultibandAccelerationFactor`,
    as they imply different methods of accelerating the acquisition.
    Corresponds to [DICOM Tag 0018, 9155](https://dicomlookup.com/dicomtags/(0018,9155))
    `Parallel Reduction Factor out-of-plane`.
  type: number
PartialFourier:
  name: PartialFourier
  display_name: Partial Fourier
  description: |
    The fraction of partial Fourier information collected.
  type: number
PartialFourierDirection:
  name: PartialFourierDirection
  display_name: Partial Fourier Direction
  description: |
    The direction where only partial Fourier information was collected.
    Corresponds to [DICOM Tag 0018, 9036](https://dicomlookup.com/dicomtags/(0018,9036)) `Partial Fourier Direction`.
  type: string
PharmaceuticalDoseAmount:
  name: PharmaceuticalDoseAmount
  display_name: Pharmaceutical Dose Amount
  description: |
    Dose amount of pharmaceutical coadministered with tracer.
  anyOf:
    - type: number
    - type: array
      items:
        type: number
PharmaceuticalDoseRegimen:
  name: PharmaceuticalDoseRegimen
  display_name: Pharmaceutical Dose Regimen
  description: |
    Details of the pharmaceutical dose regimen.
    Either adequate description or short-code relating to regimen documented
    elsewhere (for example, `"single oral bolus"`).
  type: string
PharmaceuticalDoseTime:
  name: PharmaceuticalDoseTime
  display_name: Pharmaceutical Dose Time
  description: |
    Time of administration of pharmaceutical dose, relative to time zero.
    For an infusion, this should be a vector with two elements specifying the
    start and end of the infusion period. For more complex dose regimens,
    the regimen description should be complete enough to enable unambiguous
    interpretation of `"PharmaceuticalDoseTime"`.
    Unit format of the specified pharmaceutical dose time MUST be seconds.
  anyOf:
    - type: number
      unit: s
    - type: array
      items:
        type: number
        unit: s
PharmaceuticalDoseUnits:
  name: PharmaceuticalDoseUnits
  display_name: Pharmaceutical Dose Units
  description: |
    Unit format relating to pharmaceutical dose
    (for example, `"mg"` or `"mg/kg"`).
  type: string
  format: unit
PharmaceuticalName:
  name: PharmaceuticalName
  display_name: Pharmaceutical Name
  description: |
    Name of pharmaceutical coadministered with tracer.
  type: string
PhaseEncodingDirection:
  name: PhaseEncodingDirection
  display_name: Phase Encoding Direction
  description: |
    The letters `i`, `j`, `k` correspond to the first, second and third axis of
    the data in the NIFTI file.
    The polarity of the phase encoding is assumed to go from zero index to
    maximum index unless `-` sign is present
    (then the order is reversed - starting from the highest index instead of
    zero).
    `PhaseEncodingDirection` is defined as the direction along which phase is was
    modulated which may result in visible distortions.
    Note that this is not the same as the DICOM term
    `InPlanePhaseEncodingDirection` which can have `ROW` or `COL` values.
  type: string
  enum:
    - $ref: objects.enums.i.value
    - $ref: objects.enums.iMinus.value
    - $ref: objects.enums.j.value
    - $ref: objects.enums.jMinus.value
    - $ref: objects.enums.k.value
    - $ref: objects.enums.kMinus.value
PhotoDescription:
  name: PhotoDescription
  display_name: Photo Description
  description: |
    Description of the photo.
  type: string
PhysioType:
  name: PhysioType
  display_name: PhysioType
  description: |
    Defines the specific type of physiological recording. 
    For backwards compatibility, the default value is "generic".
  type: string
  enum:
    - generic
    - specified
    - eyetracking
PixelSize:
  name: PixelSize
  display_name: Pixel Size
  description: |
    A 2- or 3-number array of the physical size of a pixel, either `[PixelSizeX, PixelSizeY]`
    or `[PixelSizeX, PixelSizeY, PixelSizeZ]`, where X is the width, Y the height and Z the
    depth.
    If the file format is OME-TIFF, these values need to be consistent with `PhysicalSizeX`,
    `PhysicalSizeY` and `PhysicalSizeZ` OME metadata fields, after converting in
    `PixelSizeUnits` according to `PhysicalSizeXunit`, `PhysicalSizeYunit` and
    `PhysicalSizeZunit` OME fields.
  type: array
  minItems: 2
  maxItems: 3
  items:
    type: number
    minimum: 0
PixelSizeUnits:
  name: PixelSizeUnits
  display_name: Pixel Size Units
  description: |
    Unit format of the specified `"PixelSize"`. MUST be one of: `"mm"` (millimeter), `"um"`
    (micrometer) or `"nm"` (nanometer).
  type: string
  # TODO: Add definitions for these values. (perhaps don't specify)
  enum:
    - mm
    - um
    - nm
Placement:
  name: Placement
  display_name: Placement
  description: |
    Placement of sensor on the measurement subject. 
    Non-physiological and trigger columns must have “n/a”.
  type: string
PlasmaAvail:
  name: PlasmaAvail
  display_name: Plasma Avail
  description: |
    Boolean that specifies if plasma measurements are available.
  type: boolean
PlasmaFreeFraction:
  name: PlasmaFreeFraction
  display_name: Plasma Free Fraction
  description: |
    Measured free fraction in plasma, meaning the concentration of free compound
    in plasma divided by total concentration of compound in plasma
    (Units: 0-100%).
  type: number
  minimum: 0
  maximum: 100
PlasmaFreeFractionMethod:
  name: PlasmaFreeFractionMethod
  display_name: Plasma Free Fraction Method
  description: |
    Method used to estimate free fraction.
  type: string
POSChannelCount:
  name: POSChannelCount
  display_name: Position Channel Count
  description: |
    Number of position channels.
  type: integer
  minimum: 0
PostLabelingDelay:
  name: PostLabelingDelay
  display_name: Post Labeling Delay
  description: |
    This is the postlabeling delay (PLD) time, in seconds, after the end of the
    labeling (for `"CASL"` or `"PCASL"`) or middle of the labeling pulse
    (for `"PASL"`) until the middle of the excitation pulse applied to the
    imaging slab (for 3D acquisition) or first slice (for 2D acquisition).
    Can be a number (for a single-PLD time series) or an array of numbers
    (for multi-PLD and Look-Locker).
    In the latter case, the array of numbers contains the PLD of each volume,
    namely each `control` and `label`, in the acquisition order.
    Any image within the time-series without a PLD, for example an `m0scan`,
    is indicated by a zero.
    Based on DICOM Tags 0018, 9079 `Inversion Times` and 0018, 0082
    `InversionTime`.
  anyOf:
    - type: number
      minimum: 0
      unit: s
    - type: array
      items:
        type: number
        minimum: 0
        unit: s
PowerLineFrequency:
  name: PowerLineFrequency
  display_name: Power Line Frequency
  description: |
    Frequency (in Hz) of the power grid at the geographical location of the
    instrument (for example, `50` or `60`).
  anyOf:
    - type: number
      exclusiveMinimum: 0
      unit: Hz
    - type: string
      enum:
        - n/a
PromptRate:
  name: PromptRate
  display_name: Prompt Rate
  description: |
    Prompt rate for each frame (same units as `Units`, for example, `"Bq/mL"`).
  type: array
  items:
    type: number
PulseDuration:
  name: PulseDuration
  display_name: Pulse Duration
  description: |
    Pulse duration if spectral editing was applied, in milliseconds
  type: number
  unit: ms
PulseSequenceDetails:
  name: PulseSequenceDetails
  display_name: Pulse Sequence Details
  description: |
    Information beyond pulse sequence type that identifies the specific pulse
    sequence used (for example,
    `"Standard Siemens Sequence distributed with the VB17 software"`,
    `"Siemens WIP ### version #.##,"` or
    `"Sequence written by X using a version compiled on MM/DD/YYYY"`).
  type: string
PulseSequencePulses:
  name: PulseSequencePulses
  display_name: Pulse Sequence Pulses
  description: |
    The list of pulses used in the pulse sequence.
    If this field is specified, the array size MUST equal the array size of `"PulseSequenceTiming"`.
    The strings MAY be of the format `<pulse_name>_R<time-bandwidth_product>`.
    For example, a sLASER sequence may be described as such:
    `["P10_R6", "HS4_R25", "HS4_R25", "HS4_R25", "HS4_R25"]`.
  type: array
  items:
    type: string
PulseSequenceTiming:
  name: PulseSequenceTiming
  display_name: Pulse Sequence Timing
  description: |
    The time when each RF pulse of the pulse sequence was played out relative to
    the beginning of the pulse sequence (that is, the top of the excitation RF pulse),
    specified in seconds.
  type: array
  items:
    type: number
    unit: s
PulseSequenceType:
  name: PulseSequenceType
  display_name: Pulse Sequence Type
  description: |
    A general description of the pulse sequence used for the scan.
  type: string
Purity:
  name: Purity
  display_name: Purity
  description: |
    Purity of the radiolabeled compound (between 0 and 100%).
  type: number
  minimum: 0
  maximum: 100
RandomRate:
  name: RandomRate
  display_name: Random Rate
  description: |
    Random rate for each frame (same units as `"Units"`, for example, `"Bq/mL"`).
  type: array
  items:
    type: number
RawSources:
  name: RawSources
  display_name: Raw Sources
  description: |
    A list of paths relative to dataset root pointing to the BIDS-Raw file(s)
    that were used in the creation of this derivative.
    This field is DEPRECATED, and this metadata SHOULD be recorded in the
    `Sources` field using [BIDS URIs](SPEC_ROOT/common-principles.md#bids-uri)
    to distinguish sources from different datasets.
  type: array
  items:
    type: string
    format: dataset_relative
ReceiveCoilActiveElements:
  name: ReceiveCoilActiveElements
  display_name: Receive Coil Active Elements
  description: |
    Information describing the active/selected elements of the receiver coil.
    This does not correspond to a tag in the DICOM ontology.
    The vendor-defined terminology for active coil elements can go in this field.
  type: string
ReceiveCoilName:
  name: ReceiveCoilName
  display_name: Receive Coil Name
  description: |
    Information describing the receiver coil.
    Corresponds to [DICOM Tag 0018, 1250](https://dicomlookup.com/dicomtags/(0018,1250)) `Receive Coil Name`,
    although not all vendors populate that DICOM Tag,
    in which case this field can be derived from an appropriate
    private DICOM field.
  type: string
ReceiveGain:
  name: ReceiveGain
  display_name: Receive Gain
  description: |
    The gain of the receive coil.
  anyOf:
    - type: number
      unit: dB
    - type: array
      items:
        type: number
        unit: dB
ReconFilterSize:
  name: ReconFilterSize
  display_name: Recon Filter Size
  description: |
    Kernel size of post-recon filter (FWHM) in default units `"mm"`.
  anyOf:
    - type: number
      unit: mm
    - type: array
      items:
        type: number
        unit: mm
ReconFilterType:
  name: ReconFilterType
  display_name: Recon Filter Type
  description: |
    Type of post-recon smoothing (for example, `["Shepp"]`).
  anyOf:
    - type: string
    - type: array
      items:
        type: string
ReconMethodImplementationVersion:
  name: ReconMethodImplementationVersion
  display_name: Recon Method Implementation Version
  description: |
    Identification for the software used, such as name and version.
  type: string
ReconMethodName:
  name: ReconMethodName
  display_name: Recon Method Name
  description: |
    Reconstruction method or algorithm (for example, `"3d-op-osem"`).
  type: string
ReconMethodParameterLabels:
  name: ReconMethodParameterLabels
  display_name: Recon Method Parameter Labels
  description: |
    Names of reconstruction parameters (for example, `["subsets", "iterations"]`).
  type: array
  items:
    type: string
ReconMethodParameterUnits:
  name: ReconMethodParameterUnits
  display_name: Recon Method Parameter Units
  description: |
    Unit of reconstruction parameters (for example, `["none", "none"]`).
  type: array
  items:
    type: string
    format: unit
ReconMethodParameterValues:
  name: ReconMethodParameterValues
  display_name: Recon Method Parameter Values
  description: |
    Values of reconstruction parameters (for example, `[21, 3]`).
  type: array
  items:
    type: number
RecordingDuration:
  name: RecordingDuration
  display_name: Recording Duration
  description: |
    Length of the recording in seconds (for example, `3600`).
  type: number
  unit: s
RecordingType:
  name: RecordingType
  display_name: Recording Type
  description: |
    Defines whether the recording is `"continuous"`, `"discontinuous"`, or
    `"epoched"`, where `"epoched"` is limited to time windows about events of
    interest (for example, stimulus presentations or subject responses).
  type: string
  enum:
    - $ref: objects.enums.continuous.value
    - $ref: objects.enums.epoched.value
    - $ref: objects.enums.discontinuous.value
ReferencesAndLinks:
  name: ReferencesAndLinks
  display_name: References And Links
  description: |
    List of references to publications that contain information on the dataset.
    A reference may be textual or a
    [URI](SPEC_ROOT/common-principles.md#uniform-resource-indicator).
  items:
    type: string
  type: array
ReferenceSignal:
  name: ReferenceSignal
  display_name: Reference Signal
  description: |
    The path(s) to the MRS reference file(s), if present, to which the associated
    MRS data file corresponds.
    Contains one or more [BIDS URIs](SPEC_ROOT/common-principles.md#bids-uri).
  anyOf:
    - type: string
      format: bids_uri
    - type: array
      items:
        type: string
        format: bids_uri
RepetitionTime:
  name: RepetitionTime
  display_name: Repetition Time
  description: |
    The time in seconds between the beginning of an acquisition of one volume
    and the beginning of acquisition of the volume following it (TR).
    When used in the context of functional acquisitions this parameter best
    corresponds to
    [DICOM Tag 0020, 0110](https://dicomlookup.com/dicomtags/(0020,0110)):
    the "time delta between images in a
    dynamic of functional set of images" but may also be found in
    [DICOM Tag 0018, 0080](https://dicomlookup.com/dicomtags/(0018,0080)):
    "the period of time in msec between the beginning
    of a pulse sequence and the beginning of the succeeding
    (essentially identical) pulse sequence".
    This definition includes time between scans (when no data has been acquired)
    in case of sparse acquisition schemes.
    This value MUST be consistent with the 'pixdim[4]' field (after accounting
    for units stored in 'xyzt_units' field) in the NIfTI header.
    This field is mutually exclusive with VolumeTiming.
  type: number
  exclusiveMinimum: 0
  unit: s
RepetitionTimeExcitation:
  name: RepetitionTimeExcitation
  display_name: Repetition Time Excitation
  description: |
    The interval, in seconds, between two successive excitations.
    [DICOM Tag 0018, 0080](https://dicomlookup.com/dicomtags/(0018,0080))
    best refers to this parameter.
    This field may be used together with the `"RepetitionTimePreparation"` for
    certain use cases, such as
    [MP2RAGE](https://doi.org/10.1016/j.neuroimage.2009.10.002).
    Use `RepetitionTimeExcitation` (in combination with
    `"RepetitionTimePreparation"` if needed) for anatomy imaging data rather than
    `"RepetitionTime"` as it is already defined as the amount of time that it takes
    to acquire a single volume in the
    [task imaging data](SPEC_ROOT/modality-specific-files/magnetic-resonance-\
    imaging-data.md#task-including-resting-state-imaging-data)
    section.
  type: number
  minimum: 0
  unit: s
RepetitionTimePreparation:
  name: RepetitionTimePreparation
  display_name: Repetition Time Preparation
  description: |
    The interval, in seconds, that it takes a preparation pulse block to
    re-appear at the beginning of the succeeding (essentially identical) pulse
    sequence block.
    The data type number may apply to files from any MRI modality concerned with
    a single value for this field.
    The data type array provides a value for each volume in a 4D dataset and
    should only be used when the volume timing is critical for interpretation of
    the data, such as in
    [ASL](SPEC_ROOT/modality-specific-files/magnetic-resonance-imaging-data.md\
    #arterial-spin-labeling-perfusion-data).
  anyOf:
    - type: number
      minimum: 0
      unit: s
    - type: array
      items:
        type: number
        minimum: 0
        unit: s
Resolution:
  name: Resolution
  display_name: Resolution
  description: |
    Specifies the interpretation of the resolution keyword.
    If an object is used, then the keys should be values for the `res` entity
    and values should be descriptions of those `res` values.
  anyOf:
    - type: string
    - type: object
      additionalProperties:
        type: string
ResonantNucleus:
  name: ResonantNucleus
  display_name: Resonant Nucleus
  description: |
    The isotope of interest of an MR experiment (for example, `"1H"`, `"13C"`, `"31P"`).
    For multi-nuclei experiments such as <sup>1</sup>H-[<sup>13</sup>C] MR,
    an array can be used: `["1H", "13C"]`.
    Corresponds to [DICOM Tag 0018, 9100](https://dicomlookup.com/dicomtags/(0018,9100)) `Resonant Nucleus`.
  anyOf:
    - type: string
    - type: array
      items:
        type: string
        minItems: 1
        maxItems: 2
RotationOrder:
  name: RotationOrder
  display_name: RotationOrder
  description: |
    Specify the sequence in which the elemental 3D extrinsic rotations are applied around the three distinct axes.
  type: string
  # TODO: Add definitions for these values. (perhaps don't specify)
  enum:
    - XYZ
    - XZY
    - YXZ
    - YZX
    - ZXY
    - ZYX
    - n/a
RotationRule:
  name: RotationRule
  display_name: Rotation Rule
  description: |
    In case orientation channels are present, indicate whether rotations are applied
    clockwise around an axis when seen from the positive direction (left-hand rule) or
    counter-clockwise (right-hand rule). Must be one of: "left-hand", "right-hand".
  type: string
  enum:
    - $ref: objects.enums.left_hand.value
    - $ref: objects.enums.right_hand.value
    - n/a
SEEGChannelCount:
  name: SEEGChannelCount
  display_name: SEEG Channel Count
  description: |
    Number of SEEG channels.
  type: integer
  minimum: 0
SampleEmbedding:
  name: SampleEmbedding
  display_name: Sample Embedding
  description: |
    Description of the tissue sample embedding (for example: `"Epoxy resin"`).
  type: string
SampleEnvironment:
  name: SampleEnvironment
  display_name: Sample Environment
  description: |
    Environment in which the sample was imaged. MUST be one of: `"in vivo"`, `"ex vivo"`
    or `"in vitro"`.
  type: string
  enum:
    - $ref: objects.enums.in_vivo.value
    - $ref: objects.enums.ex_vivo.value
    - $ref: objects.enums.in_vitro.value
SampleExtractionInstitution:
  name: SampleExtractionInstitution
  display_name: Sample Extraction Institution
  description: |
    The name of the institution in charge of the extraction of the sample,
    if different from the institution in charge of the equipment that produced the image.
  type: string
SampleExtractionProtocol:
  name: SampleExtractionProtocol
  display_name: Sample Extraction Protocol
  description: |
    Description of the sample extraction protocol or
    [URI](SPEC_ROOT/common-principles.md#uniform-resource-indicator)
    (for example from [protocols.io](https://www.protocols.io/)).
  type: string
SampleFixation:
  name: SampleFixation
  display_name: Sample Fixation
  description: |
    Description of the tissue sample fixation
    (for example: `"4% paraformaldehyde, 2% glutaraldehyde"`).
  type: string
SampleOrigin:
  name: SampleOrigin
  display_name: Sample Origin
  description: |
    Describes from which tissue the genetic information was extracted.
  type: string
  enum:
    - $ref: objects.enums.blood.value
    - $ref: objects.enums.saliva.value
    - $ref: objects.enums.brain.value
    - $ref: objects.enums.csf.value
    - $ref: objects.enums.breast_milk.value
    - $ref: objects.enums.bile.value
    - $ref: objects.enums.amniotic_fluid.value
    - $ref: objects.enums.other_biospecimen.value
SamplePrimaryAntibody:
  name: SamplePrimaryAntibody
  display_name: Sample Primary Antibody
  description: |
    Description(s) of the primary antibody used for immunostaining.
    Either an [RRID](https://rrid.site) or the name, supplier and catalog
    number of a commercial antibody.
    For non-commercial antibodies either an [RRID](https://rrid.site) or the
    host-animal and immunogen used (for examples: `"RRID:AB_2122563"` or
    `"Rabbit anti-Human HTR5A Polyclonal Antibody, Invitrogen, Catalog # PA1-2453"`).
    MAY be an array of strings if different antibodies are used in each channel of the file.
  anyOf:
    - type: string
    - type: array
      items:
        type: string
SampleSecondaryAntibody:
  name: SampleSecondaryAntibody
  display_name: Sample Secondary Antibody
  description: |
    Description(s) of the secondary antibody used for immunostaining.
    Either an [RRID](https://rrid.site) or the name, supplier and catalog
    number of a commercial antibody.
    For non-commercial antibodies either an [RRID](https://rrid.site) or the
    host-animal and immunogen used (for examples: `"RRID:AB_228322"` or
    `"Goat anti-Mouse IgM Secondary Antibody, Invitrogen, Catalog # 31172"`).
    MAY be an array of strings if different antibodies are used in each channel of the file.
  anyOf:
    - type: string
    - type: array
      items:
        type: string
SampleStaining:
  name: SampleStaining
  display_name: Sample Staining
  description: |
    Description(s) of the tissue sample staining (for example: `"Osmium"`).
    MAY be an array of strings if different stains are used in each channel of the file
    (for example: `["LFB", "PLP"]`).
  anyOf:
    - type: string
    - type: array
      items:
        type: string
SamplingFrequency:
  name: SamplingFrequency
  display_name: Sampling Frequency
  description: |
    Sampling frequency (in Hz) of all the data in the recording,
    regardless of their type (for example, `2400`).
  type: number
  unit: Hz
SamplingFrequencyEffective:
  name: SamplingFrequencyEffective
  display_name: Effective Sampling Frequency
  description: |
    Effective sampling frequency (in Hz) of all the data in the recording,
    regardless of their type (for example, `2400`) which can be determined if timestamps
    per sample are provided.
  type: number
  unit: Hz
SamplingFrequency__nirs:
  name: SamplingFrequency
  display_name: Sampling Frequency
  description: |
    Sampling frequency (in Hz) of all the data in the recording,
    regardless of their type (for example, `2400`).
  anyOf:
    - type: number
      unit: Hz
    - type: string
      enum:
        - n/a
ScaleFactor:
  name: ScaleFactor
  display_name: Scale Factor
  description: |
    Scale factor for each frame. This field MUST be defined if the imaging data (`.nii[.gz]`) are scaled.
    If this field is not defined, then it is assumed that the scaling factor is 1. Defining this field
    when the scaling factor is 1 is RECOMMENDED, for the sake of clarity.
  type: array
  items:
    type: number
ScanDate:
  name: ScanDate
  display_name: Scan Date
  description: |
    Date of scan in the format `"YYYY-MM-DD[Z]"`.
    This field is DEPRECATED, and this metadata SHOULD be recorded in the `acq_time` column of the
    corresponding [Scans file](SPEC_ROOT/modality-agnostic-files/data-summary-files.md#scans-file).
  type: string
  format: date
ScanOptions:
  name: ScanOptions
  display_name: Scan Options
  description: |
    Parameters of ScanningSequence.
    Corresponds to [DICOM Tag 0018, 0022](https://dicomlookup.com/dicomtags/(0018,0022)) `Scan Options`.
  anyOf:
    - type: string
    - type: array
      items:
        type: string
ScanStart:
  name: ScanStart
  display_name: Scan Start
  description: |
    Time of start of scan with respect to `TimeZero` in the default unit seconds.
  type: number
  unit: s
ScanningSequence:
  name: ScanningSequence
  display_name: Scanning Sequence
  description: |
    Description of the type of data acquired.
    Corresponds to [DICOM Tag 0018, 0020](https://dicomlookup.com/dicomtags/(0018,0020)) `Scanning Sequence`.
  anyOf:
    - type: string
    - type: array
      items:
        type: string
ScanningSequence__mrs:
  name: ScanningSequence
  display_name: Scanning Sequence
  description: |
    Description of the type of data acquired.
  type: string
  enum:
    - SVS
    - MRSI
    - Unlocalized MRS
ScatterFraction:
  name: ScatterFraction
  display_name: Scatter Fraction
  description: |
    Scatter fraction for each frame (Units: 0-100%).
  type: array
  items:
    type: number
    minimum: 0
    maximum: 100
ScreenDistance:
  name: ScreenDistance
  display_name: Screen Distance
  description: |
    Distance between the participant's eye and the screen. If no screen was used, use `n/a`.
  anyOf:
    - type: number
      unit: m
    - type: string
      enum:
        - n/a
ScreenRefreshRate:
  name: ScreenRefreshRate
  display_name: Screen Refresh Rate
  description: |
    Refresh rate of the screen (when used), in Hertz (equivalent to frames per second, "FPS").
  type: number
  unit: Hz
ScreenResolution:
  name: ScreenResolution
  display_name: Screen Resolution
  description: |
    Screen resolution in pixel
    (for example `[1920, 1200]` for a screen of 1920-width by 1080-height pixels),
    if no screen use `n/a`.
  anyOf:
    - type: array
      items:
        type: integer
      minItems: 2
      maxItems: 2
    - type: string
      enum:
        - n/a
ScreenSize:
  name: ScreenSize
  display_name: Screen Size
  description: |
    Screen size in m, excluding potential screen borders
    (for example `[0.472, 0.295]` for a screen of 47.2-width by 29.5-height cm),
    if no screen use `n/a`.
  anyOf:
    - type: array
      items:
        type: number
        unit: m
      minItems: 2
      maxItems: 2
    - type: string
      enum:
        - n/a
SequenceName:
  name: SequenceName
  display_name: Sequence Name
  description: |
    Manufacturer's designation of the sequence name.
    Corresponds to [DICOM Tag 0018, 0024](https://dicomlookup.com/dicomtags/(0018,0024)) `Sequence Name`.
  type: string
SequenceVariant:
  name: SequenceVariant
  display_name: Sequence Variant
  description: |
    Variant of the ScanningSequence.
    Corresponds to [DICOM Tag 0018, 0021](https://dicomlookup.com/dicomtags/(0018,0021)) `Sequence Variant`.
  anyOf:
    - type: string
    - type: array
      items:
        type: string
ShortChannelCount:
  name: ShortChannelCount
  display_name: Short Channel Count
  description: |
    The number of short channels. 0 indicates no short channels.
  type: integer
  minimum: 0
SinglesRate:
  name: SinglesRate
  display_name: Singles Rate
  description: |
    Singles rate for each frame (same units as `Units`, for example, `"Bq/mL"`).
  type: array
  items:
    type: number
SkullStripped:
  name: SkullStripped
  display_name: Skull Stripped
  description: |
    Whether the volume was skull stripped (non-brain voxels set to zero) or not.
  type: boolean
SliceEncodingDirection:
  name: SliceEncodingDirection
  display_name: Slice Encoding Direction
  description: |
    The axis of the NIfTI data along which slices were acquired,
    and the direction in which `"SliceTiming"` is defined with respect to.
    `i`, `j`, `k` identifiers correspond to the first, second and third axis of
    the data in the NIfTI file.
    A `-` sign indicates that the contents of `"SliceTiming"` are defined in
    reverse order - that is, the first entry corresponds to the slice with the
    largest index, and the final entry corresponds to slice index zero.
    When present, the axis defined by `"SliceEncodingDirection"` needs to be
    consistent with the `slice_dim` field in the NIfTI header.
    When absent, the entries in `"SliceTiming"` must be in the order of increasing
    slice index as defined by the NIfTI header.
  type: string
  enum:
    - $ref: objects.enums.i.value
    - $ref: objects.enums.iMinus.value
    - $ref: objects.enums.j.value
    - $ref: objects.enums.jMinus.value
    - $ref: objects.enums.k.value
    - $ref: objects.enums.kMinus.value
SliceThickness:
  name: SliceThickness
  display_name: Slice Thickness
  description: |
    Slice thickness of the tissue sample in the unit micrometers (`"um"`) (for example: `5`).
  type: number
  unit: um
  exclusiveMinimum: 0
SliceTiming:
  name: SliceTiming
  display_name: Slice Timing
  description: |
    The time at which each slice was acquired within each volume (frame) of the
    acquisition.
    Slice timing is not slice order -- rather, it is a list of times containing
    the time (in seconds) of each slice acquisition in relation to the beginning
    of volume acquisition.
    The list goes through the slices along the slice axis in the slice encoding
    dimension (see below).
    Note that to ensure the proper interpretation of the `"SliceTiming"` field,
    it is important to check if the OPTIONAL `SliceEncodingDirection` exists.
    In particular, if `"SliceEncodingDirection"` is negative,
    the entries in `"SliceTiming"` are defined in reverse order with respect to the
    slice axis, such that the final entry in the `"SliceTiming"` list is the time
    of acquisition of slice 0. Without this parameter slice time correction will
    not be possible.
  type: array
  items:
    type: number
    minimum: 0
    unit: s
SoftwareFilters:
  name: SoftwareFilters
  display_name: Software Filters
  description: |
    [Object](https://www.json.org/json-en.html)
    of temporal software filters applied, or `"n/a"` if the data is
    not available.
    Each key-value pair in the JSON object is a name of the filter and an object
    in which its parameters are defined as key-value pairs
    (for example, `{"Anti-aliasing filter":
    {"half-amplitude cutoff (Hz)": 500, "Roll-off": "6dB/Octave"}}`).
  anyOf:
    - type: object
      additionalProperties:
        type: object
    - type: string
      enum:
        - n/a
SoftwareModels:
  name: SoftwareModels
  display_name: Software Models
  description: |
    Name of the software which recorded the measurements.
  type: string
SoftwareName:
  name: SoftwareName
  display_name: Software Name
  description: |
    Name of the software that was used to present the stimuli.
  type: string
SoftwareRRID:
  name: SoftwareRRID
  display_name: SoftwareRRID
  description: |
    [Research Resource Identifier](https://rrid.site) of the
    software that was used to present the stimuli.
    Examples: The RRID for Psychtoolbox is 'SCR_002881',
    and that of PsychoPy is 'SCR_006571'.
  type: string
  format: rrid
SoftwareVersion:
  name: SoftwareVersion
  display_name: Software Version
  description: |
    Version of the software that was used to present the stimuli.
  type: string
SoftwareVersions:
  name: SoftwareVersions
  display_name: Software Versions
  description: |
    Manufacturer's designation of software version of the equipment that produced
    the measurements.
  type: string
SourceDatasets:
  name: SourceDatasets
  display_name: Source Datasets
  description: |
    Used to specify the locations and relevant attributes of all source datasets (BIDS or not).
    Valid keys in each object include `"URL"`, `"DOI"` (see
    [URI](SPEC_ROOT/common-principles.md#uniform-resource-indicator)), and
    `"Version"` with
    [string](https://www.w3schools.com/js/js_json_datatypes.asp)
    values.
  type: array
  items:
    type: object
    properties:
      URL:
        $ref: objects.metadata.URL
      DOI:
        $ref: objects.metadata.DOI
      Version:
        $ref: objects.metadata.Version__Dataset
Sources:
  name: Sources
  display_name: Sources
  description: |
    A list of files with the paths specified using
    [BIDS URIs](SPEC_ROOT/common-principles.md#bids-uri);
    these files were directly used in the creation of this derivative data file.
    For example, if a derivative A is used in the creation of another
    derivative B, which is in turn used to generate C in a chain of A->B->C,
    C should only list B in `"Sources"`, and B should only list A in `"Sources"`.
    However, in case both X and Y are directly used in the creation of Z,
    then Z should list X and Y in `"Sources"`,
    regardless of whether X was used to generate Y.
    Using paths specified relative to the dataset root is
    [DEPRECATED](SPEC_ROOT/common-principles.md#definitions).
  type: array
  items:
    type: string
    format: dataset_relative
SourceType:
  name: SourceType
  display_name: Source Type
  description: |
    Type of source. Preferably a specific model/part number is supplied.
    This is a freeform description, but the following keywords are suggested:
    `"LED"`, `"LASER"`, `"VCSEL"`. If individual channels have different SourceType,
    then the field here should be specified as "mixed"
    and this column should be included in optodes.tsv.
  type: string
SpatialAxes:
  name: SpatialAxes
  display_name: Spatial axes
  description: |
    Refers to the coordinate system in which the motion data are to be interpreted,
    if the recorded data can be mapped to a fixed reference frame. A sequence of
    characters F/B (forward-backward), L/R (left-right), and U/D (up-down). The
    position of a character in the sequence determines which of the X,Y,Z axes it
    maps to. For example, "FRD" for X-forward, Y-right, Z-down. For 1D or 2D cases,
    only specify the used axes and use the character "_" for unused axes
    ("F_R" when the Y axis is not used, for instance).
  type: string
SpatialReference:
  name: SpatialReference
  display_name: Spatial Reference
  description: |
    For images with a single reference, the value MUST be a single string.
    For images with multiple references, such as surface and volume references,
    a JSON object MUST be used.
  anyOf:
    - type: string
      enum:
        - $ref: objects.enums.orig.value
    - type: string
      format: uri
    - type: string
      format: dataset_relative
    - type: object
      additionalProperties:
        anyOf:
          - type: string
            enum:
              - $ref: objects.enums.orig.value
          - type: string
            format: uri
          - type: string
            format: dataset_relative
SpecificRadioactivity:
  name: SpecificRadioactivity
  display_name: Specific Radioactivity
  description: |
    Specific activity of compound injected.
    **Note this is not required for an FDG acquisition, since it is not available,
    and SHOULD be set to `"n/a"`**.
  anyOf:
    - type: number
    - type: string
      enum:
        - n/a
SpecificRadioactivityMeasTime:
  name: SpecificRadioactivityMeasTime
  display_name: Specific Radioactivity Measurement Time
  description: |
    Time to which specific radioactivity measurement above applies in the default
    unit `"hh:mm:ss"`.
  type: string
  format: time
SpecificRadioactivityUnits:
  name: SpecificRadioactivityUnits
  display_name: Specific Radioactivity Units
  description: |
    Unit format of specified specific radioactivity (for example, `"Bq/g"`).
    **Note this is not required for an FDG acquisition, since it is not available,
    and SHOULD be set to `"n/a"`**.
  anyOf:
    - type: string
      format: unit
    - type: string
      enum:
        - n/a
SpectralWidth:
  name: SpectralWidth
  display_name: Spectral Width
  description: |
    The spectral bandwidth of the MR signal that is sampled, specified in Hz.
    Corresponds to [DICOM Tag 0018, 9052](https://dicomlookup.com/dicomtags/(0018,9052)) `Spectral Width`.
  type: number
  unit: Hz
SpectrometerFrequency:
  name: SpectrometerFrequency
  display_name: Spectrometer Frequency
  description: |
    The frequency of the spectrometer, specified in MHz.
    For example, this could be `127.764` for a 3T scanner tuned
    to the resonant frequency of <sup>1</sup>H.
    For multi-nuclei experiments such as <sup>1</sup>H-[<sup>13</sup>C] MR at 3T,
    an array can be used: `[127.731, 32.125]`.
  anyOf:
    - type: number
      unit: MHz
    - type: array
      items:
        type: number
        unit: MHz
        minItems: 1
        maxItems: 2
SpoilingGradientDuration:
  name: SpoilingGradientDuration
  display_name: Spoiling Gradient Duration
  description: |
    The duration of the spoiler gradient lobe in seconds.
    The duration of a trapezoidal lobe is defined as the summation of ramp-up
    and plateau times.
  type: number
  unit: s
SpoilingGradientMoment:
  name: SpoilingGradientMoment
  display_name: Spoiling Gradient Moment
  description: |
    Zeroth moment of the spoiler gradient lobe in
    millitesla times second per meter (mT.s/m).
  type: number
  unit: mT.s/m
SpoilingRFPhaseIncrement:
  name: SpoilingRFPhaseIncrement
  display_name: Spoiling RF Phase Increment
  description: |
    The amount of incrementation described in degrees,
    which is applied to the phase of the excitation pulse at each TR period for
    achieving RF spoiling.
  type: number
  unit: degree
SpoilingState:
  name: SpoilingState
  display_name: Spoiling State
  description: |
    Boolean stating whether the pulse sequence uses any type of spoiling
    strategy to suppress residual transverse magnetization.
  type: boolean
SpoilingType:
  name: SpoilingType
  display_name: Spoiling Type
  description: |
    Specifies which spoiling method(s) are used by a spoiled sequence.
  type: string
  enum:
    - $ref: objects.enums.RF.value
    - $ref: objects.enums.GRADIENT.value
    - $ref: objects.enums.COMBINED.value
StartTime:
  name: StartTime
  display_name: Start Time
  description: |
    Start time in seconds in relation to the start of acquisition of the first
    data sample in a reference file sharing the same "ConcurrenceGroup" identifier 
    (negative values are allowed). Within each set of “ConcurrenceGroup” files, 
    a reference file MUST be designated with a “StartTime” equaling 0.
    This data MAY be specified with sub-second precision using the syntax `s[.000000]`,
    where `s` reflects whole seconds, and `.000000` reflects OPTIONAL fractional seconds.
    If no ConcurrenceGroup identifier is defined, the StartTime should be set to 0.
  type: number
  unit: s
StationName:
  name: StationName
  display_name: Station Name
  description: |
    Institution defined name of the machine that produced the measurements.
  type: string
StimulusPresentation:
  name: StimulusPresentation
  display_name: Stimulus Presentation
  description: |
    Object containing key-value pairs related to the software used to present
    the stimuli during the experiment.
  type: object
  recommended:
    - OperatingSystem
    - ScreenDistance
    - ScreenRefreshRate
    - ScreenResolution
    - ScreenSize
    - SoftwareName
    - SoftwareRRID
    - SoftwareVersion
    - Code
    - HeadStabilization
  properties:
    OperatingSystem:
      $ref: objects.metadata.OperatingSystem
    ScreenDistance:
      $ref: objects.metadata.ScreenDistance
    ScreenRefreshRate:
      $ref: objects.metadata.ScreenRefreshRate
    ScreenResolution:
      $ref: objects.metadata.ScreenResolution
    ScreenSize:
      $ref: objects.metadata.ScreenSize
    SoftwareName:
      $ref: objects.metadata.SoftwareName
    SoftwareRRID:
      $ref: objects.metadata.SoftwareRRID
    SoftwareVersion:
      $ref: objects.metadata.SoftwareVersion
    Code:
      $ref: objects.metadata.Code
SubjectArtefactDescription:
  name: SubjectArtefactDescription
  display_name: Subject Artifact Description
  description: |
    Freeform description of the observed subject artifact and its possible cause
    (for example, `"Vagus Nerve Stimulator"`, `"non-removable implant"`).
    If this field is set to `"n/a"`, it will be interpreted as absence of major
    source of artifacts except cardiac and blinks.
  type: string
SubjectArtefactDescription:
  name: SubjectArtefactDescription
  display_name: Subject Artifact Description
  description: |
    Freeform description of the observed subject artifact and its possible cause
    (for example, `"Vagus Nerve Stimulator"`, `"non-removable implant"`).
    If this field is set to `"n/a"`, it will be interpreted as absence of major
    source of artifacts except cardiac and blinks.
  type: string
SubjectPosition:
  name: SubjectPosition
  display_name: Subject Position
  description: |
    Position of the subject during data acquisition.
  type: string
  enum:
  - prone
  - supine
  - standing
  - sitting
  - reclined
TablePosition:
  name: TablePosition
  display_name: Table Position
  description: |
    The table position, relative to an implementation-specific reference point,
    often the isocenter. Values must be an array (1x3) of three distances in
    millimeters in absolute coordinates (world coordinates). If an observer
    stands in front of the scanner looking at it, a table moving to the left,
    up or into the scanner (from the observer's point of view) will increase
    the 1st, 2nd and 3rd value in the array respectively. The origin is defined
    by the image affine.
  type: array
  minItems: 3
  maxItems: 3
  items:
    type: number
    unit: mm
TaskDescription:
  name: TaskDescription
  display_name: Task Description
  description: |
    Longer description of the task.
  type: string
TaskName:
  name: TaskName
  display_name: Task Name
  description: |
    Name of the task.
    No two tasks should have the same name.
    The task label included in the filename MAY be derived from this `"TaskName"` field
    by removing all non-alphanumeric or `+` characters (that is, all except those matching `[0-9a-zA-Z+]`),
    and potentially replacing spaces with `+` to ease readability.
    For example `"TaskName"` `"faces n-back"` or `"head nodding"` could correspond to task labels
    `faces+n+back` or `facesnback` and `head+nodding` or `headnodding`, respectively.
  type: string
TermURL:
  name: TermURL
  display_name: TermURL
  description: |
    URL pointing to a formal definition of this type of data in an ontology available on the web.
    For example: https://www.ncbi.nlm.nih.gov/mesh/68008297 for "male".
  type: string
  format: uri
TimeZero:
  name: TimeZero
  display_name: Time Zero
  description: |
    Time zero to which all scan and/or blood measurements have been adjusted to,
    in the unit "hh:mm:ss".
    This should be equal to `"InjectionStart"` or `"ScanStart"`.
  type: string
  format: time
TissueDeformationScaling:
  name: TissueDeformationScaling
  display_name: Tissue Deformation Scaling
  description: |
    Estimated deformation of the tissue, given as a percentage of the original
    tissue size (for examples: for a shrinkage of 3%, the value is `97`;
    and for an expansion of 100%, the value is `200`).
  type: number
  exclusiveMinimum: 0
TissueOrigin:
  name: TissueOrigin
  display_name: Tissue Origin
  description: |
    Describes the type of tissue analyzed for `"SampleOrigin"` `brain`.
  type: string
  enum:
    - $ref: objects.enums.gray_matter.value
    - $ref: objects.enums.white_matter.value
    - $ref: objects.enums.csf.value
    - $ref: objects.enums.meninges.value
    - $ref: objects.enums.macrovascular.value
    - $ref: objects.enums.microvascular.value
TotalAcquiredPairs:
  name: TotalAcquiredPairs
  display_name: Total Acquired Pairs
  description: |
    The total number of acquired `control`-`label` pairs.
    A single pair consists of a single `control` and a single `label` image.
  type: number
  exclusiveMinimum: 0
TotalReadoutTime:
  name: TotalReadoutTime
  display_name: Total Readout Time
  description: |
    This is actually the "effective" total readout time,
    defined as the readout duration, specified in seconds,
    that would have generated data with the given level of distortion.
    It is NOT the actual, physical duration of the readout train.
    If `"EffectiveEchoSpacing"` has been properly computed,
    it is just `EffectiveEchoSpacing * (ReconMatrixPE - 1)`.
  type: number
  unit: s
TracerMolecularWeight:
  name: TracerMolecularWeight
  display_name: Tracer Molecular Weight
  description: |
    Accurate molecular weight of the tracer used.
  type: number
TracerMolecularWeightUnits:
  name: TracerMolecularWeightUnits
  display_name: Tracer Molecular Weight Units
  description: |
    Unit of the molecular weights measurement (for example, `"g/mol"`).
  type: string
  format: unit
TracerName:
  name: TracerName
  display_name: Tracer Name
  description: |
    Name of the tracer compound used (for example, `"CIMBI-36"`)
  type: string
TracerRadLex:
  name: TracerRadLex
  display_name: Tracer Rad Lex
  description: |
    ID of the tracer compound from the RadLex Ontology.
  type: string
TracerRadionuclide:
  name: TracerRadionuclide
  display_name: Tracer Radionuclide
  description: |
    Radioisotope labeling tracer (for example, `"C11"`).
  type: string
TracerSNOMED:
  name: TracerSNOMED
  display_name: TracerSNOMED
  description: |
    ID of the tracer compound from the SNOMED Ontology
    (subclass of Radioactive isotope).
  type: string
TubingLength:
  name: TubingLength
  display_name: Tubing Length
  description: |
    The length of the blood tubing, from the subject to the detector in meters.
  type: number
  unit: m
TriggerChannelCount:
  name: TriggerChannelCount
  display_name: Trigger Channel Count
  description: |
    Number of channels for digital (binary TTL) triggers or analog equivalents (TTL in volt).
    Corresponds to the `TRIG` channel type.
  type: integer
  minimum: 0
TrackedPointsCount:
  name: TrackedPointsCount
  display_name: Tracked Points Count
  description: |
    Number of different tracked points tracked in a motion tracking system.
  type: number
  unit: m
TrackingSystemName:
  name: TrackingSystemName
  display_name: Tracking System Name
  description: |
    A human-readable name of the tracking system to complement `"tracksys"` label
    of the corresponding *_motion.tsv filename.
  type: string
TubingType:
  name: TubingType
  display_name: Tubing Type
  description: |
    Description of the type of tubing used, ideally including the material and
    (internal) diameter.
  type: string
Type:
  name: Type
  display_name: Type
  description: |
    Short identifier of the mask.
    The value `"Brain"` refers to a brain mask.
    The value `"Lesion"` refers to a lesion mask.
    The value `"Face"` refers to a face mask.
    The value `"ROI"` refers to a region of interest mask.
  type: string
  enum:
    - $ref: objects.enums.Brain.value
    - $ref: objects.enums.Lesion.value
    - $ref: objects.enums.Face.value
    - $ref: objects.enums.ROI.value
Units:
  name: Units
  display_name: Units
  description: |
    Measurement units for the associated variable.
    SI units in CMIXF formatting are RECOMMENDED
    (see [Units](SPEC_ROOT/common-principles.md#units)).
  type: string
  format: unit
URL:
  name: URL
  display_name: URL
  description: |
    A Uniform Resource Locator (URL) is a structured reference to an object that
    includes a resource transfer scheme and a location.
    (see [URI](SPEC_ROOT/common-principles.md#uniform-resource-indicator))
  type: string
  format: uri
VascularCrushing:
  name: VascularCrushing
  display_name: Vascular Crushing
  description: |
    Boolean indicating if Vascular Crushing is used.
    Corresponds to [DICOM Tag 0018, 9259](https://dicomlookup.com/dicomtags/(0018,9259)) `ASL Crusher Flag`.
  type: boolean
VascularCrushingVENC:
  name: VascularCrushingVENC
  display_name: Vascular Crushing VENC
  description: |
    The crusher gradient strength, in centimeters per second.
    Specify either one number for the total time-series, or provide an array of
    numbers, for example when using QUASAR, using the value zero to identify
    volumes for which `VascularCrushing` was turned off.
    Corresponds to [DICOM Tag 0018, 925A](https://dicomlookup.com/dicomtags/(0018,925A)) `ASL Crusher Flow Limit`.
  anyOf:
    - type: number
      unit: cm/s
    - type: array
      items:
        type: number
        unit: cm/s
Version__Dataset:
  name: Version
  display_name: Dataset Version
  description: Version of the dataset.
  type: string
Version__GeneratedBy:
  name: Version
  display_name: Pipeline Version
  description: Version of the pipeline
  type: string
VolumeAffineMatrix:
  name: VolumeAffineMatrix
  display_name: Volume Affine Matrix
  description: |
    A 4-by-4 matrix using identical conventions and coordinate system to
    the *{qs}form* NIfTI affine matrix to define the orientation,
    position, and size of an additional VOI.
    This VOI defines a spatial region in addition to the primary method of localization
    (encoded in the NIfTI header *{qs}form*).
    Typically not defined for data stored with a single spatial voxel or FID-MRSI.
    For example: `[[30, 0, 0, -30], [0, 30, -2.27, -72.67], [0, 2.27, 29.91, 5.47],
    [0, 0, 0, 1]]`.
  type: array
  minItems: 4
  maxItems: 4
  items:
    type: array
    minItems: 4
    maxItems: 4
    items:
      type: number
VELChannelCount:
  name: VELChannelCount
  display_name: Velocity Channel Count
  description: |
    Number of linear velocity channels.
  type: integer
  minimum: 0
VisionCorrection:
  name: VisionCorrection
  display_name: Vision correction
  description: |
    Equipment used to correct participant vision during an experiment.
    Example: "spectacles", "lenses", "none".
  type: string
VolumeTiming:
  name: VolumeTiming
  display_name: Volume Timing
  description: |
    The time at which each volume was acquired during the acquisition.
    It is described using a list of times referring to the onset of each volume
    in the series.
    The list must have the same length as the series,
    and the values must be non-negative and monotonically increasing.
    This field is mutually exclusive with `"RepetitionTime"`.
  type: array
  minItems: 1
  items:
    type: number
    unit: s
WaterSuppression:
  name: WaterSuppression
  display_name: Water Suppression
  description: |
    Boolean indicating whether water suppression was used prior to acquisition.
  type: boolean
WaterSuppressionTechnique:
  name: WaterSuppressionTechnique
  display_name: Water Suppression Technique
  description: |
    The name of the pulse sequence used for water suppression (for example, `"CHESS"`, `"VAPOR"`).
  type: string
WholeBloodAvail:
  name: WholeBloodAvail
  display_name: Whole Blood Avail
  description: |
    Boolean that specifies if whole blood measurements are available.
    If `true`, the `whole_blood_radioactivity` column MUST be present in the
    corresponding `*_blood.tsv` file.
  type: boolean
WithdrawalRate:
  name: WithdrawalRate
  display_name: Withdrawal Rate
  description: |
    The rate at which the blood was withdrawn from the subject.
    The unit of the specified withdrawal rate should be in `"mL/s"`.
  type: number
  unit: mL/s
iEEGCoordinateProcessingDescription:
  name: iEEGCoordinateProcessingDescription
  display_name: iEEG Coordinate Processing Description
  description: |
    Has any post-processing (such as projection) been done on the electrode
    positions (for example, `"surface_projection"`, `"none"`).
  type: string
iEEGCoordinateProcessingReference:
  name: iEEGCoordinateProcessingReference
  display_name: iEEG Coordinate Processing Reference
  description: |
    A reference to a paper that defines in more detail the method used to
    localize the electrodes and to post-process the electrode positions.
  type: string
iEEGCoordinateSystem:
  name: iEEGCoordinateSystem
  display_name: iEEG Coordinate System
  description: |
    Defines the coordinate system for the iEEG sensors.
    See the
    [Coordinate Systems Appendix](SPEC_ROOT/appendices/coordinate-systems.md)
    for a list of restricted keywords for coordinate systems.
    If `"Other"`, provide definition of the coordinate system in
    `iEEGCoordinateSystemDescription`.
    If positions correspond to pixel indices in a 2D image
    (of either a volume-rendering, surface-rendering, operative photo, or
    operative drawing), this MUST be `"Pixels"`.
    For more information, see the section on
    [2D coordinate systems](SPEC_ROOT/modality-specific-files/intracranial\
    -electroencephalography.md#allowed-2d-coordinate-systems).
  anyOf:
    - $ref: objects.enums._iEEGCoordSys
    - $ref: objects.enums._StandardTemplateCoordSys
    - $ref: objects.enums._StandardTemplateDeprecatedCoordSys
iEEGCoordinateSystemDescription:
  name: iEEGCoordinateSystemDescription
  display_name: iEEG Coordinate System Description
  description: |
    Free-form text description of the coordinate system.
    May also include a link to a documentation page or paper describing the
    system in greater detail.
  type: string
iEEGCoordinateUnits:
  name: iEEGCoordinateUnits
  display_name: iEEG Coordinate Units
  description: |
    Units of the `*_electrodes.tsv`.
    MUST be `"pixels"` if `iEEGCoordinateSystem` is `Pixels`.
  type: string
  enum:
    - $ref: objects.enums.pixels.value
    # TODO: Add definitions for these values. (perhaps don't specify)
    - m
    - mm
    - cm
    - n/a
iEEGElectrodeGroups:
  name: iEEGElectrodeGroups
  display_name: iEEG Electrode Groups
  description: |
    Field to describe the way electrodes are grouped into strips, grids or depth
    probes.
    For example, `"grid1: 10x8 grid on left temporal pole, strip2: 1x8 electrode
    strip on xxx"`.
  type: string
iEEGGround:
  name: iEEGGround
  display_name: iEEG Ground
  description: |
    Description of the location of the ground electrode
    (`"placed on right mastoid (M2)"`).
  type: string
iEEGPlacementScheme:
  name: iEEGPlacementScheme
  display_name: iEEG Placement Scheme
  description: |
    Freeform description of the placement of the iEEG electrodes.
    Left/right/bilateral/depth/surface
    (for example, `"left frontal grid and bilateral hippocampal depth"` or
    `"surface strip and STN depth"` or
    `"clinical indication bitemporal, bilateral temporal strips and left grid"`).
  type: string
iEEGReference:
  name: iEEGReference
  display_name: iEEG Reference
  description: |
    General description of the reference scheme used and (when applicable) of
    location of the reference electrode in the raw recordings
    (for example, `"left mastoid"`, `"bipolar"`,
    `"T01"` for electrode with name T01,
    `"intracranial electrode on top of a grid, not included with data"`,
    `"upside down electrode"`).
    If different channels have a different reference,
    this field should have a general description and the channel specific
    reference should be defined in the `channels.tsv` file.
  type: string<|MERGE_RESOLUTION|>--- conflicted
+++ resolved
@@ -598,7 +598,6 @@
   type: array
   items:
     type: string
-<<<<<<< HEAD
 ConcurrenceGroup:
   name: ConcurrenceGroup
   display_name: ConcurrenceGroup
@@ -607,7 +606,6 @@
     Each "ConcurrenceGroup" MUST be a unique string within one participant's tree, 
     shared only by the continuously recorded data which was measured simultaneously.
   type: string
-=======
 Container:
   name: Container
   display_name: Container
@@ -646,7 +644,6 @@
     URI for software container image used to produce the dataset
   type: string
   format: uri
->>>>>>> 2187c0ef
 ContinuousHeadLocalization:
   name: ContinuousHeadLocalization
   display_name: Continuous Head Localization
@@ -2314,8 +2311,7 @@
     TermURL:
       $ref: objects.metadata.TermURL
     Description:
-<<<<<<< HEAD
-      type: string
+      $ref: objects.metadata.Description
 MeasureType:
   name: MeasureType
   display_name: Measure Type
@@ -2334,9 +2330,6 @@
     - $ref: objects.enums.PETO2.value
     - $ref: objects.enums.Trigger.value
     - Other
-=======
-      $ref: objects.metadata.Description
->>>>>>> 2187c0ef
 MetaboliteAvail:
   name: MetaboliteAvail
   display_name: Metabolite Available
