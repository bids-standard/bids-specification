--- conflicted
+++ resolved
@@ -3706,7 +3706,6 @@
     If this field is set to `"n/a"`, it will be interpreted as absence of major
     source of artifacts except cardiac and blinks.
   type: string
-<<<<<<< HEAD
 SupplementarySignals:
   name: SupplementarySignals
   display_name: Supplementary Signals
@@ -3714,7 +3713,6 @@
     Description of the supplementary signal (additional modalities) recorded
     in parallel and are also stored in the data file.
   type: string
-=======
 TablePosition:
   name: TablePosition
   display_name: Table Position
@@ -3732,7 +3730,6 @@
   items:
     type: number
     unit: mm
->>>>>>> 6a40161e
 TaskDescription:
   name: TaskDescription
   display_name: Task Description
