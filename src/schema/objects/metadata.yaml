--- conflicted
+++ resolved
@@ -1718,7 +1718,6 @@
     `"Absent"` means that no specific M0 information is present.
   type: string
   enum:
-<<<<<<< HEAD
     Separate:
       name: Separate
       display_name: Separate
@@ -1739,11 +1738,6 @@
       display_name: Absent
       description: |
         No specific M0 information is present.
-=======
-    - Separate
-    - Included
-    - Estimate
-    - Absent
 MAGNChannelCount:
   name: MAGNChannelCount
   display_name: Magnetometer Channel Count
@@ -1751,7 +1745,6 @@
     Number of magnetometer channels.
   type: integer
   minimum: 0
->>>>>>> 6efc981f
 MEGChannelCount:
   name: MEGChannelCount
   display_name: MEG Channel Count
