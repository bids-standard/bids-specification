--- conflicted
+++ resolved
@@ -166,20 +166,15 @@
     respectively.
   type: string
   enum:
-<<<<<<< HEAD
-  - "on":
+    - "on":
       name: "on"
       description: |
         The image acquired in the presence of the magnetization transfer pulse,
         also known as the off-resonance pulse.
-  - "off":
+    - "off":
       name: "off"
       description: |
         The image acquired in the absence of the magnetization transfer pulse.
-=======
-    - 'on'
-    - 'off'
->>>>>>> 69e1bde8
 part:
   name: part
   display_name: Part
@@ -200,32 +195,25 @@
     omitted.
   type: string
   enum:
-<<<<<<< HEAD
-  - mag:
+    - mag:
       name: magnitude
       description: |
         A magnitude image, typically paired with an associated "phase" image.
-  - phase:
+    - phase:
       name: phase
       description: |
         A phase image, typically paird with an associated "magnitude" (part-mag) image.
         Images with this key/value pair MAY be in radians or in arbitrary units.
         The sidecar JSON file MUST include the units of the `phase` image.
         The possible options are `rad` or `arbitrary`.
-  - real:
+    - real:
       name: real
       description: |
         A real-valued image, typically paired with an associated "imaginary" (part-imag) image.
-  - imag:
+    - imag:
       name: imaginary
       description: |
         An imaginary-valued image, typically paird with an associated "real" image.
-=======
-    - mag
-    - phase
-    - real
-    - imag
->>>>>>> 69e1bde8
 processing:
   name: proc
   display_name: Processed (on device)
