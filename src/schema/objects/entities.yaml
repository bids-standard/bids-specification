---
# This file describes entities present in BIDS filenames.
# WARNING: The entities are presented here in alphabetical order!
# The appropriate order of entities in filenames is defined in `rules/entities.yaml`,
# rather than this file (`objects/entities.yaml`).
acquisition:
  name: acq
  display_name: Acquisition
  description: |
    The `acq-<label>` entity corresponds to a custom label the user MAY use to distinguish
    a different set of parameters used for acquiring the same modality.

    For example, this should be used when a study includes two T1w images -
    one full brain low resolution and one restricted field of view but high resolution.
    In such case two files could have the following names:
    `sub-01_acq-highres_T1w.nii.gz` and `sub-01_acq-lowres_T1w.nii.gz`;
    however, the user is free to choose any other label than `highres` and `lowres` as long
    as they are consistent across subjects and sessions.

    In case different sequences are used to record the same modality
    (for example, `RARE` and `FLASH` for T1w)
    this field can also be used to make that distinction.
    The level of detail at which the distinction is made
    (for example, just between `RARE` and `FLASH`, or between `RARE`, `FLASH`, and `FLASHsubsampled`)
    remains at the discretion of the researcher.
  type: string
  format: label
atlas:
  name: atlas
  display_name: Atlas
  description: |
    The `atlas-<label>` key/value pair corresponds to a custom label the user
    MAY use to distinguish a different atlas used for similar type of data.

    This entity is only applicable to derivative data.
  type: string
  format: label
ceagent:
  name: ce
  display_name: Contrast Enhancing Agent
  description: |
    The `ce-<label>` entity can be used to distinguish sequences using different contrast enhanced images.
    The label is the name of the contrast agent.

    This entity represents the `"ContrastBolusIngredient"` metadata field.
    Therefore, if the `ce-<label>` entity is present in a filename,
    `"ContrastBolusIngredient"` MAY also be added in the JSON file, with the same label.
  type: string
  format: label
chunk:
  name: chunk
  display_name: Chunk
  description: |
    The `chunk-<index>` key/value pair is used to distinguish between different regions,
    2D images or 3D volumes files,
    of the same physical sample with different fields of view acquired in the same imaging experiment.
  type: string
  format: index
density:
  name: den
  display_name: Density
  description: |
    Density of non-parametric surfaces.

    This entity represents the `"Density"` metadata field.
    Therefore, if the `den-<label>` entity is present in a filename,
    `"Density"` MUST also be added in the JSON file, to provide interpretation.

    This entity is only applicable to derivative data.
  type: string
  format: label
description:
  name: desc
  display_name: Description
  description: |
    When necessary to distinguish two files that do not otherwise have a
    distinguishing entity, the `desc-<label>` entity SHOULD be used.

    This entity is only applicable to derivative data.
  type: string
  format: label
direction:
  name: dir
  display_name: Phase-Encoding Direction
  description: |
    The `dir-<label>` entity can be set to an arbitrary alphanumeric label
    (for example, `dir-LR` or `dir-AP`)
    to distinguish different phase-encoding directions.

    This entity represents the `"PhaseEncodingDirection"` metadata field.
    Therefore, if the `dir-<label>` entity is present in a filename,
    `"PhaseEncodingDirection"` MUST be defined in the associated metadata.
    Please note that the `<label>` does not need to match the actual value of the field.
  type: string
  format: label
echo:
  name: echo
  display_name: Echo
  description: |
    If files belonging to an entity-linked file collection are acquired at different
    echo times, the `echo-<index>` entity MUST be used to distinguish individual files.

    This entity represents the `"EchoTime"` metadata field.
    Therefore, if the `echo-<index>` entity is present in a filename,
    `"EchoTime"` MUST be defined in the associated metadata.
    Please note that the `<index>` denotes the number/index (in the form of a nonnegative integer),
    not the `"EchoTime"` value of the separate JSON file.
  type: string
  format: index
flip:
  name: flip
  display_name: Flip Angle
  description: |
    If files belonging to an entity-linked file collection are acquired at different
    flip angles, the `_flip-<index>` entity pair MUST be used to distinguish
    individual files.

    This entity represents the `"FlipAngle"` metadata field.
    Therefore, if the `flip-<index>` entity is present in a filename,
    `"FlipAngle"` MUST be defined in the associated metadata.
    Please note that the `<index>` denotes the number/index (in the form of a nonnegative integer),
    not the `"FlipAngle"` value of the separate JSON file.
  type: string
  format: index
hemisphere:
  name: hemi
  display_name: Hemisphere
  description: |
    The `hemi-<label>` entity indicates which hemibrain is described by the file.
    Allowed label values for this entity are `L` and `R`, for the left and right
    hemibrains, respectively.
  type: string
  format: label
  enum:
    - $ref: objects.enums.left_hemisphere.value
    - $ref: objects.enums.right_hemisphere.value
inversion:
  name: inv
  display_name: Inversion Time
  description: |
    If files belonging to an entity-linked file collection are acquired at different inversion times,
    the `inv-<index>` entity MUST be used to distinguish individual files.

    This entity represents the `"InversionTime` metadata field.
    Therefore, if the `inv-<index>` entity is present in a filename,
    `"InversionTime"` MUST be defined in the associated metadata.
    Please note that the `<index>` denotes the number/index (in the form of a nonnegative integer),
    not the `"InversionTime"` value of the separate JSON file.
  type: string
  format: index
label:
  name: label
  display_name: Label
  description: |
    Tissue-type label, following a prescribed vocabulary.
    Applies to binary masks and probabilistic/partial volume segmentations
    that describe a single tissue type.

    This entity is only applicable to derivative data.
  type: string
  format: label
modality:
  name: mod
  display_name: Corresponding Modality
  description: |
    The `mod-<label>` entity corresponds to modality label for defacing
    masks, for example, T1w, inplaneT1, referenced by a defacemask image.
    For example, `sub-01_mod-T1w_defacemask.nii.gz`.
  type: string
  format: label
mtransfer:
  name: mt
  display_name: Magnetization Transfer
  description: |
    If files belonging to an entity-linked file collection are acquired at different
    magnetization transfer (MT) states, the `_mt-<label>` entity MUST be used to
    distinguish individual files.

    This entity represents the `"MTState"` metadata field.
    Therefore, if the `mt-<label>` entity is present in a filename,
    `"MTState"` MUST be defined in the associated metadata.
    Allowed label values for this entity are `on` and `off`,
    for images acquired in presence and absence of an MT pulse, respectively.
  type: string
  format: label
  enum:
<<<<<<< HEAD
    - 'on'
    - 'off'
nucleus:
  name: nuc
  display_name: Nucleus
  description: |
    The `nuc-<label>` entity can be used to distinguish acquisitions tuned
    to detect different nuclei.
    The label is the name of the nucleus or nuclei, which corresponds to DICOM Tag `0018, 9100`.
    If present in the filename, `"ResonantNucleus"` MUST also be included in
    the associated metadata.
  type: string
  format: label
=======
    - $ref: objects.enums.on__mtransfer.value
    - $ref: objects.enums.off__mtransfer.value
>>>>>>> 48a61a6b
part:
  name: part
  display_name: Part
  description: |
    This entity is used to indicate which component of the complex
    representation of the MRI signal is represented in voxel data.
    The `part-<label>` entity is associated with the DICOM Tag
    `0008, 9208`.
    Allowed label values for this entity are `phase`, `mag`, `real` and `imag`,
    which are typically used in `part-mag`/`part-phase` or
    `part-real`/`part-imag` pairs of files.

    Phase images MAY be in radians or in arbitrary units.
    The sidecar JSON file MUST include the units of the `phase` image.
    The possible options are `"rad"` or `"arbitrary"`.

    When there is only a magnitude image of a given type, the `part` entity MAY be
    omitted.
  type: string
  format: label
  enum:
    - $ref: objects.enums.magnitude.value
    - $ref: objects.enums.phase.value
    - $ref: objects.enums.real.value
    - $ref: objects.enums.imaginary.value
processing:
  name: proc
  display_name: Processed (on device)
  description: |
    The proc label is analogous to rec for MR and denotes a variant of
    a file that was a result of particular processing performed on the device.

    This is useful for files produced in particular by Neuromag/Elekta/MEGIN's
    MaxFilter (for example, `sss`, `tsss`, `trans`, `quat` or `mc`),
    which some installations impose to be run on raw data because of active
    shielding software corrections before the MEG data can actually be
    exploited.
  type: string
  format: label
reconstruction:
  name: rec
  display_name: Reconstruction
  description: |
    The `rec-<label>` entity can be used to distinguish different reconstruction algorithms
    (for example, `MoCo` for the ones using motion correction).
  type: string
  format: label
recording:
  name: recording
  display_name: Recording
  description: |
    The `recording-<label>` entity can be used to distinguish continuous recording files.

    This entity is commonly applied when continuous recordings have different sampling frequencies or start times.
    For example, physiological recordings with different sampling frequencies may be distinguished using
    labels like `recording-100Hz` and `recording-500Hz`.
  type: string
  format: label
resolution:
  name: res
  display_name: Resolution
  description: |
    Resolution of regularly sampled N-dimensional data.

    This entity represents the `"Resolution"` metadata field.
    Therefore, if the `res-<label>` entity is present in a filename,
    `"Resolution"` MUST also be added in the JSON file, to provide interpretation.

    This entity is only applicable to derivative data.
  type: string
  format: label
run:
  name: run
  display_name: Run
  description: |
    The `run-<index>` entity is used to distinguish separate data acquisitions with the same acquisition parameters
    and (other) entities.

    If several data acquisitions (for example, MRI scans or EEG recordings)
    with the same acquisition parameters are acquired in the same session,
    they MUST be indexed with the [`run-<index>`](SPEC_ROOT/appendices/entities.md#run) entity:
    `_run-1`, `_run-2`, `_run-3`, and so on
    (only nonnegative integers are allowed as run indices).

    If different entities apply,
    such as a different session indicated by [`ses-<label>`][SPEC_ROOT/appendices/entities.md#ses),
    or different acquisition parameters indicated by
    [`acq-<label>`](SPEC_ROOT/appendices/entities.md#acq),
    then `run` is not needed to distinguish the scans and MAY be omitted.
  type: string
  format: index
sample:
  name: sample
  display_name: Sample
  description: |
    A sample pertaining to a subject such as tissue, primary cell or cell-free sample.
    The `sample-<label>` entity is used to distinguish between different samples from the same subject.
    The label MUST be unique per subject and is RECOMMENDED to be unique throughout the dataset.
  type: string
  format: label
session:
  name: ses
  display_name: Session
  description: |
    A logical grouping of neuroimaging and behavioral data consistent across subjects.
    Session can (but doesn't have to) be synonymous to a visit in a longitudinal study.
    In general, subjects will stay in the scanner during one session.
    However, for example, if a subject has to leave the scanner room and then
    be re-positioned on the scanner bed, the set of MRI acquisitions will still
    be considered as a session and match sessions acquired in other subjects.
    Similarly, in situations where different data types are obtained over
    several visits (for example fMRI on one day followed by DWI the day after)
    those can be grouped in one session.

    Defining multiple sessions is appropriate when several identical or similar
    data acquisitions are planned and performed on all -or most- subjects,
    often in the case of some intervention between sessions
    (for example, training).
  type: string
  format: label
space:
  name: space
  display_name: Space
  description: |
    The `space-<label>` entity can be used to indicate the way in which electrode positions are interpreted
    (for EEG/MEG/iEEG data)
    or the spatial reference to which a file has been aligned (for MRI data).
    The `<label>` MUST be taken from one of the modality specific lists in the
    [Coordinate Systems Appendix](SPEC_ROOT/appendices/coordinate-systems.md).
    For example, for iEEG data, the restricted keywords listed under
    [iEEG Specific Coordinate Systems](SPEC_ROOT/appendices/coordinate-systems.md#ieeg-specific-coordinate-systems)
    are acceptable for `<label>`.

    For EEG/MEG/iEEG data, this entity can be applied to raw data,
    but for other data types, it is restricted to derivative data.
  type: string
  format: label
split:
  name: split
  display_name: Split
  description: |
    In the case of long data recordings that exceed a file size of 2Gb,
    `.fif` files are conventionally split into multiple parts.
    Each of these files has an internal pointer to the next file.
    This is important when renaming these split recordings to the BIDS convention.

    Instead of a simple renaming, files should be read in and saved under their
    new names with dedicated tools like [MNE-Python](https://mne.tools/),
    which will ensure that not only the filenames, but also the internal file pointers, will be updated.

    It is RECOMMENDED that `.fif` files with multiple parts use the `split-<index>` entity to indicate each part.
    If there are multiple parts of a recording and the optional `scans.tsv` is provided,
    all files MUST be listed separately in `scans.tsv` and
    the entries for the `acq_time` column in `scans.tsv` MUST all be identical,
    as described in [Scans file](SPEC_ROOT/modality-agnostic-files.md#scans-file).
  type: string
  format: index
stain:
  name: stain
  display_name: Stain
  description: |
    The `stain-<label>` key/pair values can be used to distinguish image files
    from the same sample using different stains or antibodies for contrast enhancement.

    This entity represents the `"SampleStaining"` metadata field.
    Therefore, if the `stain-<label>` entity is present in a filename,
    `"SampleStaining"` SHOULD be defined in the associated metadata,
    although the label may be different.

    Descriptions of antibodies SHOULD also be indicated in the `"SamplePrimaryAntibodies"`
    and/or `"SampleSecondaryAntibodies"` metadata fields, as appropriate.
  type: string
  format: label
subject:
  name: sub
  display_name: Subject
  description: |
    A person or animal participating in the study.
  type: string
  format: label
task:
  name: task
  display_name: Task
  description: |
    A set of structured activities performed by the participant.
    Tasks are usually accompanied by stimuli and responses, and can greatly vary in complexity.

    In the context of brain scanning, a task is always tied to one data acquisition.
    Therefore, even if during one acquisition the subject performed multiple conceptually different behaviors
    (with different sets of instructions) they will be considered one (combined) task.

    While tasks may be repeated across multiple acquisitions,
    a given task may have different sets of stimuli (for example, randomized order) and participant responses
    across subjects, sessions, and runs.

    The `task-<label>` MUST be consistent across subjects and sessions.

    Files with the `task-<label>` entity SHOULD have an associated
    [events file](SPEC_ROOT/modality-specific-files/task-events.md#task-events),
    as well as certain metadata fields in the associated JSON file.

    For the purpose of this specification we consider the so-called "resting state" a task,
    although events files are not expected for resting state data.
    Additionally, a common convention in the specification is to include the word "rest" in
    the `task` label for resting state files (for example, `task-rest`).
  type: string
  format: label
tracer:
  name: trc
  display_name: Tracer
  description: |
    The `trc-<label>` entity can be used to distinguish sequences using different tracers.

    This entity represents the `"TracerName"` metadata field.
    Therefore, if the `trc-<label>` entity is present in a filename,
    `"TracerName"` MUST be defined in the associated metadata.
    Please note that the `<label>` does not need to match the actual value of the field.
  type: string
  format: label
<<<<<<< HEAD
volume:
  name: voi
  display_name: Volume of Interest
  description: |
    The `voi-<label>` entity can be used to distinguish acquisitions localized to different regions.
    The label SHOULD be the name of the body region or part scanned.
    If used, the entities `"BodyPart"` and `"BodyPartDetails"` MUST also be defined in the JSON file.
=======
tracksys:
  name: tracksys
  display_name: Tracking system
  description: |
    The `tracksys-<label>` entity can be used as a key-value pair
    to label *_motion.tsv and *_motion.json files.
    It can also be used to label *_channel.tsv or *_events.tsv files
    when they belong to a specific tracking system.

    This entity corresponds to the `"TrackingSystemName"` metadata field in a *_motion.json file.
    `tracksys-<label>` entity is a concise string whereas `"TrackingSystemName"`
    may be longer and more human readable.
>>>>>>> 48a61a6b
  type: string
  format: label<|MERGE_RESOLUTION|>--- conflicted
+++ resolved
@@ -184,9 +184,8 @@
   type: string
   format: label
   enum:
-<<<<<<< HEAD
-    - 'on'
-    - 'off'
+    - $ref: objects.enums.on__mtransfer.value
+    - $ref: objects.enums.off__mtransfer.value
 nucleus:
   name: nuc
   display_name: Nucleus
@@ -198,10 +197,6 @@
     the associated metadata.
   type: string
   format: label
-=======
-    - $ref: objects.enums.on__mtransfer.value
-    - $ref: objects.enums.off__mtransfer.value
->>>>>>> 48a61a6b
 part:
   name: part
   display_name: Part
@@ -421,7 +416,6 @@
     Please note that the `<label>` does not need to match the actual value of the field.
   type: string
   format: label
-<<<<<<< HEAD
 volume:
   name: voi
   display_name: Volume of Interest
@@ -429,7 +423,8 @@
     The `voi-<label>` entity can be used to distinguish acquisitions localized to different regions.
     The label SHOULD be the name of the body region or part scanned.
     If used, the entities `"BodyPart"` and `"BodyPartDetails"` MUST also be defined in the JSON file.
-=======
+  type: string
+  format: label
 tracksys:
   name: tracksys
   display_name: Tracking system
@@ -442,6 +437,5 @@
     This entity corresponds to the `"TrackingSystemName"` metadata field in a *_motion.json file.
     `tracksys-<label>` entity is a concise string whereas `"TrackingSystemName"`
     may be longer and more human readable.
->>>>>>> 48a61a6b
   type: string
   format: label