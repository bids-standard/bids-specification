---
# This file describes entities present in BIDS filenames.
# WARNING: The entities are presented here in alphabetical order!
# The appropriate order of entities in filenames is defined in `rules/entities.yaml`,
# rather than this file (`objects/entities.yaml`).
acquisition:
  name: acq
  display_name: Acquisition
  description: |
    The `acq-<label>` entity corresponds to a custom label the user MAY use to distinguish
    a different set of parameters used for acquiring the same modality.

    For example, this should be used when a study includes two T1w images -
    one full brain low resolution and one restricted field of view but high resolution.
    In such case two files could have the following names:
    `sub-01_acq-highres_T1w.nii.gz` and `sub-01_acq-lowres_T1w.nii.gz`;
    however, the user is free to choose any other label than `highres` and `lowres` as long
    as they are consistent across subjects and sessions.

    In case different sequences are used to record the same modality
    (for example, `RARE` and `FLASH` for T1w)
    this field can also be used to make that distinction.
    The level of detail at which the distinction is made
    (for example, just between `RARE` and `FLASH`, or between `RARE`, `FLASH`, and `FLASHsubsampled`)
    remains at the discretion of the researcher.
  type: string
  format: label
atlas:
  name: atlas
  display_name: Atlas
  description: |
    The `atlas-<label>` key/value pair corresponds to a custom label the user
    MAY use to distinguish a different atlas used for similar type of data.

    This entity is only applicable to derivative data.
  type: string
  format: label
ceagent:
  name: ce
  display_name: Contrast Enhancing Agent
  description: |
    The `ce-<label>` entity can be used to distinguish sequences using different contrast enhanced images.
    The label is the name of the contrast agent.

    This entity represents the `"ContrastBolusIngredient"` metadata field.
    Therefore, if the `ce-<label>` entity is present in a filename,
    `"ContrastBolusIngredient"` MAY also be added in the JSON file, with the same label.
  type: string
  format: label
chunk:
  name: chunk
  display_name: Chunk
  description: |
    The `chunk-<index>` key/value pair is used to distinguish between different regions,
    2D images or 3D volumes files,
    of the same physical sample with different fields of view acquired in the same imaging experiment.
  type: string
  format: index
density:
  name: den
  display_name: Density
  description: |
    Density of non-parametric surfaces.

    This entity represents the `"Density"` metadata field.
    Therefore, if the `den-<label>` entity is present in a filename,
    `"Density"` MUST also be added in the JSON file, to provide interpretation.

    This entity is only applicable to derivative data.
  type: string
  format: label
description:
  name: desc
  display_name: Description
  description: |
    When necessary to distinguish two files that do not otherwise have a
    distinguishing entity, the `desc-<label>` entity SHOULD be used.

    This entity is only applicable to derivative data.
  type: string
  format: label
direction:
  name: dir
  display_name: Phase-Encoding Direction
  description: |
    The `dir-<label>` entity can be set to an arbitrary alphanumeric label
    (for example, `dir-LR` or `dir-AP`)
    to distinguish different phase-encoding directions.

    This entity represents the `"PhaseEncodingDirection"` metadata field.
    Therefore, if the `dir-<label>` entity is present in a filename,
    `"PhaseEncodingDirection"` MUST be defined in the associated metadata.
    Please note that the `<label>` does not need to match the actual value of the field.
  type: string
  format: label
echo:
  name: echo
  display_name: Echo
  description: |
    If files belonging to an entity-linked file collection are acquired at different
    echo times, the `echo-<index>` entity MUST be used to distinguish individual files.

    This entity represents the `"EchoTime"` metadata field.
    Therefore, if the `echo-<index>` entity is present in a filename,
    `"EchoTime"` MUST be defined in the associated metadata.
    Please note that the `<index>` denotes the number/index (in the form of a nonnegative integer),
    not the `"EchoTime"` value of the separate JSON file.
  type: string
  format: index
flip:
  name: flip
  display_name: Flip Angle
  description: |
    If files belonging to an entity-linked file collection are acquired at different
    flip angles, the `_flip-<index>` entity pair MUST be used to distinguish
    individual files.

    This entity represents the `"FlipAngle"` metadata field.
    Therefore, if the `flip-<index>` entity is present in a filename,
    `"FlipAngle"` MUST be defined in the associated metadata.
    Please note that the `<index>` denotes the number/index (in the form of a nonnegative integer),
    not the `"FlipAngle"` value of the separate JSON file.
  type: string
  format: index
hemisphere:
  name: hemi
  display_name: Hemisphere
  description: |
    The `hemi-<label>` entity indicates which hemibrain is described by the file.
    Allowed label values for this entity are `L` and `R`, for the left and right
    hemibrains, respectively.
  type: string
  format: label
  enum:
    - 'L'
    - 'R'
inversion:
  name: inv
  display_name: Inversion Time
  description: |
    If files belonging to an entity-linked file collection are acquired at different inversion times,
    the `inv-<index>` entity MUST be used to distinguish individual files.

    This entity represents the `"InversionTime` metadata field.
    Therefore, if the `inv-<index>` entity is present in a filename,
    `"InversionTime"` MUST be defined in the associated metadata.
    Please note that the `<index>` denotes the number/index (in the form of a nonnegative integer),
    not the `"InversionTime"` value of the separate JSON file.
  type: string
  format: index
label:
  name: label
  display_name: Label
  description: |
    Tissue-type label, following a prescribed vocabulary.
    Applies to binary masks and probabilistic/partial volume segmentations
    that describe a single tissue type.

    This entity is only applicable to derivative data.
  type: string
  format: label
modality:
  name: mod
  display_name: Corresponding Modality
  description: |
    The `mod-<label>` entity corresponds to modality label for defacing
    masks, for example, T1w, inplaneT1, referenced by a defacemask image.
    For example, `sub-01_mod-T1w_defacemask.nii.gz`.
  type: string
  format: label
mtransfer:
  name: mt
  display_name: Magnetization Transfer
  description: |
    If files belonging to an entity-linked file collection are acquired at different
    magnetization transfer (MT) states, the `_mt-<label>` entity MUST be used to
    distinguish individual files.

    This entity represents the `"MTState"` metadata field.
    Therefore, if the `mt-<label>` entity is present in a filename,
    `"MTState"` MUST be defined in the associated metadata.
    Allowed label values for this entity are `on` and `off`,
    for images acquired in presence and absence of an MT pulse, respectively.
  type: string
  enum:
    - 'on'
    - 'off'
part:
  name: part
  display_name: Part
  description: |
    This entity is used to indicate which component of the complex
    representation of the MRI signal is represented in voxel data.
    The `part-<label>` entity is associated with the DICOM Tag
    `0008, 9208`.
    Allowed label values for this entity are `phase`, `mag`, `real` and `imag`,
    which are typically used in `part-mag`/`part-phase` or
    `part-real`/`part-imag` pairs of files.

    Phase images MAY be in radians or in arbitrary units.
    The sidecar JSON file MUST include the units of the `phase` image.
    The possible options are `"rad"` or `"arbitrary"`.

    When there is only a magnitude image of a given type, the `part` entity MAY be
    omitted.
  type: string
  enum:
    - mag
    - phase
    - real
    - imag
processing:
  name: proc
  display_name: Processed (on device)
  description: |
    The proc label is analogous to rec for MR and denotes a variant of
    a file that was a result of particular processing performed on the device.

    This is useful for files produced in particular by Elekta's MaxFilter
    (for example, `sss`, `tsss`, `trans`, `quat` or `mc`),
    which some installations impose to be run on raw data because of active
    shielding software corrections before the MEG data can actually be
    exploited.
  type: string
  format: label
reconstruction:
  name: rec
  display_name: Reconstruction
  description: |
    The `rec-<label>` entity can be used to distinguish different reconstruction algorithms
    (for example, `MoCo` for the ones using motion correction).
  type: string
  format: label
recording:
  name: recording
  display_name: Recording
  description: |
    The `recording-<label>` entity can be used to distinguish continuous recording files.

    This entity is commonly applied when continuous recordings have different sampling frequencies or start times.
    For example, physiological recordings with different sampling frequencies may be distinguished using
    labels like `recording-100Hz` and `recording-500Hz`.
  type: string
  format: label
resolution:
  name: res
  display_name: Resolution
  description: |
    Resolution of regularly sampled N-dimensional data.

    This entity represents the `"Resolution"` metadata field.
    Therefore, if the `res-<label>` entity is present in a filename,
    `"Resolution"` MUST also be added in the JSON file, to provide interpretation.

    This entity is only applicable to derivative data.
  type: string
  format: label
run:
  name: run
  display_name: Run
  description: |
    The `run-<index>` entity is used to distinguish separate data acquisitions with the same acquisition parameters
    and (other) entities.

    If several data acquisitions (for example, MRI scans or EEG recordings)
    with the same acquisition parameters are acquired in the same session,
<<<<<<< HEAD
    they MUST be indexed with the [`run-<index>`](SPEC_ROOT/appendices/entities.md#run) entity:
    `_run-1`, `_run-2`, `_run-3`, and so on (only nonnegative integers are allowed as
    run labels).
=======
    they MUST be indexed with the [`run-<index>`](../99-appendices/09-entities.md#run) entity:
    `_run-1`, `_run-2`, `_run-3`, and so on
    (only nonnegative integers are allowed as run indices).
>>>>>>> 8b538074

    If different entities apply,
    such as a different session indicated by [`ses-<label>`][SPEC_ROOT/appendices/entities.md#ses),
    or different acquisition parameters indicated by
    [`acq-<label>`](SPEC_ROOT/appendices/entities.md#acq),
    then `run` is not needed to distinguish the scans and MAY be omitted.
  type: string
  format: index
sample:
  name: sample
  display_name: Sample
  description: |
    A sample pertaining to a subject such as tissue, primary cell or cell-free sample.
    The `sample-<label>` entity is used to distinguish between different samples from the same subject.
    The label MUST be unique per subject and is RECOMMENDED to be unique throughout the dataset.
  type: string
  format: label
session:
  name: ses
  display_name: Session
  description: |
    A logical grouping of neuroimaging and behavioral data consistent across subjects.
    Session can (but doesn't have to) be synonymous to a visit in a longitudinal study.
    In general, subjects will stay in the scanner during one session.
    However, for example, if a subject has to leave the scanner room and then
    be re-positioned on the scanner bed, the set of MRI acquisitions will still
    be considered as a session and match sessions acquired in other subjects.
    Similarly, in situations where different data types are obtained over
    several visits (for example fMRI on one day followed by DWI the day after)
    those can be grouped in one session.

    Defining multiple sessions is appropriate when several identical or similar
    data acquisitions are planned and performed on all -or most- subjects,
    often in the case of some intervention between sessions
    (for example, training).
  type: string
  format: label
space:
  name: space
  display_name: Space
  description: |
<<<<<<< HEAD
    The space entity can be used to indicate
    the way in which electrode positions are interpreted
    (for EEG/MEG/iEEG data) or
    the spatial reference to which a file has been aligned (for MRI data).
    The space `<label>` MUST be taken from one of the modality specific lists in
    the [Coordinate Systems Appendix](SPEC_ROOT/appendices/coordinate-systems.md).
    For example for iEEG data, the restricted keywords listed under
    [iEEG Specific Coordinate Systems](SPEC_ROOT/appendices/coordinate-systems.md#ieeg-specific-coordinate-systems)
=======
    The `space-<label>` entity can be used to indicate the way in which electrode positions are interpreted
    (for EEG/MEG/iEEG data)
    or the spatial reference to which a file has been aligned (for MRI data).
    The `<label>` MUST be taken from one of the modality specific lists in
    [Appendix VIII](../99-appendices/08-coordinate-systems.md).
    For example, for iEEG data, the restricted keywords listed under
    [iEEG-Specific Coordinate Systems](../99-appendices/08-coordinate-systems.md#ieeg-specific-coordinate-systems)
>>>>>>> 8b538074
    are acceptable for `<label>`.

    For EEG/MEG/iEEG data, this entity can be applied to raw data,
    but for other data types, it is restricted to derivative data.
  type: string
  format: label
split:
  name: split
  display_name: Split
  description: |
    In the case of long data recordings that exceed a file size of 2Gb,
    `.fif` files are conventionally split into multiple parts.
    Each of these files has an internal pointer to the next file.
    This is important when renaming these split recordings to the BIDS convention.

    Instead of a simple renaming, files should be read in and saved under their
    new names with dedicated tools like [MNE-Python](https://mne.tools/),
    which will ensure that not only the file names, but also the internal file pointers, will be updated.

    It is RECOMMENDED that `.fif` files with multiple parts use the `split-<index>` entity to indicate each part.
    If there are multiple parts of a recording and the optional `scans.tsv` is provided,
<<<<<<< HEAD
    remember to list all files separately in `scans.tsv` and that the entries for the
    `acq_time` column in `scans.tsv` MUST all be identical, as described in
    [Scans file](SPEC_ROOT/03-modality-agnostic-files.md#scans-file).
=======
    all files MUST be listed separately in `scans.tsv` and
    the entries for the `acq_time` column in `scans.tsv` MUST all be identical,
    as described in [Scans file](../03-modality-agnostic-files.md#scans-file).
>>>>>>> 8b538074
  type: string
  format: index
stain:
  name: stain
  display_name: Stain
  description: |
    The `stain-<label>` key/pair values can be used to distinguish image files
    from the same sample using different stains or antibodies for contrast enhancement.

    This entity represents the `"SampleStaining"` metadata field.
    Therefore, if the `stain-<label>` entity is present in a filename,
    `"SampleStaining"` SHOULD be defined in the associated metadata,
    although the label may be different.

    Descriptions of antibodies SHOULD also be indicated in the `"SamplePrimaryAntibodies"`
    and/or `"SampleSecondaryAntobodies"` metadata fields, as appropriate.
  type: string
  format: label
subject:
  name: sub
  display_name: Subject
  description: |
    A person or animal participating in the study.
  type: string
  format: label
task:
  name: task
  display_name: Task
  description: |
    A set of structured activities performed by the participant.
    Tasks are usually accompanied by stimuli and responses, and can greatly vary in complexity.

    In the context of brain scanning, a task is always tied to one data acquisition.
    Therefore, even if during one acquisition the subject performed multiple conceptually different behaviors
    (with different sets of instructions) they will be considered one (combined) task.

    While tasks may be repeated across multiple acquisitions,
    a given task may have different sets of stimuli (for example, randomized order) and participant responses
    across subjects, sessions, and runs.

    The `task-<label>` MUST be consistent across subjects and sessions.

    Files with the `task-<label>` entity SHOULD have an associated
    [events file](SPEC_ROOT/04-modality-specific-files/05-task-events.md#task-events),
    as well as certain metadata fields in the associated JSON file.

    For the purpose of this specification we consider the so-called "resting state" a task,
    although events files are not expected for resting state data.
    Additionally, a common convention in the specification is to include the word "rest" in
    the `task` label for resting state files (for example, `task-rest`).
  type: string
  format: label
tracer:
  name: trc
  display_name: Tracer
  description: |
    The `trc-<label>` entity can be used to distinguish sequences using different tracers.

    This entity represents the `"TracerName"` metadata field.
    Therefore, if the `trc-<label>` entity is present in a filename,
    `"TracerName"` MUST be defined in the associated metadata.
    Please note that the `<label>` does not need to match the actual value of the field.
  type: string
  format: label<|MERGE_RESOLUTION|>--- conflicted
+++ resolved
@@ -264,15 +264,9 @@
 
     If several data acquisitions (for example, MRI scans or EEG recordings)
     with the same acquisition parameters are acquired in the same session,
-<<<<<<< HEAD
     they MUST be indexed with the [`run-<index>`](SPEC_ROOT/appendices/entities.md#run) entity:
-    `_run-1`, `_run-2`, `_run-3`, and so on (only nonnegative integers are allowed as
-    run labels).
-=======
-    they MUST be indexed with the [`run-<index>`](../99-appendices/09-entities.md#run) entity:
     `_run-1`, `_run-2`, `_run-3`, and so on
     (only nonnegative integers are allowed as run indices).
->>>>>>> 8b538074
 
     If different entities apply,
     such as a different session indicated by [`ses-<label>`][SPEC_ROOT/appendices/entities.md#ses),
@@ -314,24 +308,13 @@
   name: space
   display_name: Space
   description: |
-<<<<<<< HEAD
-    The space entity can be used to indicate
-    the way in which electrode positions are interpreted
-    (for EEG/MEG/iEEG data) or
-    the spatial reference to which a file has been aligned (for MRI data).
-    The space `<label>` MUST be taken from one of the modality specific lists in
-    the [Coordinate Systems Appendix](SPEC_ROOT/appendices/coordinate-systems.md).
-    For example for iEEG data, the restricted keywords listed under
-    [iEEG Specific Coordinate Systems](SPEC_ROOT/appendices/coordinate-systems.md#ieeg-specific-coordinate-systems)
-=======
     The `space-<label>` entity can be used to indicate the way in which electrode positions are interpreted
     (for EEG/MEG/iEEG data)
     or the spatial reference to which a file has been aligned (for MRI data).
-    The `<label>` MUST be taken from one of the modality specific lists in
-    [Appendix VIII](../99-appendices/08-coordinate-systems.md).
+    The `<label>` MUST be taken from one of the modality specific lists in the
+    [Coordinate Systems Appendix](SPEC_ROOT/appendices/coordinate-systems.md).
     For example, for iEEG data, the restricted keywords listed under
-    [iEEG-Specific Coordinate Systems](../99-appendices/08-coordinate-systems.md#ieeg-specific-coordinate-systems)
->>>>>>> 8b538074
+    [iEEG Specific Coordinate Systems](SPEC_ROOT/appendices/coordinate-systems.md#ieeg-specific-coordinate-systems)
     are acceptable for `<label>`.
 
     For EEG/MEG/iEEG data, this entity can be applied to raw data,
@@ -353,15 +336,9 @@
 
     It is RECOMMENDED that `.fif` files with multiple parts use the `split-<index>` entity to indicate each part.
     If there are multiple parts of a recording and the optional `scans.tsv` is provided,
-<<<<<<< HEAD
-    remember to list all files separately in `scans.tsv` and that the entries for the
-    `acq_time` column in `scans.tsv` MUST all be identical, as described in
-    [Scans file](SPEC_ROOT/03-modality-agnostic-files.md#scans-file).
-=======
     all files MUST be listed separately in `scans.tsv` and
     the entries for the `acq_time` column in `scans.tsv` MUST all be identical,
-    as described in [Scans file](../03-modality-agnostic-files.md#scans-file).
->>>>>>> 8b538074
+    as described in [Scans file](SPEC_ROOT/03-modality-agnostic-files.md#scans-file).
   type: string
   format: index
 stain:
