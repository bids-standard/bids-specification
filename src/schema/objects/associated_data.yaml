--- conflicted
+++ resolved
@@ -1,13 +1,8 @@
 ---
-<<<<<<< HEAD
-# This file describes folders that may appear within a dataset folder without following BIDS rules.
-# Information about whether these folders are required or not is present in `rules/associated_data.yaml`.
-=======
 # This file describes directories that may appear within a dataset directory
 # without following BIDS rules.
 # Information about whether these directories are required or not is present in
 # `rules/associated_data.yaml`.
->>>>>>> ea02934c
 code:
   display_name: Code
   description: |
