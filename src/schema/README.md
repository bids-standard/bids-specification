# BIDS-schema

Portions of the BIDS specification are defined using YAML files, in order to
make the specification machine-readable.

Currently, the portions of the specification that rely on this schema are
the entity tables, entity definitions, filename templates, and metadata tables.
Any changes to the specification should be mirrored in the schema.

## The format of the schema

The schema reflects the files and objects in the specification, as well as
associations between these objects. Here is a list of the files and subfolders
of the schema, roughly in order of importance:

-   `datatypes/*.yaml`: Data types supported by the specification. Each datatype
    may support many suffixes. These suffixes are divided into groups based on
    what extensions and entities are allowed for each. Data types correspond to
    subfolders (for example, `anat`, `func`) in the BIDS structure.

-   `entities.yaml`: A list of entities (key/value pairs in folder and
    filenames) with associated descriptions and formatting rules. The order of
    the entities in the file determines the order in which entities must appear
    in filenames.

-   `top_level_files.yaml`: Modality-agnostic files stored at the top level of a
    BIDS dataset. The schema specifies whether these files are required or
    optional, as well as acceptable extensions for each.

-   `modalities.yaml`: Modalities supported by the specification, along with a
    list of associated data types. Modalities are not reflected directly in the
    BIDS structure, but data types are modality-specific.

-   `associated_data.yaml`: Folders that are commonly contained within the same
    folder as a BIDS dataset, but which do not follow the BIDS structure
    internally, such as `code` or `sourcedata`. The schema specifies which
    folders are accepted and whether they are required or optional.

<<<<<<< HEAD
-   `suffixes/*.yaml`: Suffixes supported by the specification.
    Each suffix schema file contains, at minimum, `name` and `description`
    fields. Additionally, it may have a `unit` field defining possible
    units for data associated with that suffix, as well as fields
    defining the range or types of values which are allowed for the data,
    such as `minValue` and `maxValue`.
=======
-   `metadata/*.yaml`: Valid fields for sidecar metadata json files.
    These files contain, at minimum, the following fields: `name`,
    `description`, and a set of fields for describing the field's data type.

    The data types include `type`, which MUST have a value of
    `array`, `string`, `integer`, `number`, `object`, or `boolean`.
    There are additional fields which may define rules that apply to a given
    type.

    -   `array`: If `type` is `array`, then there MUST be an `items` field at
        the same level as `type`. `items` describes the data type and rules that
        apply to the individual items in the array. The same rules that apply to
        describing data types for the field itself apply to `items`.
        Additionally, there may be any of the following fields at the same level
        as `type`: `minItems`, `maxItems`.
        Here is an example of a field that MUST have three `integer` items:
        ```yaml
        name: ExampleField
        description: |
            The description of "ExampleField".
        type: array
        minItems: 3
        maxItems: 3
        items:
            type: integer
        ```

    -   `string`: If `type` is `string`, then there MAY be any of the following
        fields at the same level as `type`: `pattern`, `format`, and `enum`.
        `pattern` defines a regular expression for valid string names.
        `format` defines the format for the string at the same level as `type`.
        Valid values for `format` include: `uri` (uniform resource
        identifiers), `date` (date-times), `unit` (standard units),
        `dataset_relative` (relative paths from dataset root),
        `participant_relative` (relative paths from participant folder).
        `enum` defines a list of valid values for the field.
        The minimum string length (`minLength`) defaults to 1.
        Here is an example of a field with a restricted set of possible values:
        ```yaml
        name: ExampleField
        description: |
            The description of "ExampleField".
        type: string
        enum:
            - PossibleValue1
            - PossibleValue2
        ```

    -   `integer`: If `type` is `integer`, then there MAY be any of the
        following fields at the same level as `type`: `unit`,
        `minimum` (inclusive minimum), `maximum` (inclusive maximum),
        `exclusiveMinimum`, `exclusiveMaximum`.
        Here is an example of a field with a minimum value of 0:
        ```yaml
        name: ExampleField
        description: |
            The description of "ExampleField".
        type: integer
        minimum: 0
        ```

    -   `number`: If `type` is `number`, then there MAY be any of the following
        fields at the same level as `type`: `unit`,
        `minimum` (inclusive minimum), `maximum` (inclusive maximum),
        `exclusiveMinimum`, `exclusiveMaximum`.
        Here is an example of a field with a minimum of 0, in units of
        kilometers per second:
        ```yaml
        name: ExampleField
        description: |
            The description of "ExampleField".
        type: number
        minimum: 0
        # k stands for "kilo", m stands for "meter", "/" means "per", and
        # s stands for "seconds"
        unit: km/s
        ```

    -   `object`: If `type` is `object`, then there MAY be any of the following
        fields at the same level as `type`: `additionalProperties`,
        `properties`.
        Objects are defined as sets of key/value pairs.
        Keys MUST be strings, while values may have specific attributes,
        which is what `additionalProperties` describes.
        Here is an example of a field which MUST be an object,
        with one optional field named "OptionalField" that MUST be a `string`
        and any number of additional optional fields that MUST be `number`s.
        ```yaml
        name: ExampleField
        description: |
            The description of "ExampleField".
        type: object
        properties:
            OptionalField:
                type: string
        additionalProperties:
            type: number
        ```

    -   `boolean`: If `type` is `boolean`, then the field's value MUST be one
        of: `true`, `false`. Here is an example:
        ```yaml
        name: ExampleField
        description: |
            The description of "ExampleField".
        type: boolean
        ```

    Additionally, if multiple data types are possible for a given field
    (for example, if a field may be a `number` or an `array` of `number`s),
    then an `anyOf` field MUST be used, in which an array of data type
    descriptions MUST be defined.
    Here is an example of one such case:
    ```yaml
    name: ExampleField
    description: |
        The description of "ExampleField".
    anyOf:
        - type: number
        - type: array
          items:
            type: number
    ```

    Finally, if the data type description of a field is reused across fields,
    then it may be defined in a separate file and referenced in the field's YAML
    file, with the `$ref` keyword.
    Here is an example of a field definition using `$ref`:
    ```yaml
    name: ExampleField
    description: |
        The description of "ExampleField".
    $ref: _ReferenceFile.yaml
    ```
    The target file (`_ReferenceFile.yaml` in this case) MUST be located in
    the same folder as the metadata YAML file, and MUST contain all information
    that would be used to describe the field's data type otherwise.

    Here is an example of a reference file:
    ```yaml
    name: _ReferenceFile
    description: |
        Description of "_ReferenceFile".
    type: string
    enum:
        - PossibleValue1
        - PossibleValue2
    ```

    The result of including `$ref` makes the `ExampleField` above equivalent
    to the following format:
    ```yaml
    name: ExampleField
    description: |
        The description of "ExampleField".
    type: string
    enum:
        - PossibleValue1
        - PossibleValue2
    ```
>>>>>>> 5de7cfc8
<|MERGE_RESOLUTION|>--- conflicted
+++ resolved
@@ -36,14 +36,13 @@
     internally, such as `code` or `sourcedata`. The schema specifies which
     folders are accepted and whether they are required or optional.
 
-<<<<<<< HEAD
 -   `suffixes/*.yaml`: Suffixes supported by the specification.
     Each suffix schema file contains, at minimum, `name` and `description`
     fields. Additionally, it may have a `unit` field defining possible
     units for data associated with that suffix, as well as fields
     defining the range or types of values which are allowed for the data,
     such as `minValue` and `maxValue`.
-=======
+
 -   `metadata/*.yaml`: Valid fields for sidecar metadata json files.
     These files contain, at minimum, the following fields: `name`,
     `description`, and a set of fields for describing the field's data type.
@@ -203,5 +202,4 @@
     enum:
         - PossibleValue1
         - PossibleValue2
-    ```
->>>>>>> 5de7cfc8
+    ```