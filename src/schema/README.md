--- conflicted
+++ resolved
@@ -48,11 +48,7 @@
     1.  each datatype's full name
     1.  a free text description of the datatype.
 
-<<<<<<< HEAD
--   `entities.yaml`: Entities (key-value pairs in folder and filenames).
-=======
--   `entities.yaml`: Entities (key/value pairs in directory and filenames).
->>>>>>> 357b6eae
+-   `entities.yaml`: Entities (key-value pairs in directory and filenames).
 
 -   `metadata.yaml`: All valid metadata fields that are explicitly supported in BIDS sidecar JSON files.
 
