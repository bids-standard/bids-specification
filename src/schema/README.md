--- conflicted
+++ resolved
@@ -231,29 +231,17 @@
 
 The following functions should be defined by an interpreter:
 
-<<<<<<< HEAD
-| Function                                       | Definition                                                                                                            | Example                                          | Note                                                                           |
-| ---------------------------------------------- | --------------------------------------------------------------------------------------------------------------------- | ------------------------------------------------ | ------------------------------------------------------------------------------ |
-| `match(arg: str, pattern: str) -> bool`        | `true` if `arg` matches the regular expression `pattern` (anywhere in string)                                         | `match(extension, ".gz$")`                       | True if the file extension ends with `.gz`                                     |
-| `type(arg: Any) -> str`                        | The name of the type, including `"array"`, `"object"`, `"null"`                                                       | `type(datatypes)`                                | Returns `"array"`                                                              |
-| `intersects(a: array, b: array) -> bool`       | `true` if arguments contain any shared elements                                                                       | `intersects(dataset.modalities, ["pet", "mri"])` | True if either PET or MRI data is found in dataset                             |
-| `length(arg: array) -> int`                    | Number of elements in an array                                                                                        | `length(columns.onset) > 0`                      | True if there is at least one value in the onset column                        |
-| `count(arg: array, val: any)`                  | Number of elements in an array equal to `val`                                                                         | `count(columns.type, "EEG")`                     | The number of times "EEG" appears in the column "type" of the current TSV file |
-| `min(arg: array)`                              | The smallest non-`n/a` value in an array                                                                              | `min(sidecar.SliceTiming) == 0`                  | A check that the onset of the first slice is 0s                                |
-| `max(arg: array)`                              | The largest non-`n/a` value in an array                                                                               | `max(columns.onset)`                             | The time of the last onset in an events.tsv file                               |
-| `exists(arg: str \| array, rule: str) -> bool` | Check that a file or all files in a list exist. Rules include `"bids-uri"`, `"dataset"`, `"subject"` and `"stimuli"`. | `exists(sidecar.IntendedFor, "subject")`         | True if all files in `IntendedFor` exist, relative to the subject directory.   |
-=======
-| Function                                        | Definition                                                                    | Example                                          | Note                                                                           |
-| ----------------------------------------------- | ----------------------------------------------------------------------------- | ------------------------------------------------ | ------------------------------------------------------------------------------ |
-| `match(arg: str, pattern: str) -> bool`         | `true` if `arg` matches the regular expression `pattern` (anywhere in string) | `match(extension, ".gz$")`                       | True if the file extension ends with `.gz`                                     |
-| `substr(arg: str, start: int, end: int) -> str` | The portion of the input string spanning from start position to end position  | `substr(path, 0, length(path) - 3)`              | `path` with the last three characters dropped                                  |
-| `type(arg: Any) -> str`                  	  | The name of the type, including `"array"`, `"object"`, `"null"`               | `type(datatypes)`                                | Returns `"array"`                                                              |
-| `intersects(a: array, b: array) -> bool` 	  | `true` if arguments contain any shared elements                               | `intersects(dataset.modalities, ["pet", "mri"])` | True if either PET or MRI data is found in dataset                             |
-| `length(arg: array) -> int`              	  | Number of elements in an array                                                | `length(columns.onset) > 0`                      | True if there is at least one value in the onset column                        |
-| `count(arg: array, val: any)`            	  | Number of elements in an array equal to `val`                                 | `count(columns.type, "EEG")`                     | The number of times "EEG" appears in the column "type" of the current TSV file |
-| `min(arg: array)`                        	  | The smallest non-`n/a` value in an array                                      | `min(sidecar.SliceTiming) == 0`                  | A check that the onset of the first slice is 0s                                |
-| `max(arg: array)`                        	  | The largest non-`n/a` value in an array                                       | `max(columns.onset)`                             | The time of the last onset in an events.tsv file                               |
->>>>>>> addc1cde
+| Function                                        | Definition                                                                                                                                                 | Example                                          | Note                                                                           |
+| ----------------------------------------------- | ---------------------------------------------------------------------------------------------------------------------------------------------------------- | ------------------------------------------------ | ------------------------------------------------------------------------------ |
+| `match(arg: str, pattern: str) -> bool`         | `true` if `arg` matches the regular expression `pattern` (anywhere in string)                                                                              | `match(extension, ".gz$")`                       | True if the file extension ends with `.gz`                                     |
+| `substr(arg: str, start: int, end: int) -> str` | The portion of the input string spanning from start position to end position                                                                               | `substr(path, 0, length(path) - 3)`              | `path` with the last three characters dropped                                  |
+| `type(arg: Any) -> str`                         | The name of the type, including `"array"`, `"object"`, `"null"`                                                                                            | `type(datatypes)`                                | Returns `"array"`                                                              |
+| `intersects(a: array, b: array) -> bool`        | `true` if arguments contain any shared elements                                                                                                            | `intersects(dataset.modalities, ["pet", "mri"])` | True if either PET or MRI data is found in dataset                             |
+| `length(arg: array) -> int`                     | Number of elements in an array                                                                                                                             | `length(columns.onset) > 0`                      | True if there is at least one value in the onset column                        |
+| `count(arg: array, val: any)`                   | Number of elements in an array equal to `val`                                                                                                              | `count(columns.type, "EEG")`                     | The number of times "EEG" appears in the column "type" of the current TSV file |
+| `min(arg: array)`                               | The smallest non-`n/a` value in an array                                                                                                                   | `min(sidecar.SliceTiming) == 0`                  | A check that the onset of the first slice is 0s                                |
+| `max(arg: array)`                               | The largest non-`n/a` value in an array                                                                                                                    | `max(columns.onset)`                             | The time of the last onset in an events.tsv file                               |
+| `exists(arg: str \| array, rule: str) -> int`   | Count of files in an array that exist in the dataset. String is array with length 1. Rules include `"bids-uri"`, `"dataset"`, `"subject"` and `"stimuli"`. | `exists(sidecar.IntendedFor, "subject")`         | True if all files in `IntendedFor` exist, relative to the subject directory.   |
 
 #### The special value `null`
 
@@ -262,21 +250,30 @@
 hopefully intuitive way.
 Most operations involving `null` simply resolve to `null`:
 
-| Operation                | Result |
-| ------------------------ | ------ |
-| `sidecar.MissingValue`   | `null` |
-| `null.anything`          | `null` |
-| `null[0]`                | `null` |
-| `null && true`           | `null` |
-| `null \|\| true`         | `null` |
-| `!null`                  | `null` |
-| `match(null, pattern)`   | `null` |
-| `intersects(list, null)` | `null` |
-| `length(null)`           | `null` |
-| `count(null, val)`       | `null` |
-| `count(list, null)`      | `null` |
-| `min(null)`              | `null` |
-| `max(null)`              | `null` |
+| Operation                  | Result |
+| -------------------------- | ------ |
+| `sidecar.MissingValue`     | `null` |
+| `null.anything`            | `null` |
+| `null[0]`                  | `null` |
+| `null && true`             | `null` |
+| `null \|\| true`           | `null` |
+| `!null`                    | `null` |
+| `null + 1`                 | `null` |
+| `null - 1`                 | `null` |
+| `null * 1`                 | `null` |
+| `null / 1`                 | `null` |
+| `match(null, pattern)`     | `null` |
+| `intersects(list, null)`   | `null` |
+| `substr(null, 0, 1)        | `null` |
+| `substr(str, null, 1)      | `null` |
+| `substr(str, 0, null)      | `null` |
+| `length(null)`             | `null` |
+| `count(null, val)`         | `null` |
+| `count(list, null)`        | `null` |
+| `min(null)`                | `null` |
+| `max(null)`                | `null` |
+| `exists(null, "bids-uri")` | `null` |
+| `exists("/path", null)`    | `null` |
 
 The following operators have boolean results:
 
