---
# First group
- suffixes:
    - T1w
    - T2w
    - T1rho
    - T1map
    - T2map
    - T2star
    - FLAIR
    - FLASH
    - PD
    - PDmap
    - PDT2
    - inplaneT1
    - inplaneT2
    - angio
  extensions:
    - .nii.gz
    - .nii
    - .json
  entities:
    subject: required
    session: optional
    run: optional
<<<<<<< HEAD
    acquisition: optional
    ceagent: optional
    reconstruction: optional
=======
    acq: optional
    ce: optional
    rec: optional
    part: optional
>>>>>>> ddc16b76
# Second group
- suffixes:
    - defacemask
  extensions:
    - .nii.gz
    - .nii
    - .json
  entities:
    subject: required
    session: optional
    run: optional
    acquisition: optional
    ceagent: optional
    reconstruction: optional
    modality: optional<|MERGE_RESOLUTION|>--- conflicted
+++ resolved
@@ -23,16 +23,10 @@
     subject: required
     session: optional
     run: optional
-<<<<<<< HEAD
     acquisition: optional
     ceagent: optional
     reconstruction: optional
-=======
-    acq: optional
-    ce: optional
-    rec: optional
     part: optional
->>>>>>> ddc16b76
 # Second group
 - suffixes:
     - defacemask
