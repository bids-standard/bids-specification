--- conflicted
+++ resolved
@@ -18,11 +18,8 @@
     direction: optional
     run: optional
     echo: optional
-<<<<<<< HEAD
+    part: optional
     coil: optional
-# Second group
-=======
-    part: optional
 # Phase (deprecated)
 - suffixes:
     - phase  # deprecated
@@ -41,7 +38,6 @@
     run: optional
     echo: optional
 # Events
->>>>>>> abdea538
 - suffixes:
     - events
   extensions:
