--- conflicted
+++ resolved
@@ -42,10 +42,7 @@
   selectors:
     - suffix == "electrodes"
     - extension == ".tsv"
-<<<<<<< HEAD
-    - '!intersects([datatype], ["ecephys", "icephys"])'
-=======
+    - '!intersects([datatype], ["ecephys", "icephys"])' #TODO: need to verify and unify how selector is used EMG
     - datatype != "emg" # coordsys file may have space entity that electrodes.tsv lacks
->>>>>>> 63d5362e
   checks:
     - associations.coordsystem != null || associations.coordsystems != null