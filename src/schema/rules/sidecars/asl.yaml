#
# Groups of related metadata fields
#
# Assumptions: never need disjunction of selectors
# Assumptions: top-to-bottom overrides is sufficient logic


---
# Fields described in text, but not in tables
MRIASLTextOnly:
    selectors:
    - modality == "MRI"
    - datatype == "perf"
    - suffix == "asl"
    fields:
        MagneticFieldStrength: required
        MRAcquisitionType: required
        EchoTime: required
        RepetitionTimePreparation: required

MRIASLTextOnlySliceTimingRec:
    selectors:
    - modality == "MRI"
    - datatype == "perf"
    - suffix == "asl"
    - sidecar.MRAcquisitionType != "2D"
    fields:
        SliceTiming: recommended

MRIASLTextOnlySliceTimingReq:
    selectors:
    - modality == "MRI"
    - datatype == "perf"
    - suffix == "asl"
    - sidecar.MRAcquisitionType == "2D"
    fields:
        SliceTiming:
            level: required
            issue:
                code: SLICE_TIMING_NOT_DEFINED_2D_ASL
                message: |
                    You should define `SliceTiming` for this file, because `SequenceType` is sets
                    to a 2D sequence. `SliceTiming` is the time at which each slice was
                    acquired within each volume (frame) of the acquisition. Slice timing
                    is not slice order -- rather, it is a list of times containing the
                    time (in seconds) of each slice acquisition in relation to the beginning
                    of volume acquisition. The list goes through the slices along the slice
                    axis in the slice encoding dimension (see below). Note that to ensure the
                    proper interpretation of the `SliceTiming` field, it is important to check
                    if the optional `SliceEncodingDirection` exists. In particular, if
                    `SliceEncodingDirection` is negative, the entries in `SliceTiming` are
                    defined in reverse order with respect to the slice axis, such that the
                    final entry in the `SliceTiming` list is the time of acquisition of slice 0.
                    Without this parameter slice time correction will not be possible.

MRIASLTextOnlyFlipAngleRec:
    selectors:
    - modality == "MRI"
    - datatype == "perf"
    - suffix == "asl"
    - '!(LookLocker in sidecar) || sidecar.LookLocker == false'
    fields:
        FlipAngle: recommended

MRIASLTextOnlyFlipAngleReq:
    selectors:
    - modality == "MRI"
    - datatype == "perf"
    - suffix == "asl"
    - sidecar.LookLocker == true
    fields:
        FlipAngle:
            level: required
            issue:
                code: LOOK_LOCKER_FLIP_ANGLE_MISSING
                message: |
                    You should define `FlipAngle` for this file, in case of a
                    LookLocker acquisition. `FlipAngle` is the flip angle (FA)
                    for the acquisition, specified in degrees. Corresponds to
                    DICOM Tag 0018, 1314 `Flip Angle`. The data type number may
                    apply to files from any MRI modality concerned with a single
                    value for this field, or to the files in a file collection
                    where the value of this field is iterated using the flip entity.
                    The data type array provides a value for each volume in a 4D
                    dataset and should only be used when the volume timing is critical
                    for interpretation of the data, such as in ASL or variable flip
                    angle fMRI sequences.

# Common metadata fields applicable to both (P)CASL and PASL
MRIASLCommonMetadataFields:
    selectors:
    - modality == "MRI"
    - datatype == "perf"
    - suffix == "asl"
    fields:
        ArterialSpinLabelingType: required
        PostLabelingDelay: required
        BackgroundSuppression: required
        M0Type: required
        TotalAcquiredPairs: required
        VascularCrushing: recommended
        AcquisitionVoxelSize: recommended
        LabelingOrientation: recommended
        LabelingDistance: recommended
        LabelingLocationDescription: recommended
        LookLocker: optional
        LabelingEfficiency: optional

MRIASLCommonMetadataFieldsM0TypeRec:
    selectors:
    - modality == "MRI"
    - datatype == "perf"
    - suffix == "asl"
    - sidecar.M0Type != "Estimate"
    fields:
        M0Estimate: optional

MRIASLCommonMetadataFieldsM0TypeReq:
    selectors:
    - modality == "MRI"
    - datatype == "perf"
    - suffix == "asl"
    - sidecar.M0Type == "Estimate"
    fields:
        M0Estimate:
            level: required
            issue:
                code: M0ESTIMATE_NOT_DEFINED
                message: |
                    You must define `M0Estimate` for this file, because `M0Type` is set to
                    'Estimate'. `M0Estimate` is a single numerical whole-brain M0 value
                    (referring to the M0 of blood), only if obtained externally (for example
                    retrieved from CSF in a separate measurement).

MRIASLCommonMetadataFieldsBackgroundSuppressionOpt:
    selectors:
    - modality == "MRI"
    - datatype == "perf"
    - suffix == "asl"
    - sidecar.BackgroundSuppression == false
    fields:
        BackgroundSuppressionNumberPulses: optional
        BackgroundSuppressionPulseTime: optional

MRIASLCommonMetadataFieldsBackgroundSuppressionReq:
    selectors:
    - modality == "MRI"
    - datatype == "perf"
    - suffix == "asl"
    - sidecar.BackgroundSuppression == true
    fields:
        BackgroundSuppressionNumberPulses: recommended
        BackgroundSuppressionPulseTime: recommended

MRIASLCommonMetadataFieldsVascularCrushingOpt:
    selectors:
    - modality == "MRI"
    - datatype == "perf"
    - suffix == "asl"
    - sidecar.VascularCrushing == false
    fields:
        VascularCrushingVENC: optional

MRIASLCommonMetadataFieldsVascularCrushingRec:
    selectors:
    - modality == "MRI"
    - datatype == "perf"
    - suffix == "asl"
    - sidecar.VascularCrushing == true
    fields:
        VascularCrushingVENC: recommended

MRIASLCaslPcaslSpecific:
    selectors:
    - modality == "MRI"
    - datatype == "perf"
    - suffix == "asl"
    - '["CASL", "PCASL"].includes(sidecar.ArterialSpinLabelingType)'
    fields:
        LabelingDuration: required
        LabelingPulseAverageGradient: recommended
        LabelingPulseMaximumGradient: recommended
        LabelingPulseAverageB1: recommended
        LabelingPulseDuration: recommended
        LabelingPulseFlipAngle: recommended
        LabelingPulseInterval: recommended

MRIASLPcaslSpecific:
    selectors:
    - modality == "MRI"
    - datatype == "perf"
    - suffix == "asl"
    - sidecar.ArterialSpinLabelingType == "PCASL"
    fields:
        PCASLType:
            level: recommended
            level_addendum: if `ArterialSpinLabelingType` is `"PCASL"`

MRIASLCaslSpecific:
    selectors:
    - modality == "MRI"
    - datatype == "perf"
    - suffix == "asl"
    - sidecar.ArterialSpinLabelingType == "CASL"
    fields:
        CASLType:
            level: recommended
            level_addendum: if `ArterialSpinLabelingType` is `"CASL"`

MRIASLPaslSpecific:
    selectors:
    - modality == "MRI"
    - datatype == "perf"
    - suffix == "asl"
    - sidecar.ArterialSpinLabelingType == "PASL"
    fields:
        BolusCutOffFlag: required
        PASLType: recommended
        LabelingSlabThickness: recommended

MRIASLPASLSpecificBolusCutOffFlagFalse:
    selectors:
    - modality == "MRI"
    - datatype == "perf"
    - suffix == "asl"
    - sidecar.ArterialSpinLabelingType == "PASL"
    - sidecar.BolusCutOffFlag == false
    fields:
        BolusCutOffDelayTime:
            level: optional
            level_addendum: required if `BolusCutOffFlag` is `true`
        BolusCutOffTechnique:
            level: optional
            level_addendum: required if `BolusCutOffFlag` is `true`

<<<<<<< HEAD
MRIASLPASLSpecificBolusCutOffFlagTrue:
=======
MRIASLPaslSpecificBolusCutOffFlag:
>>>>>>> de1f2d63
    selectors:
    - modality == "MRI"
    - datatype == "perf"
    - suffix == "asl"
    - sidecar.ArterialSpinLabelingType == "PASL"
    - sidecar.BolusCutOffFlag == true
    fields:
        BolusCutOffDelayTime:
            level: required
            issue:
                code: PASL_BOLUS_CUT_OFF_DELAY_TIME
                message: |
                    It is required to define 'BolusCutOffDelayTime' for this file,
                    when 'BolusCutOffFlag' is set to true. 'BolusCutOffDelayTime' is
                    the duration between the end of the labeling and the start of the
                    bolus cut-off saturation pulse(s), in seconds. This can be a number
                    or array of numbers, of which the values must be non-negative and
                    monotonically increasing, depending on the number of bolus cut-off
                    saturation pulses. For Q2TIPS, only the values for the first and last
                    bolus cut-off saturation pulses are provided. Based on DICOM Tag
                    0018,925F ASL Bolus Cut-off Delay Time.
        BolusCutOffTechnique:
            level: required
            issue:
                code: PASL_BOLUS_CUT_OFF_TECHINIQUE
                message: |
                    It is required to define `BolusCutOffTechnique` for this file,
                    when `BolusCutOffFlag` is set to `true`. `BolusCutOffTechnique`,
                    is the name of the technique used
                    (for example, Q2TIPS, QUIPSS or QUIPSSII).
                    Corresponds to DICOM Tag 0018,925E `ASL Bolus Cut-off Technique`.

# m0scan metadata fields
MRIASLM0ScanTextOnly:
    selectors:
    - modality == "MRI"
    - datatype == "perf"
    - suffix == "m0scan"
    fields:
        EchoTime: required
        RepetitionTimePreparation: required

MRIASLM0ScanTextOnlyFlipAngleRec:
    selectors:
    - modality == "MRI"
    - datatype == "perf"
    - suffix == "m0scan"
    - '!(LookLocker in sidecar) || sidecar.LookLocker == false'
    fields:
        FlipAngle:
            level: recommended
            level_addendum: required if `LookLocker` is `true`

MRIASLM0ScanTextOnlyFlipAngleReq:
    selectors:
    - modality == "MRI"
    - datatype == "perf"
    - suffix == "m0scan"
    - sidecar.LookLocker == true
    fields:
        FlipAngle:
            level: required
            issue:
                code: LOOK_LOCKER_FLIP_ANGLE_MISSING
                message: |
                    You should define `FlipAngle` for this file, in case of a LookLocker
                    acquisition. `FlipAngle` is the flip angle (FA) for the acquisition,
                    specified in degrees. Corresponds to DICOM Tag 0018, 1314 `Flip Angle`.
                    The data type number may apply to files from any MRI modality concerned
                    with a single value for this field, or to the files in a file collection
                    where the value of this field is iterated using the flip entity. The
                    data type array provides a value for each volume in a 4D dataset and
                    should only be used when the volume timing is critical for interpretation
                    of the data, such as in ASL or variable flip angle fMRI sequences.

MRIASLM0Scan:
    selectors:
    - modality == "MRI"
    - datatype == "perf"
    - suffix == "m0scan"
    fields:
        IntendedFor:
            level: required
            description_addendum: |
                This is used to refer to the ASL time series for which the `*_m0scan.nii[.gz]` is intended.
        AcquisitionVoxelSize: recommended<|MERGE_RESOLUTION|>--- conflicted
+++ resolved
@@ -233,11 +233,7 @@
             level: optional
             level_addendum: required if `BolusCutOffFlag` is `true`
 
-<<<<<<< HEAD
-MRIASLPASLSpecificBolusCutOffFlagTrue:
-=======
-MRIASLPaslSpecificBolusCutOffFlag:
->>>>>>> de1f2d63
+MRIASLPaslSpecificBolusCutOffFlagTrue:
     selectors:
     - modality == "MRI"
     - datatype == "perf"
