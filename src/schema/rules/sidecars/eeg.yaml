--- conflicted
+++ resolved
@@ -15,11 +15,7 @@
     fields:
         TaskName:
             level: REQUIRED
-<<<<<<< HEAD
-            level_addendum: |
-=======
             description_addendum: |
->>>>>>> b3dbb443
                 A RECOMMENDED convention is to name resting state task using labels
                 beginning with `rest`.
 
@@ -38,11 +34,7 @@
         TaskDescription: RECOMMENDED
         Instructions:
             level: RECOMMENDED
-<<<<<<< HEAD
-            level_addendum: |
-=======
             description_addendum: |
->>>>>>> b3dbb443
                 This is especially important in context of resting state recordings and
                 distinguishing between eyes open and eyes closed paradigms.
         CogAtlasID: RECOMMENDED
@@ -58,11 +50,7 @@
         EEGReference: REQUIRED
         SamplingFrequency:
             level: REQUIRED
-<<<<<<< HEAD
-            level_addendum: |
-=======
             description_addendum: |
->>>>>>> b3dbb443
                 The sampling frequency of data channels that deviate from the main sampling
                 frequency SHOULD be specified in the `channels.tsv` file.
         PowerLineFrequency: REQUIRED
@@ -100,11 +88,7 @@
     fields:
         IntendedFor:
             level: OPTIONAL
-<<<<<<< HEAD
-            level_addendum: |
-=======
             description_addendum: |
->>>>>>> b3dbb443
                 This identifies the MRI or CT scan associated with the electrodes,
                 landmarks, and fiducials.
 
