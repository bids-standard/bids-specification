--- conflicted
+++ resolved
@@ -6,13 +6,8 @@
 
 ---
 EEGGeneric:
-<<<<<<< HEAD
-    selectors:
+  selectors:
     - instrument == "bioamp"
-=======
-  selectors:
-    - modality == "eeg"
->>>>>>> 69e1bde8
     - datatype == "eeg"
     - suffix == "eeg"
   fields:
@@ -23,13 +18,8 @@
         beginning with `rest`.
 
 EEGRecommended:
-<<<<<<< HEAD
-    selectors:
+  selectors:
     - instrument == "bioamp"
-=======
-  selectors:
-    - modality == "eeg"
->>>>>>> 69e1bde8
     - datatype == "eeg"
     - suffix == "eeg"
   fields:
@@ -50,13 +40,8 @@
     DeviceSerialNumber: recommended
 
 EEGRequired:
-<<<<<<< HEAD
-    selectors:
+  selectors:
     - instrument == "bioamp"
-=======
-  selectors:
-    - modality == "eeg"
->>>>>>> 69e1bde8
     - datatype == "eeg"
     - suffix == "eeg"
   fields:
@@ -70,13 +55,8 @@
     SoftwareFilters: required
 
 EEGMoreRecommended:
-<<<<<<< HEAD
-    selectors:
+  selectors:
     - instrument == "bioamp"
-=======
-  selectors:
-    - modality == "eeg"
->>>>>>> 69e1bde8
     - datatype == "eeg"
     - suffix == "eeg"
   fields:
@@ -99,13 +79,8 @@
 
 # General fields
 EEGCoordsystemGeneral:
-<<<<<<< HEAD
-    selectors:
+  selectors:
     - instrument == "bioamp"
-=======
-  selectors:
-    - modality == "eeg"
->>>>>>> 69e1bde8
     - datatype == "eeg"
     - suffix == "coordsystem"
   fields:
@@ -117,13 +92,8 @@
 
 # Fields relating to the EEG electrode positions
 EEGCoordsystemPositions:
-<<<<<<< HEAD
-    selectors:
+  selectors:
     - instrument == "bioamp"
-=======
-  selectors:
-    - modality == "eeg"
->>>>>>> 69e1bde8
     - datatype == "eeg"
     - suffix == "coordsystem"
   fields:
@@ -134,13 +104,8 @@
       level_addendum: required if `EEGCoordinateSystem` is `"Other"`
 
 EEGCoordsystemOther:
-<<<<<<< HEAD
-    selectors:
+  selectors:
     - instrument == "bioamp"
-=======
-  selectors:
-    - modality == "eeg"
->>>>>>> 69e1bde8
     - datatype == "eeg"
     - suffix == "coordsystem"
     - '"EEGCoordinateSystem" in sidecar'
@@ -150,13 +115,8 @@
 
 # Fields relating to the position of fiducials measured during an EEG session/run
 EEGCoordsystemFiducials:
-<<<<<<< HEAD
-    selectors:
+  selectors:
     - instrument == "bioamp"
-=======
-  selectors:
-    - modality == "eeg"
->>>>>>> 69e1bde8
     - datatype == "eeg"
     - suffix == "coordsystem"
   fields:
@@ -169,13 +129,8 @@
       level_addendum: required if `FiducialsCoordinateSystem` is `"Other"`
 
 EEGCoordsystemOtherFiducialCoordinateSystem:
-<<<<<<< HEAD
-    selectors:
+  selectors:
     - instrument == "bioamp"
-=======
-  selectors:
-    - modality == "eeg"
->>>>>>> 69e1bde8
     - datatype == "eeg"
     - suffix == "coordsystem"
     - FiducialsCoordinateSystem == "Other"
@@ -184,13 +139,8 @@
 
 # Fields relating to the position of anatomical landmark measured during an EEG session/run
 EEGCoordsystemLandmark:
-<<<<<<< HEAD
-    selectors:
+  selectors:
     - instrument == "bioamp"
-=======
-  selectors:
-    - modality == "eeg"
->>>>>>> 69e1bde8
     - datatype == "eeg"
     - suffix == "coordsystem"
   fields:
@@ -201,13 +151,8 @@
     AnatomicalLandmarkCoordinateUnits: recommended
 
 EEGCoordsystemLandmarkDescriptionRec:
-<<<<<<< HEAD
-    selectors:
+  selectors:
     - instrument == "bioamp"
-=======
-  selectors:
-    - modality == "eeg"
->>>>>>> 69e1bde8
     - datatype == "eeg"
     - suffix == "coordsystem"
     - sidecar.AnatomicalLandmarkCoordinateSystem != "Other"
@@ -217,13 +162,8 @@
       level_addendum: required if `AnatomicalLandmarkCoordinateSystem` is `"Other"`
 
 EEGCoordsystemLandmarkDescriptionReq:
-<<<<<<< HEAD
-    selectors:
+  selectors:
     - instrument == "bioamp"
-=======
-  selectors:
-    - modality == "eeg"
->>>>>>> 69e1bde8
     - datatype == "eeg"
     - suffix == "coordsystem"
     - sidecar.AnatomicalLandmarkCoordinateSystem == "Other"
