--- conflicted
+++ resolved
@@ -119,21 +119,6 @@
     - datatype == "nirs"
     - suffix == "nirs"
   fields:
-<<<<<<< HEAD
-    CapManufacturer:
-      level: recommended
-      description_addendum: |
-        If no cap was used, such as with optodes
-        that are directly taped to the scalp, then the string `none` MUST be used and the `NIRSPlacementScheme` field
-        MAY be used to specify the optode placement.
-    CapManufacturersModelName:
-      level: recommended
-      description_addendum: |
-        If there is no official model number then a description may be provided (for example, `Headband with print
-        (S-M)`). If a cap from a manufacturer was modified, then the field MUST be set to `custom`. If no cap
-        was used, then the `CapManufacturer` field MUST be `none` and this field MUST be `none`.")
-=======
->>>>>>> dcbfb9ab
     SamplingFrequency__nirs:
       level: required
       description_addendum: |
