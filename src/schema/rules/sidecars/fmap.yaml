#
# Groups of related metadata fields
#
# Assumptions: never need disjunction of selectors
# Assumptions: top-to-bottom overrides is sufficient logic

---
# Fieldmap data
MRIFieldmapB0FieldIdentifier:
<<<<<<< HEAD
    selectors:
    - instrument == "mri"
=======
  selectors:
    - modality == "MRI"
>>>>>>> 69e1bde8
    - datatype == "fmap"
  fields:
    B0FieldIdentifier: recommended

MRIFieldmapIntendedFor:
<<<<<<< HEAD
    selectors:
    - instrument == "mri"
=======
  selectors:
    - modality == "MRI"
>>>>>>> 69e1bde8
    - datatype == "fmap"
  fields:
    IntendedFor:
      level: optional
      description_addendum: |
        This field is optional, and in case the fieldmaps do not correspond
        to any particular scans, it does not have to be filled.

# Case 1: Phase-difference map and at least one magnitude image
MRIFieldmapPhaseDifferencePhasediff:
<<<<<<< HEAD
    selectors:
    - instrument == "mri"
=======
  selectors:
    - modality == "MRI"
>>>>>>> 69e1bde8
    - datatype == "fmap"
    - suffix == "phasediff"
  fields:
    EchoTime1: required
    EchoTime2: required

MRIFieldmapPhaseDifferenceMagnitude1:
<<<<<<< HEAD
    selectors:
    - instrument == "mri"
=======
  selectors:
    - modality == "MRI"
>>>>>>> 69e1bde8
    - datatype == "fmap"
    - suffix == "magnitude1"
  fields:
    EchoTime1: required

MRIFieldmapPhaseDifferenceMagnitude2:
<<<<<<< HEAD
    selectors:
    - instrument == "mri"
=======
  selectors:
    - modality == "MRI"
>>>>>>> 69e1bde8
    - datatype == "fmap"
    - suffix == "magnitude2"
  fields:
    EchoTime2: required

# Case 2: Two phase maps and two magnitude images
# NOTE: Need to check for presence of related files.
# For example, magnitude1 needs EchoTime__fmap only if phase1 file exists,
# but EchoTime1 if phasediff exists.
MRIFieldmapTwoPhase:
<<<<<<< HEAD
    selectors:
    - instrument == "mri"
=======
  selectors:
    - modality == "MRI"
>>>>>>> 69e1bde8
    - datatype == "fmap"
    - '["phase1", "phase2", "magnitude1", "magnitude2"].includes(suffix)'
  fields:
    EchoTime__fmap: required

# Case 3: Direct field mapping
MRIFieldmapDirectFieldMapping:
<<<<<<< HEAD
    selectors:
    - instrument == "mri"
=======
  selectors:
    - modality == "MRI"
>>>>>>> 69e1bde8
    - datatype == "fmap"
    - '["phase", "fieldmap"].includes(suffix)'
  fields:
    Units:
      level: required
      description_addendum: |
        Fieldmaps must be in units of Hertz (`"Hz"`),
        radians per second (`"rad/s"`), or Tesla (`"T"`).

# Case 4: Multiple phase encoded directions ("pepolar")
MRIFieldmapPepolar:
<<<<<<< HEAD
    selectors:
    - instrument == "mri"
=======
  selectors:
    - modality == "MRI"
>>>>>>> 69e1bde8
    - datatype == "fmap"
    - suffix == "epi"
  fields:
    PhaseEncodingDirection: required
    TotalReadoutTime: required<|MERGE_RESOLUTION|>--- conflicted
+++ resolved
@@ -7,25 +7,15 @@
 ---
 # Fieldmap data
 MRIFieldmapB0FieldIdentifier:
-<<<<<<< HEAD
-    selectors:
-    - instrument == "mri"
-=======
   selectors:
-    - modality == "MRI"
->>>>>>> 69e1bde8
+    - instrument == "MRI"
     - datatype == "fmap"
   fields:
     B0FieldIdentifier: recommended
 
 MRIFieldmapIntendedFor:
-<<<<<<< HEAD
-    selectors:
-    - instrument == "mri"
-=======
   selectors:
-    - modality == "MRI"
->>>>>>> 69e1bde8
+    - instrument == "MRI"
     - datatype == "fmap"
   fields:
     IntendedFor:
@@ -36,13 +26,8 @@
 
 # Case 1: Phase-difference map and at least one magnitude image
 MRIFieldmapPhaseDifferencePhasediff:
-<<<<<<< HEAD
-    selectors:
-    - instrument == "mri"
-=======
   selectors:
-    - modality == "MRI"
->>>>>>> 69e1bde8
+    - instrument == "MRI"
     - datatype == "fmap"
     - suffix == "phasediff"
   fields:
@@ -50,26 +35,16 @@
     EchoTime2: required
 
 MRIFieldmapPhaseDifferenceMagnitude1:
-<<<<<<< HEAD
-    selectors:
-    - instrument == "mri"
-=======
   selectors:
-    - modality == "MRI"
->>>>>>> 69e1bde8
+    - instrument == "MRI"
     - datatype == "fmap"
     - suffix == "magnitude1"
   fields:
     EchoTime1: required
 
 MRIFieldmapPhaseDifferenceMagnitude2:
-<<<<<<< HEAD
-    selectors:
-    - instrument == "mri"
-=======
   selectors:
-    - modality == "MRI"
->>>>>>> 69e1bde8
+    - instrument == "MRI"
     - datatype == "fmap"
     - suffix == "magnitude2"
   fields:
@@ -80,13 +55,8 @@
 # For example, magnitude1 needs EchoTime__fmap only if phase1 file exists,
 # but EchoTime1 if phasediff exists.
 MRIFieldmapTwoPhase:
-<<<<<<< HEAD
-    selectors:
-    - instrument == "mri"
-=======
   selectors:
-    - modality == "MRI"
->>>>>>> 69e1bde8
+    - instrument == "MRI"
     - datatype == "fmap"
     - '["phase1", "phase2", "magnitude1", "magnitude2"].includes(suffix)'
   fields:
@@ -94,13 +64,8 @@
 
 # Case 3: Direct field mapping
 MRIFieldmapDirectFieldMapping:
-<<<<<<< HEAD
-    selectors:
-    - instrument == "mri"
-=======
   selectors:
-    - modality == "MRI"
->>>>>>> 69e1bde8
+    - instrument == "MRI"
     - datatype == "fmap"
     - '["phase", "fieldmap"].includes(suffix)'
   fields:
@@ -112,13 +77,8 @@
 
 # Case 4: Multiple phase encoded directions ("pepolar")
 MRIFieldmapPepolar:
-<<<<<<< HEAD
-    selectors:
-    - instrument == "mri"
-=======
   selectors:
-    - modality == "MRI"
->>>>>>> 69e1bde8
+    - instrument == "MRI"
     - datatype == "fmap"
     - suffix == "epi"
   fields:
