#
# Groups of related metadata fields
#
# Assumptions: never need disjunction of selectors
# Assumptions: top-to-bottom overrides is sufficient logic


---
# Task imaging data

# Required fields
MRIFuncRequired:
    selectors:
    - modality == "MRI"
    - datatype == "func"
    fields:
        RepetitionTime: REQUIRED
        VolumeTiming: REQUIRED
        TaskName:
            level: REQUIRED
<<<<<<< HEAD
            level_addendum: |
=======
            description_addendum: |
>>>>>>> b3dbb443
                A RECOMMENDED convention is to name resting state task using labels
                beginning with `rest`.

# Timing Parameters
MRIFuncTimingParameters:
    selectors:
    - modality == "MRI"
    - datatype == "func"
    fields:
        NumberOfVolumesDiscardedByScanner: RECOMMENDED
        NumberOfVolumesDiscardedByUser: RECOMMENDED
        DelayTime: RECOMMENDED
        AcquisitionDuration:
            level: RECOMMENDED
            level_addendum: |
                REQUIRED for sequences that are described with the `VolumeTiming`
                field and that do not have the `SliceTiming` field set to allow for
                accurate calculation of "acquisition time"
            issue::
                name: VOLUME_TIMING_MISSING_ACQUISITION_DURATION
                message: |
                    The field 'VolumeTiming' requires 'AcquisitionDuration' or 'SliceTiming' to be defined.
        DelayAfterTrigger: RECOMMENDED

# The mutual exclusion table, spread across 5 definitions
# NOTE: This introduces a PROHIBITED level
MRIFuncTimingParametersMutualExclusion1:
    selectors:
    - modality == "MRI"
    - datatype == "func"
    - sidecar contains "RepetitionTime"
    fields:
        AcquisitionDuration: PROHIBITED
        VolumeTiming: PROHIBITED

MRIFuncTimingParametersMutualExclusion2:
    selectors:
    - modality == "MRI"
    - datatype == "func"
    - sidecar contains "SliceTiming"
    - sidecar contains "VolumeTiming"
    fields:
        RepetitionTime: PROHIBITED
        DelayTime: PROHIBITED

MRIFuncTimingParametersMutualExclusion3:
    selectors:
    - modality == "MRI"
    - datatype == "func"
    - sidecar contains "AcquisitionDuration"
    - sidecar contains "VolumeTiming"
    fields:
        RepetitionTime: PROHIBITED
        DelayTime: PROHIBITED

MRIFuncTimingParametersMutualExclusion4:
    selectors:
    - modality == "MRI"
    - datatype == "func"
    - sidecar contains "RepetitionTime"
    - sidecar contains "SliceTiming"
    fields:
        AcquisitionDuration: PROHIBITED
        VolumeTiming: PROHIBITED

MRIFuncTimingParametersMutualExclusion5:
    selectors:
    - modality == "MRI"
    - datatype == "func"
    - sidecar contains "RepetitionTime"
    - sidecar contains "DelayTime"
    fields:
        AcquisitionDuration: PROHIBITED
        VolumeTiming: PROHIBITED

# fMRI task information
MRIFuncTaskInformation:
    selectors:
    - modality == "MRI"
    - datatype == "func"
    fields:
        Instructions:
            level: RECOMMENDED
            description_addendum: |
                This is especially important in context of resting state recordings and
                distinguishing between eyes open and eyes closed paradigms.
        TaskDescription: RECOMMENDED
        CogAtlasID: RECOMMENDED
        CogPOID: RECOMMENDED<|MERGE_RESOLUTION|>--- conflicted
+++ resolved
@@ -18,11 +18,7 @@
         VolumeTiming: REQUIRED
         TaskName:
             level: REQUIRED
-<<<<<<< HEAD
-            level_addendum: |
-=======
             description_addendum: |
->>>>>>> b3dbb443
                 A RECOMMENDED convention is to name resting state task using labels
                 beginning with `rest`.
 
