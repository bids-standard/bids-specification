---
CommonDerivativeFields:
  selectors:
    - dataset.DatasetType == "derivative"
  fields:
    Description:
      level: recommended
      description_addendum: This describes the nature of the file.
    Sources: optional
    RawSources: deprecated

SpatialReferenceEntity:
  selectors:
    - dataset.DatasetType == "derivative"
    - '"space" in entities'
  fields:
    SpatialReference:
      level: recommended
      level_addendum: |
        if the derivative is aligned to a standard template listed in
        [Standard template identifiers][templates]. Required otherwise.

SpatialReferenceNonStandard:
  selectors:
    - dataset.DatasetType == "derivative"
    - '!(schema.objects.metadata._StandardTemplateCoordSys).includes(entities.space)'
  fields:
    SpatialReference: required

SpatialReferenceNoEntity:
  selectors:
    - dataset.DatasetType == "derivative"
    - '!("space" in entities)'
  fields:
    SpatialReference: required

# this needs to come before density and resolution overrides selected in a
# different way
MaskDerivatives:
  selectors:
    - dataset.DatasetType == "derivative"
    - suffix == "mask"
  fields:
    Type: recommended
    Sources: recommended
    RawSources: deprecated

MaskDerivativesAtlas:
  selectors:
    - dataset.DatasetType == "derivative"
    - suffix == "mask"
    - '"label" in entities'
  fields:
    Atlas:
      level: recommended
      level_addendum: if `label` entity is defined

SegmentationCommon:
  selectors:
    - dataset.DatasetType == "derivative"
    - '["dseg", "probseg"].includes(suffix)'
  fields:
    Manual: optional

SegmentationCommonAtlas:
  selectors:
    - dataset.DatasetType == "derivative"
    - '["dseg", "probseg"].includes(suffix)'
    - '"atlas" in entities'
  fields:
    Atlas:
      level: recommended
      level_addendum: if `atlas` is present

# Derivatives -> Imaging data types
ImageDerivatives:
  selectors:
<<<<<<< HEAD
  - dataset.DatasetType == "derivative"
  - '["mri", "pet"].includes(instrument)'
  - '[".nii", ".nii.gz"].includes(extension)'
=======
    - dataset.DatasetType == "derivative"
    - '["mri", "pet"].includes(modality)'
    - '[".nii", ".nii.gz"].includes(extension)'
>>>>>>> 69e1bde8
  fields:
    SkullStripped: required

ImageDerivativeResEntity:
  selectors:
<<<<<<< HEAD
  - dataset.DatasetType == "derivative"
  - '["mri", "pet"].includes(instrument)'
  - '"res" in entities'
=======
    - dataset.DatasetType == "derivative"
    - '["mri", "pet"].includes(modality)'
    - '"res" in entities'
>>>>>>> 69e1bde8
  fields:
    Resolution:
      level: required
      level_addendum: if `res` is present

ImageDerivativeDenEntity:
  selectors:
<<<<<<< HEAD
  - dataset.DatasetType == "derivative"
  - '["mri", "pet"].includes(instrument)'
  - '"den" in entities'
=======
    - dataset.DatasetType == "derivative"
    - '["mri", "pet"].includes(modality)'
    - '"den" in entities'
>>>>>>> 69e1bde8
  fields:
    Density:
      level: required
      level_addendum: if `den` is present<|MERGE_RESOLUTION|>--- conflicted
+++ resolved
@@ -75,29 +75,17 @@
 # Derivatives -> Imaging data types
 ImageDerivatives:
   selectors:
-<<<<<<< HEAD
-  - dataset.DatasetType == "derivative"
-  - '["mri", "pet"].includes(instrument)'
-  - '[".nii", ".nii.gz"].includes(extension)'
-=======
     - dataset.DatasetType == "derivative"
-    - '["mri", "pet"].includes(modality)'
+    - '["mri", "pet"].includes(instrument)'
     - '[".nii", ".nii.gz"].includes(extension)'
->>>>>>> 69e1bde8
   fields:
     SkullStripped: required
 
 ImageDerivativeResEntity:
   selectors:
-<<<<<<< HEAD
-  - dataset.DatasetType == "derivative"
-  - '["mri", "pet"].includes(instrument)'
-  - '"res" in entities'
-=======
     - dataset.DatasetType == "derivative"
-    - '["mri", "pet"].includes(modality)'
+    - '["mri", "pet"].includes(instrument)'
     - '"res" in entities'
->>>>>>> 69e1bde8
   fields:
     Resolution:
       level: required
@@ -105,15 +93,9 @@
 
 ImageDerivativeDenEntity:
   selectors:
-<<<<<<< HEAD
-  - dataset.DatasetType == "derivative"
-  - '["mri", "pet"].includes(instrument)'
-  - '"den" in entities'
-=======
     - dataset.DatasetType == "derivative"
-    - '["mri", "pet"].includes(modality)'
+    - '["mri", "pet"].includes(instrument)'
     - '"den" in entities'
->>>>>>> 69e1bde8
   fields:
     Density:
       level: required
