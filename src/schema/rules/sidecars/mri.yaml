--- conflicted
+++ resolved
@@ -113,8 +113,6 @@
         ParallelAcquisitionTechnique: recommended
         PartialFourier: recommended
         PartialFourierDirection: recommended
-<<<<<<< HEAD
-=======
         PhaseEncodingDirection:
             level: recommended
             level_addendum: |
@@ -125,7 +123,6 @@
                 name: PHASE_ENCODING_DIRECTION_MUST_DEFINE
                 issue: |
                     You have to define 'PhaseEncodingDirection' for this file.
->>>>>>> de1f2d63
         EffectiveEchoSpacing:
             level: recommended
             level_addendum: required if corresponding fieldmap data is present
@@ -154,9 +151,7 @@
                 required if corresponding 'field/distortion' maps
                 acquired with opposing phase encoding directions are present
                 (see [Case 4: Multiple phase encoded
-<<<<<<< HEAD
                 directions](#case-4-multiple-phase-encoded-directions-pepolar)).
-
 PhaseEncodingDirectionReq:
     selectors:
     - modality == "mri"
@@ -170,10 +165,7 @@
                     You have to define 'PhaseEncodingDirection' for this file.
         TotalReadoutTime:
             level: required
-=======
-                directions](#case-4-multiple-phase-encoded-directions-pepolar))
             description_addendum: <sup>3</sup>
->>>>>>> de1f2d63
             issue:
                 name: TOTAL_READOUT_TIME_MUST_DEFINE
                 message: |
