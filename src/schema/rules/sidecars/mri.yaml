--- conflicted
+++ resolved
@@ -114,50 +114,10 @@
 MRISpatialEncoding:
   selectors:
     - modality == "mri"
-<<<<<<< HEAD
-    fields:
-        NumberShots: recommended
-        ParallelReductionFactorInPlane: recommended
-        ParallelReductionFactorOutOfPlane: recommended
-        ParallelAcquisitionTechnique: recommended
-        PartialFourier: recommended
-        PartialFourierDirection: recommended
-        PhaseEncodingDirection:
-            level: recommended
-            level_addendum: |
-                This parameter is required if corresponding fieldmap data is present
-                or when using multiple runs with different phase encoding directions
-                (which can be later used for field inhomogeneity correction).
-            issue:
-                name: PHASE_ENCODING_DIRECTION_MUST_DEFINE
-                issue: |
-                    You have to define 'PhaseEncodingDirection' for this file.
-        EffectiveEchoSpacing:
-            level: recommended
-            level_addendum: |
-                <sup>2</sup> This parameter is required if corresponding fieldmap data
-                is present.
-            issue:
-                name: EFFECTIVE_ECHO_SPACING_NOT_DEFINED
-                message: |
-                    You should define 'EffectiveEchoSpacing' for this file. If you don't
-                    provide this information field map correction will not be possible.
-        TotalReadoutTime:
-            level: recommended
-            level_addendum: |
-                <sup>3</sup> This parameter is required if corresponding 'field/distortion' maps
-                acquired with opposing phase encoding directions are present
-                (see [Case 4: Multiple phase encoded
-                directions](#case-4-multiple-phase-encoded-directions-pepolar)).
-            issue:
-                name: TOTAL_READOUT_TIME_MUST_DEFINE
-                message: |
-                    You have to define 'TotalReadoutTime' for this file.
-        MixingTime: recommended
-=======
   fields:
     NumberShots: recommended
     ParallelReductionFactorInPlane: recommended
+    ParallelReductionFactorOutOfPlane: recommended
     ParallelAcquisitionTechnique: recommended
     PartialFourier: recommended
     PartialFourierDirection: recommended
@@ -203,7 +163,6 @@
         name: TOTAL_READOUT_TIME_MUST_DEFINE
         message: |
           You have to define 'TotalReadoutTime' for this file.
->>>>>>> 7d79bbaa
 
 MRITimingParameters:
   selectors:
