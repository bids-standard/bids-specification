--- conflicted
+++ resolved
@@ -7,73 +7,8 @@
 ---
 # MRI Common metadata fields
 MRIScannerHardware:
-<<<<<<< HEAD
-    selectors:
-    - instrument == "mri"
-    fields:
-        Manufacturer:
-            level: recommended
-            description_addendum: Corresponds to DICOM Tag 0008, 0070 `Manufacturer`.
-        ManufacturersModelName:
-            level: recommended
-            description_addendum: Corresponds to DICOM Tag 0008, 1090 `Manufacturers Model Name`.
-        DeviceSerialNumber:
-            level: recommended
-            description_addendum: Corresponds to DICOM Tag 0018, 1000 `DeviceSerialNumber`.
-        StationName:
-            level: recommended
-            description_addendum: Corresponds to DICOM Tag 0008, 1010 `Station Name`.
-        SoftwareVersions:
-            level: recommended
-            description_addendum: Corresponds to DICOM Tag 0018, 1020 `Software Versions`.
-        HardcopyDeviceSoftwareVersion: DEPRECATED
-        MagneticFieldStrength:
-            level: recommended, but required for Arterial Spin Labeling
-        ReceiveCoilName: recommended
-        ReceiveCoilActiveElements: recommended
-        GradientSetType: recommended
-        MRTransmitCoilSequence: recommended
-        MatrixCoilMode: recommended
-        CoilCombinationMethod: recommended
-
-MRISequenceSpecifics:
-    selectors:
-    - instrument == "mri"
-    fields:
-        PulseSequenceType: recommended
-        ScanningSequence: recommended
-        SequenceVariant: recommended
-        ScanOptions: recommended
-        SequenceName: recommended
-        PulseSequenceDetails: recommended
-        NonlinearGradientCorrection: |
-            recommended, but required if [PET](./09-positron-emission-tomography.md) data are present
-        MRAcquisitionType: recommended, but required for Arterial Spin Labeling
-        MTState: recommended
-        MTOffsetFrequency: optional
-        MTPulseBandwidth: optional
-        MTNumberOfPulses: optional
-        MTPulseShape: optional
-        MTPulseDuration: optional
-        SpoilingState: recommended
-        SpoilingType: optional
-        SpoilingRFPhaseIncrement: optional
-        SpoilingGradientMoment: optional
-        SpoilingGradientDuration: optional
-
-PETMRISequenceSpecifics:
-    selectors:
-    - instrument == "mri"
-    - dataset.datatypes.includes("pet")
-    fields:
-        NonlinearGradientCorrection: required
-
-ASLMRISequenceSpecifics:
-    selectors:
-    - instrument == "mri"
-=======
-  selectors:
-    - modality == "mri"
+  selectors:
+    - instrument == "mri"
   fields:
     Manufacturer:
       level: recommended
@@ -102,7 +37,7 @@
 
 MRISequenceSpecifics:
   selectors:
-    - modality == "mri"
+    - instrument == "mri"
   fields:
     PulseSequenceType: recommended
     ScanningSequence: recommended
@@ -127,15 +62,14 @@
 
 PETMRISequenceSpecifics:
   selectors:
-    - modality == "mri"
-    - dataset.modalities.includes("PET")
+    - instrument == "mri"
+    - dataset.datatypes.includes("pet")
   fields:
     NonlinearGradientCorrection: required
 
 ASLMRISequenceSpecifics:
   selectors:
-    - modality == "mri"
->>>>>>> 69e1bde8
+    - instrument == "mri"
     - datatype == "perf"
   fields:
     MRAcquisitionType: required
@@ -170,27 +104,8 @@
     SpoilingGradientDuration: recommended
 
 MRISpatialEncoding:
-<<<<<<< HEAD
-    selectors:
-    - instrument == "mri"
-    fields:
-        NumberShots: recommended
-        ParallelReductionFactorInPlane: recommended
-        ParallelAcquisitionTechnique: recommended
-        PartialFourier: recommended
-        PartialFourierDirection: recommended
-        EffectiveEchoSpacing:
-            level: recommended
-            level_addendum: required if corresponding fieldmap data present
-            description_addendum: <sup>2</sup>
-        MixingTime: recommended
-
-PhaseEncodingDirectionRec:
-    selectors:
-    - instrument == "mri"
-=======
-  selectors:
-    - modality == "mri"
+  selectors:
+    - instrument == "mri"
   fields:
     NumberShots: recommended
     ParallelReductionFactorInPlane: recommended
@@ -205,8 +120,7 @@
 
 PhaseEncodingDirectionRec:
   selectors:
-    - modality == "mri"
->>>>>>> 69e1bde8
+    - instrument == "mri"
     - suffix != "epi"
   fields:
     PhaseEncodingDirection:
@@ -223,13 +137,8 @@
         (see [Case 4: Multiple phase encoded
         directions](#case-4-multiple-phase-encoded-directions-pepolar))
 PhaseEncodingDirectionReq:
-<<<<<<< HEAD
-    selectors:
-    - instrument == "mri"
-=======
-  selectors:
-    - modality == "mri"
->>>>>>> 69e1bde8
+  selectors:
+    - instrument == "mri"
     - suffix == "epi"
   fields:
     PhaseEncodingDirection:
@@ -247,42 +156,8 @@
           You have to define 'TotalReadoutTime' for this file.
 
 MRITimingParameters:
-<<<<<<< HEAD
-    selectors:
-    - instrument == "mri"
-    fields:
-        EchoTime:
-            level: recommended
-            level_addendum: |
-                required if corresponding fieldmap data is present,
-                or the data comes from a multi-echo sequence or Arterial Spin Labeling.
-            issue:
-                name: ECHO_TIME_NOT_DEFINED
-                message: |
-                    You must define 'EchoTime' for this file. 'EchoTime' is the echo time (TE)
-                    for the acquisition, specified in seconds. Corresponds to DICOM Tag
-                    0018, 0081 Echo Time (please note that the DICOM term is in milliseconds
-                    not seconds). The data type number may apply to files from any MRI modality
-                    concerned with a single value for this field, or to the files in a file
-                    collection where the value of this field is iterated using the echo entity.
-                    The data type array provides a value for each volume in a 4D dataset and
-                    should only be used when the volume timing is critical for interpretation
-                    of the data, such as in ASL or variable echo time fMRI sequences.
-        InversionTime: recommended
-        SliceTiming:
-            level: recommended
-            level_addendum: |
-                required for sparse sequences that do not have the `DelayTime` field set,
-                and Arterial Spin Labeling with `MRAcquisitionType` set on `2D`.
-        SliceEncodingDirection: recommended
-        DwellTime: recommended
-
-SliceTimingASL:
-    selectors:
-    - instrument == "mri"
-=======
-  selectors:
-    - modality == "mri"
+  selectors:
+    - instrument == "mri"
   fields:
     EchoTime:
       level: recommended
@@ -312,8 +187,7 @@
 
 SliceTimingASL:
   selectors:
-    - modality == "mri"
->>>>>>> 69e1bde8
+    - instrument == "mri"
     - datatype == "perf"
     - '["asl", "m0scan"].includes(suffix)'
     - sidecar.MRAcquisitionType == "2D"
@@ -328,25 +202,14 @@
 #        SliceTiming: required
 
 MRIRFandContrast:
-<<<<<<< HEAD
-    selectors:
-    - instrument == "mri"
-    fields:
-        NegativeContrast: optional
+  selectors:
+    - instrument == "mri"
+  fields:
+    NegativeContrast: optional
 
 MRIFlipAngleLookLockerFalse:
-    selectors:
-    - instrument == "mri"
-=======
-  selectors:
-    - modality == "mri"
-  fields:
-    NegativeContrast: optional
-
-MRIFlipAngleLookLockerFalse:
-  selectors:
-    - modality == "mri"
->>>>>>> 69e1bde8
+  selectors:
+    - instrument == "mri"
     - sidecar.LookLocker == false
   fields:
     FlipAngle:
@@ -354,63 +217,8 @@
       level_addendum: required if LookLocker is set to `true`
 
 MRIFlipAngleLookLockerTrue:
-<<<<<<< HEAD
-    selectors:
-    - instrument == "mri"
-    - sidecar.LookLocker == true
-    fields:
-        FlipAngle:
-            level: required
-            issue:
-                name: LOOK_LOCKER_FLIP_ANGLE_MISSING
-                message: |
-                    You should define 'FlipAngle' for this file, in
-                    case of a LookLocker acquisition. 'FlipAngle' is the
-                    flip angle (FA) for the acquisition, specified in degrees.
-                    Corresponds to: DICOM Tag 0018, 1314 `Flip Angle`. The data
-                    type number may apply to files from any MRI modality concerned
-                    with a single value for this field, or to the files in a file
-                    collection where the value of this field is iterated using the
-                    flip entity. The data type array provides a value for each volume
-                    in a 4D dataset and should only be used when the volume timing is
-                    critical for interpretation of the data, such as in ASL or
-                    variable flip angle fMRI sequences.
-
-MRISliceAcceleration:
-    selectors:
-    - instrument == "mri"
-    fields:
-        MultibandAccelerationFactor: recommended
-
-MRIAnatomicalLandmarks:
-    selectors:
-    - instrument == "mri"
-    fields:
-        AnatomicalLandmarkCoordinates__mri: recommended
-
-MRIEchoPlanarImagingAndB0Mapping:
-    selectors:
-    - instrument == "mri"
-    fields:
-        B0FieldIdentifier: recommended
-        B0FieldSource: recommended
-
-MRIInstitutionInformation:
-    selectors:
-    - instrument == "mri"
-    fields:
-        InstitutionName:
-            level: recommended
-            description_addendum: Corresponds to DICOM Tag 0008, 0080 `InstitutionName`.
-        InstitutionAddress:
-            level: recommended
-            description_addendum: Corresponds to DICOM Tag 0008, 0081 `InstitutionAddress`.
-        InstitutionalDepartmentName:
-            level: recommended
-            description_addendum: Corresponds to DICOM Tag 0008, 1040 `Institutional Department Name`.
-=======
-  selectors:
-    - modality == "mri"
+  selectors:
+    - instrument == "mri"
     - sidecar.LookLocker == true
   fields:
     FlipAngle:
@@ -432,26 +240,26 @@
 
 MRISliceAcceleration:
   selectors:
-    - modality == "mri"
+    - instrument == "mri"
   fields:
     MultibandAccelerationFactor: recommended
 
 MRIAnatomicalLandmarks:
   selectors:
-    - modality == "mri"
+    - instrument == "mri"
   fields:
     AnatomicalLandmarkCoordinates__mri: recommended
 
 MRIEchoPlanarImagingAndB0Mapping:
   selectors:
-    - modality == "mri"
+    - instrument == "mri"
   fields:
     B0FieldIdentifier: recommended
     B0FieldSource: recommended
 
 MRIInstitutionInformation:
   selectors:
-    - modality == "mri"
+    - instrument == "mri"
   fields:
     InstitutionName:
       level: recommended
@@ -461,5 +269,4 @@
       description_addendum: Corresponds to DICOM Tag 0008, 0081 `InstitutionAddress`.
     InstitutionalDepartmentName:
       level: recommended
-      description_addendum: Corresponds to DICOM Tag 0008, 1040 `Institutional Department Name`.
->>>>>>> 69e1bde8
+      description_addendum: Corresponds to DICOM Tag 0008, 1040 `Institutional Department Name`.