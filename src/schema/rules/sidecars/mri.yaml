--- conflicted
+++ resolved
@@ -204,23 +204,14 @@
 
 MRIRFandContrast:
     selectors:
-<<<<<<< HEAD
-    - instrument == "mri"
-    - '"DelayTime" in sidecar'
-=======
-    - modality == "mri"
->>>>>>> c418eb26
+    - instrument == "mri"
     fields:
         NegativeContrast: optional
 
 MRIFlipAngleLookLockerFalse:
     selectors:
-<<<<<<< HEAD
-    - instrument == "mri"
-=======
-    - modality == "mri"
+    - instrument == "mri"
     - sidecar.LookLocker == false
->>>>>>> c418eb26
     fields:
         FlipAngle:
             level: recommended
@@ -248,17 +239,6 @@
                     critical for interpretation of the data, such as in ASL or
                     variable flip angle fMRI sequences.
 
-<<<<<<< HEAD
-MRIFlipAngleLookLocker:
-    selectors:
-    - instrument == "mri"
-    - '"LookLocker" in sidecar'
-    - sidecar.LookLocker == True
-    fields:
-        FlipAngle: required
-=======
->>>>>>> c418eb26
-
 MRISliceAcceleration:
     selectors:
     - instrument == "mri"
