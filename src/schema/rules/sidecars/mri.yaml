--- conflicted
+++ resolved
@@ -35,11 +35,8 @@
     MRTransmitCoilSequence: recommended
     MatrixCoilMode: recommended
     CoilCombinationMethod: recommended
-<<<<<<< HEAD
+    NumberTransmitCoilActiveElements: optional
     TablePosition: recommended
-=======
-    NumberTransmitCoilActiveElements: optional
->>>>>>> 09ba9332
 
 MRISample:
   selectors:
