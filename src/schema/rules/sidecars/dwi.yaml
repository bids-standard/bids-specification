--- conflicted
+++ resolved
@@ -8,26 +8,16 @@
 # Multipart (split) DWI schemes
 # NOTE: I don't think this can be schemafied, since it depends on owner intent.
 MRIDiffusionMultipart:
-<<<<<<< HEAD
-    selectors:
+  selectors:
     - instrument == "mri"
-=======
-  selectors:
-    - modality == "mri"
->>>>>>> 69e1bde8
     - datatype == "dwi"
   fields:
     MultipartID: required
 
 # Other recommended metadata
 MRIDiffusionOtherMetadata:
-<<<<<<< HEAD
-    selectors:
+  selectors:
     - instrument == "mri"
-=======
-  selectors:
-    - modality == "mri"
->>>>>>> 69e1bde8
     - datatype == "dwi"
   fields:
     PhaseEncodingDirection: recommended
