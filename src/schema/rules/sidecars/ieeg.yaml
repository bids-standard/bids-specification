#
# Groups of related metadata fields
#
# Assumptions: never need disjunction of selectors
# Assumptions: top-to-bottom overrides is sufficient logic

---
iEEGGeneric:
<<<<<<< HEAD
    selectors:
    - instrument == "bioamp"
=======
  selectors:
    - modality == "ieeg"
>>>>>>> 69e1bde8
    - datatype == "ieeg"
    - suffix == "ieeg"
  fields:
    TaskName:
      level: required
      description_addendum: |
        A recommended convention is to name resting state task using labels
        beginning with `rest`.

iEEGRecommended:
<<<<<<< HEAD
    selectors:
    - instrument == "bioamp"
=======
  selectors:
    - modality == "ieeg"
>>>>>>> 69e1bde8
    - datatype == "ieeg"
    - suffix == "ieeg"
  fields:
    InstitutionName: recommended
    InstitutionAddress: recommended
    InstitutionalDepartmentName: recommended
    Manufacturer:
      level: recommended
      description_addendum: For example, `"TDT"`, `"Blackrock"`.
    ManufacturersModelName: recommended
    SoftwareVersions: recommended
    TaskDescription: recommended
    Instructions:
      level: recommended
      description_addendum: |
        This is especially important in context of resting state recordings and
        distinguishing between eyes open and eyes closed paradigms.
    CogAtlasID: recommended
    CogPOID: recommended
    DeviceSerialNumber: recommended

# Specific iEEG fields MUST be present
iEEGRequired:
<<<<<<< HEAD
    selectors:
    - instrument == "bioamp"
=======
  selectors:
    - modality == "ieeg"
>>>>>>> 69e1bde8
    - datatype == "ieeg"
    - suffix == "ieeg"
  fields:
    iEEGReference: required
    SamplingFrequency:
      level: required
      description_addendum: |
        The sampling frequency of data channels that deviate from the main sampling
        frequency SHOULD be specified in the `channels.tsv` file.
    PowerLineFrequency: required
    SoftwareFilters: required

# Specific iEEG fields SHOULD be present
iEEGMoreRecommended:
<<<<<<< HEAD
    selectors:
    - instrument == "bioamp"
=======
  selectors:
    - modality == "ieeg"
>>>>>>> 69e1bde8
    - datatype == "ieeg"
    - suffix == "ieeg"
  fields:
    DCOffsetCorrection: deprecated
    HardwareFilters: recommended
    ElectrodeManufacturer: recommended
    ElectrodeManufacturersModelName: recommended
    ECOGChannelCount: recommended
    SEEGChannelCount: recommended
    EEGChannelCount: recommended
    EOGChannelCount: recommended
    ECGChannelCount: recommended
    EMGChannelCount: recommended
    MiscChannelCount: recommended
    TriggerChannelCount: recommended
    RecordingDuration: recommended
    RecordingType: recommended
    EpochLength: recommended
    iEEGGround: recommended
    iEEGPlacementScheme: recommended
    iEEGElectrodeGroups: recommended
    SubjectArtefactDescription: recommended

# Specific iEEG fields MAY be present
iEEGOptional:
<<<<<<< HEAD
    selectors:
    - instrument == "bioamp"
=======
  selectors:
    - modality == "ieeg"
>>>>>>> 69e1bde8
    - datatype == "ieeg"
    - suffix == "ieeg"
  fields:
    ElectricalStimulation: optional
    ElectricalStimulationParameters: optional

# General fields
iEEGCoordsystemGeneral:
<<<<<<< HEAD
    selectors:
    - instrument == "bioamp"
=======
  selectors:
    - modality == "ieeg"
>>>>>>> 69e1bde8
    - datatype == "ieeg"
    - suffix == "coordsystem"
  fields:
    IntendedFor__ds_relative:
      level: optional
      description_addendum: |
        If only a surface reconstruction is available, this should point to
        the surface reconstruction file.
        Note that this file should have the same coordinate system
        specified in `iEEGCoordinateSystem`.
        For example, **T1**: `'bids::sub-<label>/ses-<label>/anat/sub-01_T1w.nii.gz'`
        **Surface**: `'bids::derivatives/surfaces/sub-<label>/ses-<label>/anat/
        sub-01_hemi-R_desc-T1w_pial.surf.gii'`
        **Operative photo**: `'bids::sub-<label>/ses-<label>/ieeg/
        sub-0001_ses-01_acq-photo1_photo.jpg'`
        **Talairach**: `'bids::derivatives/surfaces/sub-Talairach/ses-01/anat/
        sub-Talairach_hemi-R_pial.surf.gii'`

# Fields relating to the iEEG electrode positions
iEEGCoordsystemPositions:
<<<<<<< HEAD
    selectors:
    - instrument == "bioamp"
=======
  selectors:
    - modality == "ieeg"
>>>>>>> 69e1bde8
    - datatype == "ieeg"
    - suffix == "coordsystem"
  fields:
    iEEGCoordinateSystem: required
    iEEGCoordinateUnits: required
    iEEGCoordinateSystemDescription:
      level: recommended
      level_addendum: required if `iEEGCoordinateSystem` is `"Other"`
    iEEGCoordinateProcessingDescription: recommended
    iEEGCoordinateProcessingReference: recommended

iEEGCoordsystemOther:
<<<<<<< HEAD
    selectors:
    - instrument == "bioamp"
=======
  selectors:
    - modality == "ieeg"
>>>>>>> 69e1bde8
    - datatype == "ieeg"
    - suffix == "coordsystem"
    - '"iEEGCoordinateSystem" in sidecar'
    - sidecar.iEEGCoordinateSystem == "Other"
  fields:
    iEEGCoordinateSystemDescription: required<|MERGE_RESOLUTION|>--- conflicted
+++ resolved
@@ -6,13 +6,8 @@
 
 ---
 iEEGGeneric:
-<<<<<<< HEAD
-    selectors:
+  selectors:
     - instrument == "bioamp"
-=======
-  selectors:
-    - modality == "ieeg"
->>>>>>> 69e1bde8
     - datatype == "ieeg"
     - suffix == "ieeg"
   fields:
@@ -23,13 +18,8 @@
         beginning with `rest`.
 
 iEEGRecommended:
-<<<<<<< HEAD
-    selectors:
+  selectors:
     - instrument == "bioamp"
-=======
-  selectors:
-    - modality == "ieeg"
->>>>>>> 69e1bde8
     - datatype == "ieeg"
     - suffix == "ieeg"
   fields:
@@ -53,13 +43,8 @@
 
 # Specific iEEG fields MUST be present
 iEEGRequired:
-<<<<<<< HEAD
-    selectors:
+  selectors:
     - instrument == "bioamp"
-=======
-  selectors:
-    - modality == "ieeg"
->>>>>>> 69e1bde8
     - datatype == "ieeg"
     - suffix == "ieeg"
   fields:
@@ -74,13 +59,8 @@
 
 # Specific iEEG fields SHOULD be present
 iEEGMoreRecommended:
-<<<<<<< HEAD
-    selectors:
+  selectors:
     - instrument == "bioamp"
-=======
-  selectors:
-    - modality == "ieeg"
->>>>>>> 69e1bde8
     - datatype == "ieeg"
     - suffix == "ieeg"
   fields:
@@ -106,13 +86,8 @@
 
 # Specific iEEG fields MAY be present
 iEEGOptional:
-<<<<<<< HEAD
-    selectors:
+  selectors:
     - instrument == "bioamp"
-=======
-  selectors:
-    - modality == "ieeg"
->>>>>>> 69e1bde8
     - datatype == "ieeg"
     - suffix == "ieeg"
   fields:
@@ -121,13 +96,8 @@
 
 # General fields
 iEEGCoordsystemGeneral:
-<<<<<<< HEAD
-    selectors:
+  selectors:
     - instrument == "bioamp"
-=======
-  selectors:
-    - modality == "ieeg"
->>>>>>> 69e1bde8
     - datatype == "ieeg"
     - suffix == "coordsystem"
   fields:
@@ -148,13 +118,8 @@
 
 # Fields relating to the iEEG electrode positions
 iEEGCoordsystemPositions:
-<<<<<<< HEAD
-    selectors:
+  selectors:
     - instrument == "bioamp"
-=======
-  selectors:
-    - modality == "ieeg"
->>>>>>> 69e1bde8
     - datatype == "ieeg"
     - suffix == "coordsystem"
   fields:
@@ -167,13 +132,8 @@
     iEEGCoordinateProcessingReference: recommended
 
 iEEGCoordsystemOther:
-<<<<<<< HEAD
-    selectors:
+  selectors:
     - instrument == "bioamp"
-=======
-  selectors:
-    - modality == "ieeg"
->>>>>>> 69e1bde8
     - datatype == "ieeg"
     - suffix == "coordsystem"
     - '"iEEGCoordinateSystem" in sidecar'
