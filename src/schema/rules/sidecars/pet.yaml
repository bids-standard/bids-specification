--- conflicted
+++ resolved
@@ -74,14 +74,9 @@
       description_addendum: required if ModeOfAdministration is `'bolus-infusion'`
     InjectedVolume:
       level: recommended
-<<<<<<< HEAD
       description_addendum: required if ModeOfAdministration is `'bolus-infusion'`
     Purity:
       level: recommended
-=======
-      level_addendum: required if ModeOfAdministration is `'bolus-infusion'`
-    Purity: recommended
->>>>>>> c1b2b53e
 
 # PET Infusion conditionally required entities
 EntitiesBolusMetadata:
@@ -178,17 +173,12 @@
     DoseCalibrationFactor:
       level: recommended
       description_addendum: Corresponds to DICOM Tag (0054,1322) `Dose Calibration Factor`.
-<<<<<<< HEAD
     PromptRate:
       level: recommended
     RandomRate:
       level: recommended
     SinglesRate:
       level: recommended
-=======
-    PromptRate: recommended
-    SinglesRate: recommended
->>>>>>> c1b2b53e
 
 BloodRecording:
   selectors:
