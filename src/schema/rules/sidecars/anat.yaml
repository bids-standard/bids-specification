--- conflicted
+++ resolved
@@ -23,11 +23,7 @@
     - datatype == "anat"
     - entities.part == "phase"
     fields:
-<<<<<<< HEAD
-        Unit: required
-=======
-        Units: REQUIRED
->>>>>>> dc05142d
+        Units: required
 
 PhaseSuffixUnits:
     selectors:
@@ -35,8 +31,4 @@
     - datatype == "anat"
     - suffix == "phase"
     fields:
-<<<<<<< HEAD
-        Unit: required
-=======
-        Units: REQUIRED
->>>>>>> dc05142d
+        Units: required