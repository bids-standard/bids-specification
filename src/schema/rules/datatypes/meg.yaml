--- conflicted
+++ resolved
@@ -15,13 +15,10 @@
   - .mrk
   - .kdf
   - .mhd
-<<<<<<< HEAD
+  - .trg
+  - .chn
   datatypes:
   - meg
-=======
-  - .trg
-  - .chn
->>>>>>> ee9e8b53
   entities:
     subject: required
     session: optional
@@ -69,14 +66,10 @@
 - suffixes:
   - headshape
   extensions:
-<<<<<<< HEAD
   - "*"
+  - .pos
   datatypes:
   - meg
-=======
-  - .*
-  - .pos
->>>>>>> ee9e8b53
   entities:
     subject: required
     session: optional
