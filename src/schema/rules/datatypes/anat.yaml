--- conflicted
+++ resolved
@@ -60,11 +60,8 @@
     acquisition: optional
     ceagent: optional
     reconstruction: optional
-<<<<<<< HEAD
-    task: optional
-=======
-    run: optional
->>>>>>> 1a87e66c
+    task: optional
+    run: optional
 
 defacemask:
   suffixes:
