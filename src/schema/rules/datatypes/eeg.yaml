---
eeg:
  suffixes:
  - eeg
  extensions:
  - .json
  - .edf
  - .vhdr
  - .vmrk
  - .eeg
  - .set
  - .fdt
  - .bdf
  datatypes:
  - eeg
  entities:
    subject: required
    session: optional
    task: required
    acquisition: optional
    run: optional

channels:
  suffixes:
  - channels
  extensions:
  - .json
  - .tsv
  datatypes:
  - eeg
  entities:
    subject: required
    session: optional
    task: required
    acquisition: optional
    run: optional

coordsystem:
  suffixes:
  - coordsystem
  extensions:
  - .json
  datatypes:
  - eeg
  entities:
    subject: required
    session: optional
    acquisition: optional
    space: optional

electrodes:
  suffixes:
  - electrodes
  extensions:
  - .json
  - .tsv
  datatypes:
  - eeg
  entities:
    subject: required
    session: optional
    acquisition: optional
    space: optional

events:
  suffixes:
  - events
  extensions:
  - .json
  - .tsv
  datatypes:
  - eeg
  entities:
    subject: required
    session: optional
    task: required
    acquisition: optional
    run: optional

photo:
  suffixes:
  - photo
  extensions:
  - .jpg
<<<<<<< HEAD
  datatypes:
  - eeg
=======
  - .png
  - .tif
>>>>>>> 5a191a87
  entities:
    subject: required
    session: optional
    acquisition: optional

timeseries:
  suffixes:
  - physio
  - stim
  extensions:
  - .tsv.gz
  - .json
  datatypes:
  - eeg
  entities:
    subject: required
    session: optional
    task: required
    acquisition: optional
    run: optional
    recording: optional<|MERGE_RESOLUTION|>--- conflicted
+++ resolved
@@ -82,13 +82,10 @@
   - photo
   extensions:
   - .jpg
-<<<<<<< HEAD
+  - .png
+  - .tif
   datatypes:
   - eeg
-=======
-  - .png
-  - .tif
->>>>>>> 5a191a87
   entities:
     subject: required
     session: optional
