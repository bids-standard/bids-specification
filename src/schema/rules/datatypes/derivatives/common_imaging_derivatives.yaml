--- conflicted
+++ resolved
@@ -3,65 +3,37 @@
   $ref: rules.datatypes.anat.parametric
   entities:
     $ref: rules.datatypes.anat.parametric.entities
-<<<<<<< HEAD
-    space: optional
-    resolution: optional
-    density: optional
-    desc: optional
-=======
-    space: OPTIONAL
-    resolution: OPTIONAL
-    density: OPTIONAL
-    description: OPTIONAL
->>>>>>> 3773d7d3
+    space: optional
+    resolution: optional
+    density: optional
+    desc: optional
 
 anat_nonparametric_volumetric:
   $ref: rules.datatypes.anat.nonparametric
   entities:
     $ref: rules.datatypes.anat.nonparametric.entities
-<<<<<<< HEAD
-    space: optional
-    resolution: optional
-    density: optional
-    desc: optional
-=======
-    space: OPTIONAL
-    resolution: OPTIONAL
-    density: OPTIONAL
-    description: OPTIONAL
->>>>>>> 3773d7d3
+    space: optional
+    resolution: optional
+    density: optional
+    desc: optional
 
 dwi_volumetric:
   $ref: rules.datatypes.dwi.dwi
   entities:
     $ref: rules.datatypes.dwi.dwi.entities
-<<<<<<< HEAD
-    space: optional
-    resolution: optional
-    density: optional
-    desc: optional
-=======
-    space: OPTIONAL
-    resolution: OPTIONAL
-    density: OPTIONAL
-    description: OPTIONAL
->>>>>>> 3773d7d3
+    space: optional
+    resolution: optional
+    density: optional
+    desc: optional
 
 func_volumetric:
   $ref: rules.datatypes.func.func
   entities:
     $ref: rules.datatypes.func.func.entities
-<<<<<<< HEAD
-    space: optional
-    resolution: optional
-    density: optional
-    desc: optional
-=======
-    space: OPTIONAL
-    resolution: OPTIONAL
-    density: OPTIONAL
-    description: OPTIONAL
->>>>>>> 3773d7d3
+    space: optional
+    resolution: optional
+    density: optional
+    desc: optional
 
 anat_parametric_mask:
   $ref: rules.datatypes.anat.parametric
@@ -71,19 +43,11 @@
   - .nii.gz
   entities:
     $ref: rules.datatypes.anat.parametric.entities
-<<<<<<< HEAD
-    space: optional
-    resolution: optional
-    density: optional
-    label: optional
-    desc: optional
-=======
-    space: OPTIONAL
-    resolution: OPTIONAL
-    density: OPTIONAL
-    label: OPTIONAL
-    description: OPTIONAL
->>>>>>> 3773d7d3
+    space: optional
+    resolution: optional
+    density: optional
+    label: optional
+    desc: optional
 
 anat_nonparametric_mask:
   $ref: rules.datatypes.anat.nonparametric
@@ -93,19 +57,11 @@
   - .nii.gz
   entities:
     $ref: rules.datatypes.anat.nonparametric.entities
-<<<<<<< HEAD
-    space: optional
-    resolution: optional
-    density: optional
-    label: optional
-    desc: optional
-=======
-    space: OPTIONAL
-    resolution: OPTIONAL
-    density: OPTIONAL
-    label: OPTIONAL
-    description: OPTIONAL
->>>>>>> 3773d7d3
+    space: optional
+    resolution: optional
+    density: optional
+    label: optional
+    desc: optional
 
 dwi_mask:
   $ref: rules.datatypes.dwi.dwi
@@ -115,19 +71,11 @@
   - .nii.gz
   entities:
     $ref: rules.datatypes.dwi.dwi.entities
-<<<<<<< HEAD
-    space: optional
-    resolution: optional
-    density: optional
-    label: optional
-    desc: optional
-=======
-    space: OPTIONAL
-    resolution: OPTIONAL
-    density: OPTIONAL
-    label: OPTIONAL
-    description: OPTIONAL
->>>>>>> 3773d7d3
+    space: optional
+    resolution: optional
+    density: optional
+    label: optional
+    desc: optional
 
 func_mask:
   $ref: rules.datatypes.func.func
@@ -137,19 +85,11 @@
   - .nii.gz
   entities:
     $ref: rules.datatypes.func.func.entities
-<<<<<<< HEAD
-    space: optional
-    resolution: optional
-    density: optional
-    label: optional
-    desc: optional
-=======
-    space: OPTIONAL
-    resolution: OPTIONAL
-    density: OPTIONAL
-    label: OPTIONAL
-    description: OPTIONAL
->>>>>>> 3773d7d3
+    space: optional
+    resolution: optional
+    density: optional
+    label: optional
+    desc: optional
 
 anat_parametric_discrete_segmentation:
   $ref: rules.datatypes.anat.parametric
@@ -260,17 +200,10 @@
   - .dlabel.nii
   entities:
     $ref: rules.datatypes.anat.parametric.entities
-<<<<<<< HEAD
-    hemisphere:: optional
-    space: optional
-    resolution: optional
-    density: optional
-=======
-    hemisphere: OPTIONAL
-    space: OPTIONAL
-    resolution: OPTIONAL
-    density: OPTIONAL
->>>>>>> 3773d7d3
+    hemisphere: optional
+    space: optional
+    resolution: optional
+    density: optional
 
 anat_nonparametic_discrete_surface:
   $ref: rules.datatypes.anat.nonparametric
@@ -281,14 +214,7 @@
   - .dlabel.nii
   entities:
     $ref: rules.datatypes.anat.nonparametric.entities
-<<<<<<< HEAD
     hemisphere:: optional
     space: optional
     resolution: optional
-    density: optional
-=======
-    hemisphere: OPTIONAL
-    space: OPTIONAL
-    resolution: OPTIONAL
-    density: OPTIONAL
->>>>>>> 3773d7d3
+    density: optional