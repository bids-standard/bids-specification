---
microscopy:
  suffixes:
    - TEM
    - SEM
    - uCT
    - BF
    - DF
    - PC
    - DIC
    - FLUO
    - CONF
    - PLI
    - CARS
    - 2PE
    - MPE
    - SR
    - NLO
    - OCT
    - SPIM
    - XPCT
  extensions:
    - .ome.tif
    - .ome.btf
    - .ome.zarr/
    - .png
    - .tif
    - .json
  datatypes:
    - micr
  entities:
<<<<<<< HEAD
    $ref: meta.templates.raw_base_entities
=======
    $ref: meta.templates.raw.recording.entities
>>>>>>> 723c2659
    sample: required
    stain: optional
    chunk: optional<|MERGE_RESOLUTION|>--- conflicted
+++ resolved
@@ -29,11 +29,7 @@
   datatypes:
     - micr
   entities:
-<<<<<<< HEAD
-    $ref: meta.templates.raw_base_entities
-=======
     $ref: meta.templates.raw.recording.entities
->>>>>>> 723c2659
     sample: required
     stain: optional
     chunk: optional