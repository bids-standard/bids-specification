--- conflicted
+++ resolved
@@ -12,12 +12,6 @@
   datatypes:
     - mrs
   entities:
-<<<<<<< HEAD
-    $ref: meta.templates.raw.recording.entities
-    task: optional
-    reconstruction: optional
-=======
     $ref: meta.templates.raw.mrs.entities
->>>>>>> 6d002b21
     echo: optional
     inversion: optional