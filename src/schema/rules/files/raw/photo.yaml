--- conflicted
+++ resolved
@@ -12,11 +12,7 @@
     - meg
     - nirs
   entities:
-<<<<<<< HEAD
-    $ref: meta.templates.raw_base_entities
-=======
     $ref: meta.templates.raw.base.entities
->>>>>>> 723c2659
     acquisition: optional
 
 photo__micr:
