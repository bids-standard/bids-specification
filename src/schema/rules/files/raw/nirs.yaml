---
nirs:
  $ref: meta.templates.raw.task
  suffixes:
    - nirs
  extensions:
    - .snirf
    - .json
  datatypes:
<<<<<<< HEAD
    - nirs
  entities:
    $ref: meta.templates.raw_base_entities
    task: required
    acquisition: optional
    run: optional
=======
    - nirs
>>>>>>> 723c2659
<|MERGE_RESOLUTION|>--- conflicted
+++ resolved
@@ -7,13 +7,4 @@
     - .snirf
     - .json
   datatypes:
-<<<<<<< HEAD
-    - nirs
-  entities:
-    $ref: meta.templates.raw_base_entities
-    task: required
-    acquisition: optional
-    run: optional
-=======
-    - nirs
->>>>>>> 723c2659
+    - nirs