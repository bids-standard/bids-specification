---
events:
  $ref: meta.templates.raw.task
  suffixes:
    - events
  extensions:
    - .tsv
    - .json
  datatypes:
    - beh
    - eeg
    - ieeg
    - meg
    - nirs
<<<<<<< HEAD
  entities:
    $ref: meta.templates.raw_base_entities
    task: required
    acquisition: optional
    run: optional
=======
>>>>>>> 723c2659

timeseries:
  suffixes:
    - physio
    - stim
  extensions:
    - .tsv.gz
    - .json
  datatypes:
    - beh
    - eeg
    - ieeg
    - nirs
  entities:
<<<<<<< HEAD
    $ref: meta.templates.raw_base_entities
    task: required
    acquisition: optional
    run: optional
=======
    $ref: meta.templates.raw.task.entities
>>>>>>> 723c2659
    recording: optional

timeseries__mri_no_task:
  suffixes:
    - physio
    - stim
  extensions:
    - .tsv.gz
    - .json
  datatypes:
    - dwi
    - perf
  entities:
<<<<<<< HEAD
    $ref: meta.templates.raw_base_entities
    acquisition: optional
    run: optional
=======
    $ref: meta.templates.raw.recording.entities
>>>>>>> 723c2659
    reconstruction: optional
    direction: optional
    recording: optional

# Specializations
# In these rules, we use $ref to retrieve most of an object, and then override

events__mri:
  $ref: rules.files.raw.task.events
  datatypes:
    - func
  entities:
    $ref: rules.files.raw.task.events.entities
    ceagent: optional
    reconstruction: optional
    direction: optional

events__motion:
  $ref: rules.files.raw.task.events
  datatypes:
    - motion
  entities:
    $ref: rules.files.raw.task.events.entities
    tracksys: optional

events__pet:
  $ref: rules.files.raw.task.events
  datatypes:
    - pet
  entities:
<<<<<<< HEAD
    # Most events allow acquisition, PET doesn't
    $ref: meta.templates.raw_base_entities
    task: required
=======
    $ref: meta.templates.raw.task.entities
>>>>>>> 723c2659
    tracer: optional
    reconstruction: optional
    # Most events allow acquisition, PET doesn't
    acquisition: null

events__mrs:
  $ref: rules.files.raw.task.events
  datatypes:
    - mrs
  entities:
    $ref: rules.files.raw.task.events.entities
    reconstruction: optional
    nucleus: optional
    volume: optional

timeseries__anat:
  $ref: rules.files.raw.task.timeseries
  datatypes:
    - anat
  entities:
    $ref:
      - rules.files.raw.task.timeseries.entities
      - meta.templates.raw.mri.entities
    echo: optional
    part: optional
    modality: optional

timeseries__func:
  $ref: rules.files.raw.task.timeseries
  datatypes:
    - func
  entities:
    $ref: rules.files.raw.task.timeseries.entities
    ceagent: optional
    reconstruction: optional
    direction: optional

timeseries__meg:
  $ref: rules.files.raw.task.timeseries
  datatypes:
    - meg
  entities:
    $ref: rules.files.raw.task.timeseries.entities
    processing: optional

timeseries__motion:
  $ref: rules.files.raw.task.timeseries
  datatypes:
    - motion
  entities:
    $ref: rules.files.raw.task.timeseries.entities
    tracksys: optional

timeseries__pet:
  $ref: rules.files.raw.task.timeseries
  datatypes:
    - pet
  entities:
<<<<<<< HEAD
    # Most timeseries allow acquisition, PET doesn't
    $ref: meta.templates.raw_base_entities
    task: required
=======
    $ref: rules.files.raw.task.timeseries.entities
>>>>>>> 723c2659
    tracer: optional
    reconstruction: optional
    # Most timeseries allow acquisition, PET doesn't
    acquisition: null<|MERGE_RESOLUTION|>--- conflicted
+++ resolved
@@ -12,14 +12,6 @@
     - ieeg
     - meg
     - nirs
-<<<<<<< HEAD
-  entities:
-    $ref: meta.templates.raw_base_entities
-    task: required
-    acquisition: optional
-    run: optional
-=======
->>>>>>> 723c2659
 
 timeseries:
   suffixes:
@@ -34,14 +26,7 @@
     - ieeg
     - nirs
   entities:
-<<<<<<< HEAD
-    $ref: meta.templates.raw_base_entities
-    task: required
-    acquisition: optional
-    run: optional
-=======
     $ref: meta.templates.raw.task.entities
->>>>>>> 723c2659
     recording: optional
 
 timeseries__mri_no_task:
@@ -55,13 +40,7 @@
     - dwi
     - perf
   entities:
-<<<<<<< HEAD
-    $ref: meta.templates.raw_base_entities
-    acquisition: optional
-    run: optional
-=======
     $ref: meta.templates.raw.recording.entities
->>>>>>> 723c2659
     reconstruction: optional
     direction: optional
     recording: optional
@@ -92,13 +71,7 @@
   datatypes:
     - pet
   entities:
-<<<<<<< HEAD
-    # Most events allow acquisition, PET doesn't
-    $ref: meta.templates.raw_base_entities
-    task: required
-=======
     $ref: meta.templates.raw.task.entities
->>>>>>> 723c2659
     tracer: optional
     reconstruction: optional
     # Most events allow acquisition, PET doesn't
@@ -157,13 +130,7 @@
   datatypes:
     - pet
   entities:
-<<<<<<< HEAD
-    # Most timeseries allow acquisition, PET doesn't
-    $ref: meta.templates.raw_base_entities
-    task: required
-=======
     $ref: rules.files.raw.task.timeseries.entities
->>>>>>> 723c2659
     tracer: optional
     reconstruction: optional
     # Most timeseries allow acquisition, PET doesn't
