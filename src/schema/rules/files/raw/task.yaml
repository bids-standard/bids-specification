---
timeseries:
  suffixes:
    - physio
    - stim
  extensions:
    - .tsv.gz
    - .json
  datatypes:
    - beh
    - eeg
    - ieeg
    - nirs
  entities:
    subject: required
    session: optional
    task: required
    acquisition: optional
    run: optional
    recording: optional

timeseries__mri_no_task:
  suffixes:
    - physio
    - stim
  extensions:
    - .tsv.gz
    - .json
  datatypes:
    - dwi
    - perf
  entities:
    subject: required
    session: optional
    acquisition: optional
    run: optional
    reconstruction: optional
    direction: optional
    recording: optional

# Specializations
# In these rules, we use $ref to retrieve most of an object, and then override

<<<<<<< HEAD
events__microephys:
  $ref: rules.files.raw.task.events
  datatypes:
    - ecephys
    - icephys
  entities:
    subject: required
    session: optional
    sample: optional
    task: optional
    acquisition: optional
    run: optional

events__mri:
  $ref: rules.files.raw.task.events
  datatypes:
    - func
  entities:
    $ref: rules.files.raw.task.events.entities
    ceagent: optional
    reconstruction: optional
    direction: optional

events__motion:
  $ref: rules.files.raw.task.events
  datatypes:
    - motion
  entities:
    $ref: rules.files.raw.task.events.entities
    tracksys: optional

events__pet:
  $ref: rules.files.raw.task.events
  datatypes:
    - pet
  entities:
    # Most events allow acquisition, PET doesn't
    subject: required
    session: optional
    task: required
    tracer: optional
    reconstruction: optional
    run: optional

events__mrs:
  $ref: rules.files.raw.task.events
  datatypes:
    - mrs
  entities:
    $ref: rules.files.raw.task.events.entities
    reconstruction: optional
    nucleus: optional
    volume: optional

=======
>>>>>>> 8fd451a9
timeseries__anat:
  $ref: rules.files.raw.task.timeseries
  datatypes:
    - anat
  entities:
    $ref: rules.files.raw.task.timeseries.entities
    ceagent: optional
    reconstruction: optional
    echo: optional
    part: optional
    chunk: optional
    modality: optional

timeseries__func:
  $ref: rules.files.raw.task.timeseries
  datatypes:
    - func
  entities:
    $ref: rules.files.raw.task.timeseries.entities
    ceagent: optional
    reconstruction: optional
    direction: optional

timeseries__meg:
  $ref: rules.files.raw.task.timeseries
  datatypes:
    - meg
  entities:
    $ref: rules.files.raw.task.timeseries.entities
    processing: optional

timeseries__motion:
  $ref: rules.files.raw.task.timeseries
  datatypes:
    - motion
  entities:
    $ref: rules.files.raw.task.timeseries.entities
    tracksys: optional

timeseries__pet:
  $ref: rules.files.raw.task.timeseries
  datatypes:
    - pet
  entities:
    # Most timeseries allow acquisition, PET doesn't
    subject: required
    session: optional
    task: required
    tracer: optional
    reconstruction: optional
    run: optional
    recording: optional<|MERGE_RESOLUTION|>--- conflicted
+++ resolved
@@ -41,63 +41,6 @@
 # Specializations
 # In these rules, we use $ref to retrieve most of an object, and then override
 
-<<<<<<< HEAD
-events__microephys:
-  $ref: rules.files.raw.task.events
-  datatypes:
-    - ecephys
-    - icephys
-  entities:
-    subject: required
-    session: optional
-    sample: optional
-    task: optional
-    acquisition: optional
-    run: optional
-
-events__mri:
-  $ref: rules.files.raw.task.events
-  datatypes:
-    - func
-  entities:
-    $ref: rules.files.raw.task.events.entities
-    ceagent: optional
-    reconstruction: optional
-    direction: optional
-
-events__motion:
-  $ref: rules.files.raw.task.events
-  datatypes:
-    - motion
-  entities:
-    $ref: rules.files.raw.task.events.entities
-    tracksys: optional
-
-events__pet:
-  $ref: rules.files.raw.task.events
-  datatypes:
-    - pet
-  entities:
-    # Most events allow acquisition, PET doesn't
-    subject: required
-    session: optional
-    task: required
-    tracer: optional
-    reconstruction: optional
-    run: optional
-
-events__mrs:
-  $ref: rules.files.raw.task.events
-  datatypes:
-    - mrs
-  entities:
-    $ref: rules.files.raw.task.events.entities
-    reconstruction: optional
-    nucleus: optional
-    volume: optional
-
-=======
->>>>>>> 8fd451a9
 timeseries__anat:
   $ref: rules.files.raw.task.timeseries
   datatypes:
