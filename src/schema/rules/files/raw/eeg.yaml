---
eeg:
  $ref: meta.templates.raw.task
  suffixes:
    - eeg
  extensions:
    - .json
    - .edf
    - .vhdr
    - .vmrk
    - .eeg
    - .set
    - .fdt
    - .bdf
  datatypes:
<<<<<<< HEAD
    - eeg
  entities:
    $ref: meta.templates.raw_base_entities
    task: required
    acquisition: optional
    run: optional
=======
    - eeg
>>>>>>> 723c2659
<|MERGE_RESOLUTION|>--- conflicted
+++ resolved
@@ -13,13 +13,4 @@
     - .fdt
     - .bdf
   datatypes:
-<<<<<<< HEAD
-    - eeg
-  entities:
-    $ref: meta.templates.raw_base_entities
-    task: required
-    acquisition: optional
-    run: optional
-=======
-    - eeg
->>>>>>> 723c2659
+    - eeg