--- conflicted
+++ resolved
@@ -16,7 +16,6 @@
 # Specializations
 # In these rules, we use $ref to retrieve most of an object, and then override
 
-<<<<<<< HEAD
 events__microephys:
   $ref: rules.files.raw.events.events
   datatypes:
@@ -29,7 +28,6 @@
     task: optional
     acquisition: optional
     run: optional
-=======
 events__emg:
   $ref: rules.files.raw.events.events
   datatypes:
@@ -37,7 +35,6 @@
   entities:
     $ref: rules.files.raw.events.events.entities
     recording: optional
->>>>>>> 63d5362e
 
 events__mri:
   $ref: rules.files.raw.events.events
