--- conflicted
+++ resolved
@@ -39,15 +39,7 @@
   datatypes:
     - pet
   entities:
-<<<<<<< HEAD
-    $ref: meta.templates.raw.task.entities
-    tracer: optional
-    reconstruction: optional
-    # Most events allow acquisition, PET doesn't
-    acquisition: null
-=======
     $ref: meta.templates.raw.pet.entities
->>>>>>> 6d002b21
 
 events__mrs:
   $ref: rules.files.raw.events.events
