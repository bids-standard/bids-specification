--- conflicted
+++ resolved
@@ -81,9 +81,6 @@
   entities:
     $ref: meta.templates.raw.recording.entities
     task: optional
-<<<<<<< HEAD
-    acquisition: optional
-    run: optional
 
 # EMG can have `recording` entity (for multiple simultaneous devices)
 electrodes__emg:
@@ -102,8 +99,6 @@
     - ieeg
   entities:
     $ref: rules.files.raw.channels.electrodes.entities
-=======
->>>>>>> 373da35a
     space: optional
 
 # MEG can have `space` (like EEG) and also `processing`
