--- conflicted
+++ resolved
@@ -11,7 +11,6 @@
     - ieeg
     - nirs
 
-<<<<<<< HEAD
 # microephys has an additional 'sample' entity but excludes task/run
 channels__microephys:
   $ref: rules.files.raw.channels.channels
@@ -28,7 +27,6 @@
     session: optional
     sample: optional
     acquisition: optional
-=======
 # emg may have a `recording` entity
 channels__emg:
   $ref: rules.files.raw.channels.channels
@@ -37,7 +35,6 @@
   entities:
     $ref: rules.files.raw.channels.channels.entities
     recording: optional
->>>>>>> 63d5362e
 
 # MEG has an additional entity available
 channels__meg:
@@ -80,7 +77,6 @@
     $ref: rules.files.raw.channels.coordsystem.entities
     space: optional
 
-<<<<<<< HEAD
 coordsystem_microephys:
   $ref: rules.files.raw.channels.coordsystem
   datatypes:
@@ -89,7 +85,6 @@
   entities:
     $ref: rules.files.raw.channels.coordsystem.entities
     space: required
-=======
 # emg may have a `recording` entity
 coordsystem__emg:
   $ref: rules.files.raw.channels.coordsystem__eeg
@@ -99,7 +94,6 @@
     $ref: rules.files.raw.channels.coordsystem__eeg.entities
     recording: optional
     space: optional
->>>>>>> 63d5362e
 
 electrodes:
   suffixes:
