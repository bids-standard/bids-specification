---
motion:
  suffixes:
    - motion
  extensions:
    - .tsv
    - .json
  datatypes:
    - motion
  entities:
<<<<<<< HEAD
    $ref: meta.templates.raw_base_entities
    task: required
    tracksys: required
    acquisition: optional
    run: optional
=======
    $ref: meta.templates.raw.task.entities
    tracksys: required
>>>>>>> 723c2659
<|MERGE_RESOLUTION|>--- conflicted
+++ resolved
@@ -8,13 +8,5 @@
   datatypes:
     - motion
   entities:
-<<<<<<< HEAD
-    $ref: meta.templates.raw_base_entities
-    task: required
-    tracksys: required
-    acquisition: optional
-    run: optional
-=======
     $ref: meta.templates.raw.task.entities
-    tracksys: required
->>>>>>> 723c2659
+    tracksys: required