--- conflicted
+++ resolved
@@ -15,13 +15,7 @@
   datatypes:
     - fmap
   entities:
-<<<<<<< HEAD
-    $ref: meta.templates.raw_base_entities
-    acquisition: optional
-    run: optional
-=======
     $ref: meta.templates.raw.recording.entities
->>>>>>> 723c2659
     chunk: optional
 
 pepolar:
@@ -47,17 +41,6 @@
     - .json
   datatypes:
     - fmap
-<<<<<<< HEAD
-  entities:
-    $ref: meta.templates.raw_base_entities
-    acquisition: optional
-    ceagent: optional
-    direction: required
-    run: optional
-    part: optional
-    chunk: optional
-=======
->>>>>>> 723c2659
 
 TB1DAM:
   suffixes:
@@ -69,15 +52,7 @@
   datatypes:
     - fmap
   entities:
-<<<<<<< HEAD
-    $ref: meta.templates.raw_base_entities
-    acquisition: optional
-    ceagent: optional
-    reconstruction: optional
-    run: optional
-=======
     $ref: meta.templates.raw.mri.entities
->>>>>>> 723c2659
     flip: required
     inversion: optional
     part: optional
@@ -92,15 +67,7 @@
   datatypes:
     - fmap
   entities:
-<<<<<<< HEAD
-    $ref: meta.templates.raw_base_entities
-    acquisition: optional
-    ceagent: optional
-    reconstruction: optional
-    run: optional
-=======
     $ref: meta.templates.raw.mri.entities
->>>>>>> 723c2659
     echo: required
     flip: required
     inversion: optional
@@ -119,15 +86,7 @@
   datatypes:
     - fmap
   entities:
-<<<<<<< HEAD
-    $ref: meta.templates.raw_base_entities
-    acquisition: optional
-    ceagent: optional
-    reconstruction: optional
-    run: optional
-=======
     $ref: meta.templates.raw.mri.entities
->>>>>>> 723c2659
     echo: optional
     flip: optional
     inversion: optional
@@ -143,15 +102,7 @@
   datatypes:
     - fmap
   entities:
-<<<<<<< HEAD
-    $ref: meta.templates.raw_base_entities
-    acquisition: optional
-    ceagent: optional
-    reconstruction: optional
-    run: optional
-=======
     $ref: meta.templates.raw.mri.entities
->>>>>>> 723c2659
     echo: optional
     flip: required
     inversion: required
@@ -167,15 +118,4 @@
     - .nii
     - .json
   datatypes:
-<<<<<<< HEAD
-    - fmap
-  entities:
-    $ref: meta.templates.raw_base_entities
-    acquisition: optional
-    ceagent: optional
-    reconstruction: optional
-    run: optional
-    chunk: optional
-=======
-    - fmap
->>>>>>> 723c2659
+    - fmap