--- conflicted
+++ resolved
@@ -151,10 +151,6 @@
     acquisition: optional
     ceagent: optional
     reconstruction: optional
-<<<<<<< HEAD
-    run: optional
-    chunk: optional
-=======
     processing: optional
     run: optional
->>>>>>> 467a9b4b
+    chunk: optional