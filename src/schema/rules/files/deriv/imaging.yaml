# This document implements general imaging derivatives.
#
# The _volumetric rules cover supersets of files that would be covered by the
# common derivatives spec, namely, the space and description entities.
---
# Preprocessed and/or resampled volumes
anat_parametric_volumetric:
  $ref:
    - meta.templates.deriv.volumetric
    - rules.files.raw.anat.parametric
  entities:
    $ref:
      - meta.templates.deriv.volumetric.entities
      - rules.files.raw.anat.parametric.entities

anat_nonparametric_volumetric:
  $ref:
    - meta.templates.deriv.volumetric
    - rules.files.raw.anat.nonparametric
  entities:
    $ref:
      - meta.templates.deriv.volumetric.entities
      - rules.files.raw.anat.nonparametric.entities

anat_defacemask_volumetric:
  $ref:
    - meta.templates.deriv.volumetric
    - rules.files.raw.anat.defacemask
  entities:
    $ref:
      - meta.templates.deriv.volumetric.entities
      - rules.files.raw.anat.defacemask.entities

anat_multiecho_volumetric:
  $ref:
    - meta.templates.deriv.volumetric
    - rules.files.raw.anat.multiecho
  entities:
    $ref:
      - meta.templates.deriv.volumetric.entities
      - rules.files.raw.anat.multiecho.entities

anat_multiflip_volumetric:
  $ref:
    - meta.templates.deriv.volumetric
    - rules.files.raw.anat.multiflip
  entities:
    $ref:
      - meta.templates.deriv.volumetric.entities
      - rules.files.raw.anat.multiflip.entities

anat_multiinversion_volumetric:
  $ref:
    - meta.templates.deriv.volumetric
    - rules.files.raw.anat.multiinversion
  entities:
    $ref:
      - meta.templates.deriv.volumetric.entities
      - rules.files.raw.anat.multiinversion.entities

anat_mp2rage_volumetric:
  $ref:
    - meta.templates.deriv.volumetric
    - rules.files.raw.anat.mp2rage
  entities:
    $ref:
      - meta.templates.deriv.volumetric.entities
      - rules.files.raw.anat.mp2rage.entities

anat_vfamt_volumetric:
  $ref:
    - meta.templates.deriv.volumetric
    - rules.files.raw.anat.vfamt
  entities:
    $ref:
      - meta.templates.deriv.volumetric.entities
      - rules.files.raw.anat.vfamt.entities

anat_mtr_volumetric:
  $ref:
    - meta.templates.deriv.volumetric
    - rules.files.raw.anat.mtr
  entities:
    $ref:
      - meta.templates.deriv.volumetric.entities
      - rules.files.raw.anat.mtr.entities

dwi_dwi_volumetric:
  $ref:
    - meta.templates.deriv.volumetric
    - rules.files.raw.dwi.dwi
  entities:
    $ref:
      - meta.templates.deriv.volumetric.entities
      - rules.files.raw.dwi.dwi.entities

dwi_sbref_volumetric:
  $ref:
    - meta.templates.deriv.volumetric
    - rules.files.raw.dwi.sbref
  entities:
    $ref:
      - meta.templates.deriv.volumetric.entities
      - rules.files.raw.dwi.sbref.entities

dwi_scannerderivatives:
  $ref:
    - meta.templates.deriv.volumetric
    - rules.files.raw.dwi.ScannerDerivatives
  entities:
    $ref:
      - meta.templates.deriv.volumetric.entities
      - rules.files.raw.dwi.ScannerDerivatives.entities

func_volumetric:
  $ref:
    - meta.templates.deriv.volumetric
    - rules.files.raw.func.func
  entities:
    $ref:
      - meta.templates.deriv.volumetric.entities
      - rules.files.raw.func.func.entities

func_phase_volumetric:
  $ref:
    - meta.templates.deriv.volumetric
    - rules.files.raw.func.phase
  entities:
    $ref:
      - meta.templates.deriv.volumetric.entities
      - rules.files.raw.func.phase.entities

fmap_fieldmaps_volumetric:
  $ref:
    - meta.templates.deriv.volumetric
    - rules.files.raw.fmap.fieldmaps
  entities:
    $ref:
      - meta.templates.deriv.volumetric.entities
      - rules.files.raw.fmap.fieldmaps.entities

fmap_pepolar_volumetric:
  $ref:
    - meta.templates.deriv.volumetric
    - rules.files.raw.fmap.pepolar
  entities:
    $ref:
      - meta.templates.deriv.volumetric.entities
      - rules.files.raw.fmap.pepolar.entities

fmap_pepolar_m0scan:
  $ref:
    - meta.templates.deriv.volumetric
    - rules.files.raw.fmap.pepolar_m0scan
  entities:
    $ref:
      - meta.templates.deriv.volumetric.entities
      - rules.files.raw.fmap.pepolar.entities

fmap_TB1DAM_volumetric:
  $ref:
    - meta.templates.deriv.volumetric
    - rules.files.raw.fmap.TB1DAM
  entities:
    $ref:
      - meta.templates.deriv.volumetric.entities
      - rules.files.raw.fmap.TB1DAM.entities

fmap_TB1EPI_volumetric:
  $ref:
    - meta.templates.deriv.volumetric
    - rules.files.raw.fmap.TB1EPI
  entities:
    $ref:
      - meta.templates.deriv.volumetric.entities
      - rules.files.raw.fmap.TB1EPI.entities

fmap_RFFieldMaps_volumetric:
  $ref:
    - meta.templates.deriv.volumetric
    - rules.files.raw.fmap.RFFieldMaps
  entities:
    $ref:
      - meta.templates.deriv.volumetric.entities
      - rules.files.raw.fmap.RFFieldMaps.entities

fmap_TB1SRGE_volumetric:
  $ref:
    - meta.templates.deriv.volumetric
    - rules.files.raw.fmap.TB1SRGE
  entities:
    $ref:
      - meta.templates.deriv.volumetric.entities
      - rules.files.raw.fmap.TB1SRGE.entities

fmap_parametric_volumetric:
  $ref:
    - meta.templates.deriv.volumetric
    - rules.files.raw.fmap.parametric
  entities:
    $ref:
      - meta.templates.deriv.volumetric.entities
      - rules.files.raw.fmap.parametric.entities

perf_asl_volumetric:
  $ref:
    - meta.templates.deriv.volumetric
    - rules.files.raw.perf.asl
  entities:
    $ref:
      - meta.templates.deriv.volumetric.entities
      - rules.files.raw.perf.asl.entities

pet_pet_volumetric:
  $ref:
    - meta.templates.deriv.volumetric
    - rules.files.raw.pet.pet
  entities:
    $ref:
      - meta.templates.deriv.volumetric.entities
      - rules.files.raw.pet.pet.entities

# Masks
anat_mask:
  $ref:
    - meta.templates.deriv.mask
    - rules.files.raw.anat.nonparametric
  entities:
    # The nonparametric entities are a superset of parametric entities,
    # so no need to duplicate.
    $ref:
      - meta.templates.deriv.mask.entities
      - rules.files.raw.anat.nonparametric.entities

dwi_mask:
  $ref:
    - meta.templates.deriv.mask
    - rules.files.raw.dwi.dwi
  entities:
    $ref:
      - meta.templates.deriv.mask.entities
      - rules.files.raw.dwi.dwi.entities

func_mask:
<<<<<<< HEAD
  selectors:
    - dataset.dataset_description.DatasetType == 'derivative'
  $ref: rules.files.raw.func.func
  suffixes:
    - mask
  entities:
    $ref: rules.files.raw.func.func.entities
    space: optional
    resolution: optional
    label: optional
    description: optional

anat_parametric_discrete_segmentation:
  selectors:
    - dataset.dataset_description.DatasetType == 'derivative'
  $ref: rules.files.raw.anat.parametric
  suffixes:
    - dseg
  entities:
    $ref: rules.files.raw.anat.parametric.entities
    cohort: optional
    space: optional
    atlas: optional
    segmentation: optional
    scale: optional
    resolution: optional
    description: optional
  extensions:
    - .nii.gz
    - .nii
    - .json
    - .tsv

anat_nonparametric_discrete_segmentation:
  selectors:
    - dataset.dataset_description.DatasetType == 'derivative'
  $ref: rules.files.raw.anat.nonparametric
  suffixes:
    - dseg
  entities:
    $ref: rules.files.raw.anat.nonparametric.entities
    cohort: optional
    space: optional
    atlas: optional
    segmentation: optional
    scale: optional
    resolution: optional
    description: optional
  extensions:
    - .nii.gz
    - .nii
    - .json
    - .tsv

func_discrete_segmentation:
  selectors:
    - dataset.dataset_description.DatasetType == 'derivative'
  $ref: rules.files.raw.func.func
  suffixes:
    - dseg
  entities:
    $ref: rules.files.raw.func.func.entities
    cohort: optional
    space: optional
    atlas: optional
    segmentation: optional
    scale: optional
    resolution: optional
    description: optional
  extensions:
    - .nii.gz
    - .nii
    - .json
    - .tsv

dwi_discrete_segmentation:
  selectors:
    - dataset.dataset_description.DatasetType == 'derivative'
  $ref: rules.files.raw.dwi.dwi
  suffixes:
    - dseg
  entities:
    $ref: rules.files.raw.dwi.dwi.entities
    cohort: optional
    space: optional
    atlas: optional
    segmentation: optional
    scale: optional
    resolution: optional
    description: optional
  extensions:
    - .nii.gz
    - .nii
    - .json
    - .tsv

anat_parametric_probabilistic_segmentation:
  selectors:
    - dataset.dataset_description.DatasetType == 'derivative'
  $ref: rules.files.raw.anat.parametric
  suffixes:
    - probseg
  entities:
    $ref: rules.files.raw.anat.parametric.entities
    cohort: optional
    space: optional
    atlas: optional
    segmentation: optional
    scale: optional
    resolution: optional
    label: optional
    description: optional

anat_nonparametric_probabilistic_segmentation:
  selectors:
    - dataset.dataset_description.DatasetType == 'derivative'
  $ref: rules.files.raw.anat.nonparametric
  suffixes:
    - probseg
  entities:
    $ref: rules.files.raw.anat.nonparametric.entities
    cohort: optional
    space: optional
    atlas: optional
    segmentation: optional
    scale: optional
    resolution: optional
    label: optional
    description: optional

func_probabilistic_segmentation:
  selectors:
    - dataset.dataset_description.DatasetType == 'derivative'
  $ref: rules.files.raw.func.func
  suffixes:
    - probseg
  entities:
    $ref: rules.files.raw.func.func.entities
    cohort: optional
    space: optional
    atlas: optional
    segmentation: optional
    scale: optional
    resolution: optional
    label: optional
    description: optional

dwi_probabilistic_segmentation:
  selectors:
    - dataset.dataset_description.DatasetType == 'derivative'
  $ref: rules.files.raw.dwi.dwi
  suffixes:
    - probseg
  entities:
    $ref: rules.files.raw.dwi.dwi.entities
    cohort: optional
    space: optional
    atlas: optional
    segmentation: optional
    scale: optional
    resolution: optional
    label: optional
    description: optional
  extensions:
    - .nii.gz
    - .nii
    - .json

anat_parametric_discrete_surface:
  selectors:
    - dataset.dataset_description.DatasetType == 'derivative'
  $ref: rules.files.raw.anat.parametric
  suffixes:
    - dseg
  extensions:
    - .label.gii
    - .dlabel.nii
    - .json
    - .tsv
  entities:
    $ref: rules.files.raw.anat.parametric.entities
    hemisphere: optional
    cohort: optional
    space: optional
    atlas: optional
    segmentation: optional
    scale: optional
    resolution: optional
    density: optional
    description: optional

anat_nonparametric_discrete_surface:
  selectors:
    - dataset.dataset_description.DatasetType == 'derivative'
  $ref: rules.files.raw.anat.nonparametric
  suffixes:
    - dseg
  extensions:
    - .label.gii
    - .dlabel.nii
    - .json
    - .tsv
  entities:
    $ref: rules.files.raw.anat.nonparametric.entities
    hemisphere: optional
    cohort: optional
    space: optional
    atlas: optional
    segmentation: optional
    scale: optional
    resolution: optional
    density: optional
    description: optional
=======
  $ref:
    - meta.templates.deriv.mask
    - rules.files.raw.func.func
  entities:
    $ref:
      - meta.templates.deriv.mask.entities
      - rules.files.raw.func.func.entities

# Discrete and probabilistic segmentations
anat_discrete_segmentation:
  $ref:
    - meta.templates.deriv.dseg
    - rules.files.raw.anat.nonparametric
  entities:
    # ibid
    $ref:
      - meta.templates.deriv.dseg.entities
      - rules.files.raw.anat.nonparametric.entities

func_discrete_segmentation:
  $ref:
    - meta.templates.deriv.dseg
    - rules.files.raw.func.func
  entities:
    $ref:
      - meta.templates.deriv.dseg.entities
      - rules.files.raw.func.func.entities

dwi_discrete_segmentation:
  $ref:
    - meta.templates.deriv.dseg
    - rules.files.raw.dwi.dwi
  entities:
    $ref:
      - meta.templates.deriv.dseg.entities
      - rules.files.raw.dwi.dwi.entities

anat_probabilistic_segmentation:
  $ref:
    - meta.templates.deriv.probseg
    - rules.files.raw.anat.nonparametric
  entities:
    # ibid
    $ref:
      - meta.templates.deriv.probseg.entities
      - rules.files.raw.anat.nonparametric.entities

func_probabilistic_segmentation:
  $ref:
    - meta.templates.deriv.probseg
    - rules.files.raw.func.func
  entities:
    $ref:
      - meta.templates.deriv.probseg.entities
      - rules.files.raw.func.func.entities

dwi_probabilistic_segmentation:
  $ref:
    - meta.templates.deriv.probseg
    - rules.files.raw.dwi.dwi
  entities:
    $ref:
      - meta.templates.deriv.probseg.entities
      - rules.files.raw.dwi.dwi.entities

anat_discrete_surface:
  $ref:
    - meta.templates.deriv.dseg_surface
    - rules.files.raw.anat.nonparametric
  entities:
    # ibid
    $ref:
      - meta.templates.deriv.dseg_surface.entities
      - rules.files.raw.anat.nonparametric.entities
>>>>>>> 723c2659
<|MERGE_RESOLUTION|>--- conflicted
+++ resolved
@@ -242,221 +242,6 @@
       - rules.files.raw.dwi.dwi.entities
 
 func_mask:
-<<<<<<< HEAD
-  selectors:
-    - dataset.dataset_description.DatasetType == 'derivative'
-  $ref: rules.files.raw.func.func
-  suffixes:
-    - mask
-  entities:
-    $ref: rules.files.raw.func.func.entities
-    space: optional
-    resolution: optional
-    label: optional
-    description: optional
-
-anat_parametric_discrete_segmentation:
-  selectors:
-    - dataset.dataset_description.DatasetType == 'derivative'
-  $ref: rules.files.raw.anat.parametric
-  suffixes:
-    - dseg
-  entities:
-    $ref: rules.files.raw.anat.parametric.entities
-    cohort: optional
-    space: optional
-    atlas: optional
-    segmentation: optional
-    scale: optional
-    resolution: optional
-    description: optional
-  extensions:
-    - .nii.gz
-    - .nii
-    - .json
-    - .tsv
-
-anat_nonparametric_discrete_segmentation:
-  selectors:
-    - dataset.dataset_description.DatasetType == 'derivative'
-  $ref: rules.files.raw.anat.nonparametric
-  suffixes:
-    - dseg
-  entities:
-    $ref: rules.files.raw.anat.nonparametric.entities
-    cohort: optional
-    space: optional
-    atlas: optional
-    segmentation: optional
-    scale: optional
-    resolution: optional
-    description: optional
-  extensions:
-    - .nii.gz
-    - .nii
-    - .json
-    - .tsv
-
-func_discrete_segmentation:
-  selectors:
-    - dataset.dataset_description.DatasetType == 'derivative'
-  $ref: rules.files.raw.func.func
-  suffixes:
-    - dseg
-  entities:
-    $ref: rules.files.raw.func.func.entities
-    cohort: optional
-    space: optional
-    atlas: optional
-    segmentation: optional
-    scale: optional
-    resolution: optional
-    description: optional
-  extensions:
-    - .nii.gz
-    - .nii
-    - .json
-    - .tsv
-
-dwi_discrete_segmentation:
-  selectors:
-    - dataset.dataset_description.DatasetType == 'derivative'
-  $ref: rules.files.raw.dwi.dwi
-  suffixes:
-    - dseg
-  entities:
-    $ref: rules.files.raw.dwi.dwi.entities
-    cohort: optional
-    space: optional
-    atlas: optional
-    segmentation: optional
-    scale: optional
-    resolution: optional
-    description: optional
-  extensions:
-    - .nii.gz
-    - .nii
-    - .json
-    - .tsv
-
-anat_parametric_probabilistic_segmentation:
-  selectors:
-    - dataset.dataset_description.DatasetType == 'derivative'
-  $ref: rules.files.raw.anat.parametric
-  suffixes:
-    - probseg
-  entities:
-    $ref: rules.files.raw.anat.parametric.entities
-    cohort: optional
-    space: optional
-    atlas: optional
-    segmentation: optional
-    scale: optional
-    resolution: optional
-    label: optional
-    description: optional
-
-anat_nonparametric_probabilistic_segmentation:
-  selectors:
-    - dataset.dataset_description.DatasetType == 'derivative'
-  $ref: rules.files.raw.anat.nonparametric
-  suffixes:
-    - probseg
-  entities:
-    $ref: rules.files.raw.anat.nonparametric.entities
-    cohort: optional
-    space: optional
-    atlas: optional
-    segmentation: optional
-    scale: optional
-    resolution: optional
-    label: optional
-    description: optional
-
-func_probabilistic_segmentation:
-  selectors:
-    - dataset.dataset_description.DatasetType == 'derivative'
-  $ref: rules.files.raw.func.func
-  suffixes:
-    - probseg
-  entities:
-    $ref: rules.files.raw.func.func.entities
-    cohort: optional
-    space: optional
-    atlas: optional
-    segmentation: optional
-    scale: optional
-    resolution: optional
-    label: optional
-    description: optional
-
-dwi_probabilistic_segmentation:
-  selectors:
-    - dataset.dataset_description.DatasetType == 'derivative'
-  $ref: rules.files.raw.dwi.dwi
-  suffixes:
-    - probseg
-  entities:
-    $ref: rules.files.raw.dwi.dwi.entities
-    cohort: optional
-    space: optional
-    atlas: optional
-    segmentation: optional
-    scale: optional
-    resolution: optional
-    label: optional
-    description: optional
-  extensions:
-    - .nii.gz
-    - .nii
-    - .json
-
-anat_parametric_discrete_surface:
-  selectors:
-    - dataset.dataset_description.DatasetType == 'derivative'
-  $ref: rules.files.raw.anat.parametric
-  suffixes:
-    - dseg
-  extensions:
-    - .label.gii
-    - .dlabel.nii
-    - .json
-    - .tsv
-  entities:
-    $ref: rules.files.raw.anat.parametric.entities
-    hemisphere: optional
-    cohort: optional
-    space: optional
-    atlas: optional
-    segmentation: optional
-    scale: optional
-    resolution: optional
-    density: optional
-    description: optional
-
-anat_nonparametric_discrete_surface:
-  selectors:
-    - dataset.dataset_description.DatasetType == 'derivative'
-  $ref: rules.files.raw.anat.nonparametric
-  suffixes:
-    - dseg
-  extensions:
-    - .label.gii
-    - .dlabel.nii
-    - .json
-    - .tsv
-  entities:
-    $ref: rules.files.raw.anat.nonparametric.entities
-    hemisphere: optional
-    cohort: optional
-    space: optional
-    atlas: optional
-    segmentation: optional
-    scale: optional
-    resolution: optional
-    density: optional
-    description: optional
-=======
   $ref:
     - meta.templates.deriv.mask
     - rules.files.raw.func.func
@@ -530,5 +315,4 @@
     # ibid
     $ref:
       - meta.templates.deriv.dseg_surface.entities
-      - rules.files.raw.anat.nonparametric.entities
->>>>>>> 723c2659
+      - rules.files.raw.anat.nonparametric.entities