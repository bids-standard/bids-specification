--- conflicted
+++ resolved
@@ -239,13 +239,9 @@
     - .nii
     - .json
 
-<<<<<<< HEAD
 anat_parametric_discrete_surface:
-=======
-anat_parametic_discrete_surface:
-  selectors:
-    - dataset.dataset_description.DatasetType == 'derivative'
->>>>>>> a7dd34ad
+  selectors:
+    - dataset.dataset_description.DatasetType == 'derivative'
   $ref: rules.files.raw.anat.parametric
   suffixes:
     - dseg
@@ -263,13 +259,9 @@
     density: optional
     description: optional
 
-<<<<<<< HEAD
 anat_nonparametric_discrete_surface:
-=======
-anat_nonparametic_discrete_surface:
-  selectors:
-    - dataset.dataset_description.DatasetType == 'derivative'
->>>>>>> a7dd34ad
+  selectors:
+    - dataset.dataset_description.DatasetType == 'derivative'
   $ref: rules.files.raw.anat.nonparametric
   suffixes:
     - dseg
