--- conflicted
+++ resolved
@@ -118,13 +118,9 @@
     $ref: rules.files.raw.anat.parametric.entities
     cohort: optional
     space: optional
-<<<<<<< HEAD
-    atlas: optional
-    segmentation: optional
-    scale: optional
-=======
-    segmentation: optional
->>>>>>> 8e175f46
+    atlas: optional
+    segmentation: optional
+    scale: optional
     resolution: optional
     description: optional
   extensions:
@@ -143,13 +139,9 @@
     $ref: rules.files.raw.anat.nonparametric.entities
     cohort: optional
     space: optional
-<<<<<<< HEAD
-    atlas: optional
-    segmentation: optional
-    scale: optional
-=======
-    segmentation: optional
->>>>>>> 8e175f46
+    atlas: optional
+    segmentation: optional
+    scale: optional
     resolution: optional
     description: optional
   extensions:
@@ -168,13 +160,9 @@
     $ref: rules.files.raw.func.func.entities
     cohort: optional
     space: optional
-<<<<<<< HEAD
-    atlas: optional
-    segmentation: optional
-    scale: optional
-=======
-    segmentation: optional
->>>>>>> 8e175f46
+    atlas: optional
+    segmentation: optional
+    scale: optional
     resolution: optional
     description: optional
   extensions:
@@ -214,13 +202,9 @@
     $ref: rules.files.raw.anat.parametric.entities
     cohort: optional
     space: optional
-<<<<<<< HEAD
-    atlas: optional
-    segmentation: optional
-    scale: optional
-=======
-    segmentation: optional
->>>>>>> 8e175f46
+    atlas: optional
+    segmentation: optional
+    scale: optional
     resolution: optional
     label: optional
     description: optional
@@ -235,13 +219,9 @@
     $ref: rules.files.raw.anat.nonparametric.entities
     cohort: optional
     space: optional
-<<<<<<< HEAD
-    atlas: optional
-    segmentation: optional
-    scale: optional
-=======
-    segmentation: optional
->>>>>>> 8e175f46
+    atlas: optional
+    segmentation: optional
+    scale: optional
     resolution: optional
     label: optional
     description: optional
@@ -256,13 +236,9 @@
     $ref: rules.files.raw.func.func.entities
     cohort: optional
     space: optional
-<<<<<<< HEAD
-    atlas: optional
-    segmentation: optional
-    scale: optional
-=======
-    segmentation: optional
->>>>>>> 8e175f46
+    atlas: optional
+    segmentation: optional
+    scale: optional
     resolution: optional
     label: optional
     description: optional
@@ -277,13 +253,9 @@
     $ref: rules.files.raw.dwi.dwi.entities
     cohort: optional
     space: optional
-<<<<<<< HEAD
-    atlas: optional
-    segmentation: optional
-    scale: optional
-=======
-    segmentation: optional
->>>>>>> 8e175f46
+    atlas: optional
+    segmentation: optional
+    scale: optional
     resolution: optional
     label: optional
     description: optional
@@ -308,13 +280,9 @@
     hemisphere: optional
     cohort: optional
     space: optional
-<<<<<<< HEAD
-    atlas: optional
-    segmentation: optional
-    scale: optional
-=======
-    segmentation: optional
->>>>>>> 8e175f46
+    atlas: optional
+    segmentation: optional
+    scale: optional
     resolution: optional
     density: optional
     description: optional
@@ -335,13 +303,9 @@
     hemisphere: optional
     cohort: optional
     space: optional
-<<<<<<< HEAD
-    atlas: optional
-    segmentation: optional
-    scale: optional
-=======
-    segmentation: optional
->>>>>>> 8e175f46
+    atlas: optional
+    segmentation: optional
+    scale: optional
     resolution: optional
     density: optional
     description: optional