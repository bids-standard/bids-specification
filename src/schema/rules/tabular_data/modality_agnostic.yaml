--- conflicted
+++ resolved
@@ -11,16 +11,14 @@
         There MUST be exactly one row for each participant.
     species: recommended
     age: recommended
+    age_reference: recommended
     sex: recommended
     handedness: recommended
     strain: recommended
     strain_rrid: recommended
-<<<<<<< HEAD
     birthdate: optional
     life_cycle_stage: recommended
-=======
     HED: optional
->>>>>>> 8e175f46
   index_columns: [participant_id]
   additional_columns: allowed
 
