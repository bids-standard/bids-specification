---
motionChannels:
  selectors:
    - datatype == "motion"
    - suffix == "channels"
    - extension == ".tsv"
  initial_columns:
    - name__channels
    - component
    - type__channels
    - tracked_point__channels
    - units__motion
  columns:
    name__channels: required
    component: required
<<<<<<< HEAD
    reference_frame__motion: recommended
    type__motion_channels: required
=======
    type__channels: required
>>>>>>> 6d7eb0fa
    tracked_point__channels: required
    units__motion: required
    placement__motion: recommended
    description: optional
    sampling_frequency: optional
    status: optional
    status_description: optional
  additional_columns: allowed_if_defined<|MERGE_RESOLUTION|>--- conflicted
+++ resolved
@@ -13,12 +13,8 @@
   columns:
     name__channels: required
     component: required
-<<<<<<< HEAD
     reference_frame__motion: recommended
-    type__motion_channels: required
-=======
     type__channels: required
->>>>>>> 6d7eb0fa
     tracked_point__channels: required
     units__motion: required
     placement__motion: recommended
