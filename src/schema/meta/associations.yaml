--- conflicted
+++ resolved
@@ -91,15 +91,6 @@
     extension: .json
   inherit: true
 
-<<<<<<< HEAD
-physio:
-  selectors:
-    - 'task in entities'
-    - extension != '.json'
-  target:
-    suffix: physio
-    extension: .tsv.gz
-=======
 electrodes:
   selectors:
     - intersects([suffix], ['eeg', 'ieeg', 'meg'])
@@ -109,5 +100,13 @@
     extension: .tsv
     entities:
       - space
->>>>>>> daad8679
+  inherit: true
+
+physio:
+  selectors:
+    - 'task in entities'
+    - extension != '.json'
+  target:
+    suffix: physio
+    extension: .tsv.gz
   inherit: true