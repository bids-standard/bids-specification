--- conflicted
+++ resolved
@@ -93,16 +93,13 @@
 
 electrodes:
   selectors:
-<<<<<<< HEAD
-    - intersects([suffix], ['ecephys', 'icephys'])
-=======
-    - intersects([suffix], ['eeg', 'ieeg', 'meg'])
->>>>>>> d776b638
+    - intersects([suffix], ['eeg', 'ieeg', 'meg', 'ecephys', 'icephys'])
     - extension != '.json'
   target:
     suffix: electrodes
     extension: .tsv
-<<<<<<< HEAD
+    entities:
+      - space
   inherit: true
 
 probes:
@@ -112,8 +109,4 @@
   target:
     suffix: probes
     extension: .tsv
-=======
-    entities:
-      - space
->>>>>>> d776b638
   inherit: true