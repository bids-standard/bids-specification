# These rules indicate whether an association (defined in meta.context.associations)
# applies to a given file. These are hints to allow implementations to avoid unnecessary
# directory and file reads.
#
# Structure:
#
# - "selectors" is a sequence of expressions that apply to a file that may have an association.
#   If matched, a tool MUST attempt to find the associated file.
# - "target" contains a set of path components that may be used to search for the associated file.
#   These override the path components of the original file and MUST match for the associated file.
#   A list of values, such as extensions, indicates multiple possible matches.
# - "inherit" is a boolean indicating whether the associated file may be found at a shallower level
#   of the hierarchy.
---
events:
  selectors:
    - extension != '.json'
  target:
    suffix: events
    extension: .tsv
  inherit: true

aslcontext:
  selectors:
    - suffix == 'asl'
    - match(extension, '\.nii(\.gz)?$')
  target:
    suffix: aslcontext
    extension: .tsv
  inherit: true

m0scan:
  selectors:
    - suffix == 'asl'
    - match(extension, '\.nii(\.gz)?$')
  target:
    suffix: m0scan
    extension: [.nii, .nii.gz]
  inherit: false

magnitude:
  selectors:
    - suffix == 'fieldmap'
    - match(extension, '\.nii(\.gz)?$')
  target:
    suffix: magnitude
    extension: [.nii, .nii.gz]
  inherit: false

magnitude1:
  selectors:
    - match(suffix, 'phase(diff|1)$')
    - match(extension, '\.nii(\.gz)?$')
  target:
    suffix: magnitude1
    extension: [.nii, .nii.gz]
  inherit: false

bval:
  selectors:
    - intersects([suffix], ['dwi', 'epi'])
    - match(extension, '\.nii(\.gz)?$')
  target:
    extension: .bval
  inherit: true

bvec:
  selectors:
    - intersects([suffix], ['dwi', 'epi'])
    - match(extension, '\.nii(\.gz)?$')
  target:
    extension: .bvec
  inherit: true

channels:
  selectors:
<<<<<<< HEAD
    - intersects([suffix], ['eeg', 'ieeg', 'meg', 'nirs', 'motion', 'optodes', 'ecephys', 'icephys'])
=======
    - intersects([suffix], ['eeg', 'emg', 'ieeg', 'meg', 'nirs', 'motion', 'optodes'])
>>>>>>> 63d5362e
    - extension != '.json'
  target:
    suffix: channels
    extension: .tsv
  inherit: true

coordsystem:
  selectors:
    - intersects([suffix], ['eeg', 'ieeg', 'meg', 'nirs', 'motion', 'electrodes', 'optodes', 'ecephys', 'icephys']])
    - extension != '.json'
  target:
    suffix: coordsystem
    extension: .json
  inherit: true

electrodes:
  selectors:
<<<<<<< HEAD
    - intersects([suffix], ['eeg', 'ieeg', 'meg', 'ecephys', 'icephys'])
=======
    - intersects([suffix], ['eeg', 'emg', 'ieeg', 'meg'])
>>>>>>> 63d5362e
    - extension != '.json'
  target:
    suffix: electrodes
    extension: .tsv
    entities:
      - space
  inherit: true

<<<<<<< HEAD
probes:
  selectors:
    - intersects([suffix], ['ecephys', 'icephys'])
    - extension != '.json'
  target:
    suffix: probes
    extension: .tsv
=======
coordsystems:
  selectors:
    - datatype == 'emg'
    - intersects([suffix], ['emg', 'electrodes'])
    - extension != '.json'
  target:
    suffix: coordsystem
    extension: .json
    entities:
      - space
>>>>>>> 63d5362e
  inherit: true<|MERGE_RESOLUTION|>--- conflicted
+++ resolved
@@ -74,11 +74,7 @@
 
 channels:
   selectors:
-<<<<<<< HEAD
-    - intersects([suffix], ['eeg', 'ieeg', 'meg', 'nirs', 'motion', 'optodes', 'ecephys', 'icephys'])
-=======
-    - intersects([suffix], ['eeg', 'emg', 'ieeg', 'meg', 'nirs', 'motion', 'optodes'])
->>>>>>> 63d5362e
+    - intersects([suffix], ['eeg', 'emg', 'ieeg', 'meg', 'nirs', 'motion', 'optodes', 'ecephys', 'icephys'])
     - extension != '.json'
   target:
     suffix: channels
@@ -96,11 +92,7 @@
 
 electrodes:
   selectors:
-<<<<<<< HEAD
-    - intersects([suffix], ['eeg', 'ieeg', 'meg', 'ecephys', 'icephys'])
-=======
-    - intersects([suffix], ['eeg', 'emg', 'ieeg', 'meg'])
->>>>>>> 63d5362e
+    - intersects([suffix], ['eeg', 'emg', 'ieeg', 'meg', 'ecephys', 'icephys'])
     - extension != '.json'
   target:
     suffix: electrodes
@@ -109,7 +101,6 @@
       - space
   inherit: true
 
-<<<<<<< HEAD
 probes:
   selectors:
     - intersects([suffix], ['ecephys', 'icephys'])
@@ -117,7 +108,7 @@
   target:
     suffix: probes
     extension: .tsv
-=======
+    
 coordsystems:
   selectors:
     - datatype == 'emg'
@@ -128,5 +119,4 @@
     extension: .json
     entities:
       - space
->>>>>>> 63d5362e
   inherit: true