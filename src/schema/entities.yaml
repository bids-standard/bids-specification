---
subject:
  name: Subject
  entity: sub
  description: |
    A person or animal participating in the study.
  format: label
session:
  name: Session
  entity: ses
  description: |
    A logical grouping of neuroimaging and behavioral data consistent across
    subjects.
    Session can (but doesn't have to) be synonymous to a visit in a
    longitudinal study.
    In general, subjects will stay in the scanner during one session.
    However, for example, if a subject has to leave the scanner room and then
    be re-positioned on the scanner bed, the set of MRI acquisitions will still
    be considered as a session and match sessions acquired in other subjects.
    Similarly, in situations where different data types are obtained over
    several visits (for example fMRI on one day followed by DWI the day after)
    those can be grouped in one session.
    Defining multiple sessions is appropriate when several identical or similar
    data acquisitions are planned and performed on all -or most- subjects,
    often in the case of some intervention between sessions (e.g., training).
  format: label
task:
  name: Task
  entity: task
  format: label
  description: |
    Each task has a unique label that MUST only consist of letters and/or
    numbers (other characters, including spaces and underscores, are not
    allowed).
    Those labels MUST be consistent across subjects and sessions.
acquisition:
  name: Acquisition
  entity: acq
  description: |
    The `acq-<label>` key/value pair corresponds to a custom label the
    user MAY use to distinguish a different set of parameters used for
    acquiring the same modality.
    For example this should be used when a study includes two T1w images - one
    full brain low resolution and and one restricted field of view but high
    resolution.
    In such case two files could have the following names:
    `sub-01_acq-highres_T1w.nii.gz` and `sub-01_acq-lowres_T1w.nii.gz`, however
    the user is free to choose any other label than highres and lowres as long
    as they are consistent across subjects and sessions.
    In case different sequences are used to record the same modality (e.g. RARE
    and FLASH for T1w) this field can also be used to make that distinction.
    At what level of detail to make the distinction (e.g. just between RARE and
    FLASH, or between RARE, FLASH, and FLASHsubsampled) remains at the
    discretion of the researcher.
  format: label
ceagent:
  name: Contrast Enhancing Agent
  entity: ce
  description: |
    The `ce-<label>` key/value can be used to distinguish
    sequences using different contrast enhanced images.
    The label is the name of the contrast agent.
    The key `ContrastBolusIngredient` MAY be also be added in the JSON file,
    with the same label.
  format: label
reconstruction:
  name: Reconstruction
  entity: rec
  description: |
    The `rec-<label>` key/value can be used to distinguish
    different reconstruction algorithms (for example ones using motion
    correction).
  format: label
direction:
  name: Phase-Encoding Direction
  entity: dir
  description: |
    The `dir-<label>` key/value can be used to distinguish
    different phase-encoding directions.
  format: label
run:
  name: Run
  entity: run
  description: |
    If several scans of the same modality are acquired they MUST be indexed
    with a key-value pair: `_run-1`, `_run-2`, ..., `_run-<index>`
    (only nonnegative integers are allowed for the `<index>`).
    When there is only one scan of a given type the run key MAY be omitted.
  format: index
modality:
  name: Corresponding Modality
  entity: mod
  description: |
    The `mod-<label>` key/value pair corresponds to modality label for defacing
    masks, e.g., T1w, inplaneT1, referenced by a defacemask image.
    E.g., `sub-01_mod-T1w_defacemask.nii.gz`.
  format: label
echo:
  name: Echo
  entity: echo
  description: |
    Multi-echo data MUST be split into one file per echo.
    Each file shares the same name with the exception of the `_echo-<index>`
    key/value.
    Please note that the `<index>` denotes the number/index (in the form of a
    nonnegative integer) of the echo not the echo time value which needs to be
    stored in the field `EchoTime` of the separate JSON file.
  format: index
recording:
  name: Recording
  entity: recording
  description: |
    More than one continuous recording file can be included (with different
    sampling frequencies).
    In such case use different labels.
    For example: `_recording-contrast`, `_recording-saturation`.
  format: label
<<<<<<< HEAD
part:
  name: Part
  description: |
    This entity is used to indicate which component of the complex
    representation of the MRI signal is represented in voxel data.
    The `part-<label>` key/value pair is associated with the DICOM tag
    `0008,9208`.
    Allowed label values for this entity are `phase`, `mag`, `real` and `imag`,
    which are typically used in `mag/phase` or `real/imag` pairs.

    Phase images MAY be in radians or in arbitrary units.
    The sidecar JSON file MUST include the units of the `phase` image.
    The possible options are `rad` or `a.u.`.

    When there is only a magnitude image of a given type, the `part` key MAY be
    omitted.
  format: label
proc:
=======
processing:
>>>>>>> d3ed5ff1
  name: Processed (on device)
  entity: proc
  description: |
    The proc label is analogous to rec for MR and denotes a variant of a file
    that was a result of particular processing performed on the device.
    This is useful for files produced in particular by Elekta’s MaxFilter
    (e.g. sss, tsss, trans, quat, mc, etc.), which some installations impose to
    be run on raw data because of active shielding software corrections before
    the MEG data can actually be exploited.
  format: label
space:
  name: Space
  entity: space
  description: |
    The space label (`*[_space-<label>]_electrodes.tsv`) can be used
    to indicate the way in which electrode positions are interpreted.
    The space label needs to be taken from the list in Appendix VIII.
  format: label
split:
  name: Split
  entity: split
  description: |
    In the case of long data recordings that exceed a file size of 2Gb, the
    .fif files are conventionally split into multiple parts.
    Each of these files has an internal pointer to the next file.
    This is important when renaming these split recordings to the BIDS
    convention.

    Instead of a simple renaming, files should be read in and saved under their
    new names with dedicated tools like MNE, which will ensure that not only
    the file names, but also the internal file pointers will be updated.
    It is RECOMMENDED that .fif files with multiple parts use the
    `split-<index>` entity to indicate each part.
  format: index<|MERGE_RESOLUTION|>--- conflicted
+++ resolved
@@ -115,7 +115,6 @@
     In such case use different labels.
     For example: `_recording-contrast`, `_recording-saturation`.
   format: label
-<<<<<<< HEAD
 part:
   name: Part
   description: |
@@ -133,10 +132,7 @@
     When there is only a magnitude image of a given type, the `part` key MAY be
     omitted.
   format: label
-proc:
-=======
 processing:
->>>>>>> d3ed5ff1
   name: Processed (on device)
   entity: proc
   description: |
