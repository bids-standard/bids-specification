--- conflicted
+++ resolved
@@ -27,11 +27,7 @@
         python-version: ["3.11"]
     steps:
       - uses: actions/checkout@v4
-<<<<<<< HEAD
-      - uses: actions/setup-python@v4
-=======
       - uses: actions/setup-python@v5
->>>>>>> 148f9fad
         with:
           python-version: ${{ matrix.python-version }}
       - name: "Install build dependencies"
