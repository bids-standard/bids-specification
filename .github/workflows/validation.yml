--- conflicted
+++ resolved
@@ -24,11 +24,7 @@
     runs-on: ubuntu-latest
     steps:
       - uses: actions/checkout@v4
-<<<<<<< HEAD
-      - uses: actions/setup-node@v3
-=======
       - uses: actions/setup-node@v4
->>>>>>> 148f9fad
         with:
           node-version: 14
       - name: Install dependencies
@@ -41,11 +37,7 @@
     runs-on: ubuntu-latest
     steps:
       - uses: actions/checkout@v4
-<<<<<<< HEAD
-      - uses: actions/setup-python@v4
-=======
       - uses: actions/setup-python@v5
->>>>>>> 148f9fad
         with:
           python-version: 3
       - name: Install dependencies
@@ -58,11 +50,7 @@
     runs-on: ubuntu-latest
     steps:
       - uses: actions/checkout@v4
-<<<<<<< HEAD
-      - uses: actions/setup-python@v4
-=======
       - uses: actions/setup-python@v5
->>>>>>> 148f9fad
         with:
           python-version: 3
       - run: python -m pip install --upgrade flake8 black isort[colors]
@@ -76,11 +64,7 @@
     runs-on: ubuntu-latest
     steps:
       - uses: actions/checkout@v4
-<<<<<<< HEAD
-      - uses: actions/setup-python@v4
-=======
       - uses: actions/setup-python@v5
->>>>>>> 148f9fad
         with:
           python-version: 3
       - name: Install dependencies
