site_name: Brain Imaging Data Structure v1.5.0-dev
theme:
    name: material
    custom_dir: theme_customizations/
    favicon: images/favicon.png
    logo: images/logo.png
extra_javascript:
    - js/jquery-3.4.1.min.js
markdown_extensions:
    - toc:
        anchorlink: true
    - pymdownx.superfences
plugins:
    - search
    - branchcustomization:
        update_config:
         - branch: /(?!^master$)/
           +extra_css:
             - css/watermark.css
docs_dir: 'src'
use_directory_urls: false
nav:
    - The BIDS Specification:
      - Introduction: 01-introduction.md
      - Common principles: 02-common-principles.md
      - Modality agnostic files: 03-modality-agnostic-files.md
      - Modality specific files:
        - Magnetic Resonance Imaging: 04-modality-specific-files/01-magnetic-resonance-imaging-data.md
        - Magnetoencephalography: 04-modality-specific-files/02-magnetoencephalography.md
        - Electroencephalography: 04-modality-specific-files/03-electroencephalography.md
        - Intracranial Electroencephalography: 04-modality-specific-files/04-intracranial-electroencephalography.md
        - Task events: 04-modality-specific-files/05-task-events.md
        - Physiological and other continuous recordings: 04-modality-specific-files/06-physiological-and-other-continuous-recordings.md
        - Behavioral experiments (with no neural recordings): 04-modality-specific-files/07-behavioral-experiments.md
        - Genetic Descriptor: 04-modality-specific-files/08-genetic-descriptor.md
      - Derivatives:
        - BIDS Derivatives: 05-derivatives/01-introduction.md
        - Common data types and metadata: 05-derivatives/02-common-data-types.md
        - Imaging data types: 05-derivatives/03-imaging.md
      - Longitudinal and multi-site studies: 06-longitudinal-and-multi-site-studies.md
      - BIDS Extension Proposals: 07-extensions.md
      - Appendix:
        - Contributors: 99-appendices/01-contributors.md
        - Licenses: 99-appendices/02-licenses.md
        - Hierarchical Event Descriptors: 99-appendices/03-hed.md
        - Entity table: 99-appendices/04-entity-table.md
        - Units: 99-appendices/05-units.md
        - MEG file formats: 99-appendices/06-meg-file-formats.md
        - MEG systems: 99-appendices/07-meg-systems.md
        - Coordinate systems: 99-appendices/08-coordinate-systems.md
        - Entities: 99-appendices/09-entities.md
        - File collections: 99-appendices/10-file-collections.md
<<<<<<< HEAD
        - Arterial Spin Labeling: 99-appendices/11-arterial-spin-labeling.md
=======
        - Quantitative MRI: 99-appendices/11-qmri.md
>>>>>>> c7751c75
      - Changelog: CHANGES.md
    - The BIDS Starter Kit:
      - GitHub repository: https://github.com/bids-standard/bids-starter-kit
      - Tutorials: https://github.com/bids-standard/bids-starter-kit/wiki/Tutorials
      - Wiki: https://github.com/bids-standard/bids-starter-kit/wiki<|MERGE_RESOLUTION|>--- conflicted
+++ resolved
@@ -50,11 +50,8 @@
         - Coordinate systems: 99-appendices/08-coordinate-systems.md
         - Entities: 99-appendices/09-entities.md
         - File collections: 99-appendices/10-file-collections.md
-<<<<<<< HEAD
+        - Quantitative MRI: 99-appendices/11-qmri.md
         - Arterial Spin Labeling: 99-appendices/11-arterial-spin-labeling.md
-=======
-        - Quantitative MRI: 99-appendices/11-qmri.md
->>>>>>> c7751c75
       - Changelog: CHANGES.md
     - The BIDS Starter Kit:
       - GitHub repository: https://github.com/bids-standard/bids-starter-kit
