--- conflicted
+++ resolved
@@ -52,12 +52,9 @@
     custom_dir: src/overrides
     features:
       - navigation.sections
-<<<<<<< HEAD
-      - header.autohide
-copyright: Copyright &copy; 2018-2022, BIDS Contributors - <a href="https://creativecommons.org/licenses/by/4.0/">CC BY 4.0</a>
-=======
+
 copyright: Copyright &copy; BIDS Contributors - <a href="https://creativecommons.org/licenses/by/4.0/">CC BY 4.0</a>
->>>>>>> a340ef0c
+
 extra:
     generator: false
     social:
