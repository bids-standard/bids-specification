--- conflicted
+++ resolved
@@ -52,7 +52,6 @@
     logo: images/logo.png
     features:
       - navigation.sections
-<<<<<<< HEAD
       - content.action.edit
     icon:
       repo: fontawesome/brands/github
@@ -78,11 +77,8 @@
 
 edit_uri: https://github.com/bids-standard/bids-specification/edit/master/src/
 
-copyright: Copyright &copy; 2018-2022, BIDS Contributors - <a href="https://creativecommons.org/licenses/by/4.0/">CC BY 4.0</a>
+copyright: Copyright &copy; BIDS Contributors - <a href="https://creativecommons.org/licenses/by/4.0/">CC BY 4.0</a>
 
-=======
-copyright: Copyright &copy; BIDS Contributors - <a href="https://creativecommons.org/licenses/by/4.0/">CC BY 4.0</a>
->>>>>>> a340ef0c
 extra:
     generator: false
     social:
