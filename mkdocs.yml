--- conflicted
+++ resolved
@@ -20,21 +20,13 @@
           - Near-Infrared Spectroscopy: modality-specific-files/near-infrared-spectroscopy.md
           - Motion: modality-specific-files/motion.md
       - Derivatives:
-<<<<<<< HEAD
-        - BIDS Derivatives: 05-derivatives/01-introduction.md
-        - Common data types and metadata: 05-derivatives/02-common-data-types.md
-        - Imaging data types: 05-derivatives/03-imaging.md
-        - Structural derivatives: 05-derivatives/04-structural-derivatives.md
-      - Longitudinal and multi-site studies: 06-longitudinal-and-multi-site-studies.md
-      - BIDS Extension Proposals: 07-extensions.md
-=======
           - BIDS Derivatives: derivatives/introduction.md
           - Common data types and metadata: derivatives/common-data-types.md
           - Imaging data types: derivatives/imaging.md
+          - Structural derivatives: 05-derivatives/04-structural-derivatives.md
       - Longitudinal and multi-site studies: longitudinal-and-multi-site-studies.md
       - Glossary: glossary.md
       - BIDS Extension Proposals: extensions.md
->>>>>>> 05f64ed7
       - Appendix:
           - Schema: appendices/schema.md
           - Contributors: appendices/contributors.md
