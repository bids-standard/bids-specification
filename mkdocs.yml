site_name: Brain Imaging Data Structure 1.10.1-dev
site_url: https://bids-specification.readthedocs.io/en/stable/
repo_url: https://github.com/bids-standard/bids-specification
nav:
  - The BIDS Specification:
      - Introduction: introduction.md
      - Common principles: common-principles.md
      - Modality agnostic files:
          - Dataset description: modality-agnostic-files/dataset-description.md
<<<<<<< HEAD
          - Data description: modality-agnostic-files/data-description.md
          - Code: modality-agnostic-files/code.md
          - Provenance: modality-agnostic-files/provenance.md
=======
          - Data summary files: modality-agnostic-files/data-summary-files.md
          - Phenotypic and assessment data: modality-agnostic-files/phenotypic-and-assessment-data.md
          - Code: modality-agnostic-files/code.md
>>>>>>> 0dd0d365
      - Modality specific files:
          - Magnetic Resonance Imaging: modality-specific-files/magnetic-resonance-imaging-data.md
          - Magnetoencephalography: modality-specific-files/magnetoencephalography.md
          - Electroencephalography: modality-specific-files/electroencephalography.md
          - Intracranial Electroencephalography: modality-specific-files/intracranial-electroencephalography.md
          - Task events: modality-specific-files/task-events.md
          - Physiological recordings: modality-specific-files/physiological-recordings.md
          - Behavioral experiments (with no neural recordings): modality-specific-files/behavioral-experiments.md
          - Genetic Descriptor: modality-specific-files/genetic-descriptor.md
          - Positron Emission Tomography: modality-specific-files/positron-emission-tomography.md
          - Microscopy: modality-specific-files/microscopy.md
          - Near-Infrared Spectroscopy: modality-specific-files/near-infrared-spectroscopy.md
          - Motion: modality-specific-files/motion.md
          - Magnetic Resonance Spectroscopy: modality-specific-files/magnetic-resonance-spectroscopy.md
      - Derivatives:
          - BIDS Derivatives: derivatives/introduction.md
          - Common data types and metadata: derivatives/common-data-types.md
          - Imaging data types: derivatives/imaging.md
      - Longitudinal and multi-site studies: longitudinal-and-multi-site-studies.md
      - Glossary: glossary.md
      - BIDS Extension Proposals: extensions.md
      - Appendix:
          - Schema: appendices/schema.md
          - Contributors: appendices/contributors.md
          - Licenses: appendices/licenses.md
          - Entity table: appendices/entity-table.md
          - Entities: appendices/entities.md
          - File collections: appendices/file-collections.md
          - Units: appendices/units.md
          - Hierarchical Event Descriptors: appendices/hed.md
          - MEG file formats: appendices/meg-file-formats.md
          - MEG systems: appendices/meg-systems.md
          - Coordinate systems: appendices/coordinate-systems.md
          - Quantitative MRI: appendices/qmri.md
          - Arterial Spin Labeling: appendices/arterial-spin-labeling.md
          - Cross modality correspondence: appendices/cross-modality-correspondence.md
      - Changelog: CHANGES.md
  - The BIDS Starter Kit:
      - Website: https://bids-standard.github.io/bids-starter-kit/
      - Tutorials: https://bids-standard.github.io/bids-starter-kit/tutorials/tutorials.html
      - GitHub repository: https://github.com/bids-standard/bids-starter-kit
theme:
  name: material
  favicon: images/favicon.png
  logo: images/logo.png
  features:
    - navigation.sections
    - content.action.edit
  icon:
    repo: fontawesome/brands/github
    edit: material/pencil
  palette:
    # Palette toggle for automatic mode
    - media: (prefers-color-scheme)
      toggle:
        icon: material/brightness-auto
        name: Switch to light mode
      # Palette toggle for light mode
    - media: "(prefers-color-scheme: light)"
      scheme: default
      toggle:
        icon: material/brightness-7
        name: Switch to dark mode
      # Palette toggle for dark mode
    - media: "(prefers-color-scheme: dark)"
      scheme: slate
      toggle:
        icon: material/brightness-4
        name: Switch to system preference

edit_uri: https://github.com/bids-standard/bids-specification/edit/master/src/

copyright: Copyright &copy; BIDS Contributors - <a href="https://creativecommons.org/licenses/by/4.0/">CC BY 4.0</a>

extra:
  generator: false
  social:
    - icon: fontawesome/brands/github
      link: https://github.com/bids-standard/bids-specification/
    - icon: fontawesome/brands/x-twitter
      link: https://x.com/BIDSstandard/
    - icon: fontawesome/brands/mastodon
      link: https://fosstodon.org/@bidsstandard
    - icon: fontawesome/brands/google
      link: https://groups.google.com/g/bids-discussion
    - icon: fontawesome/brands/instagram
      link: https://www.instagram.com/bidsstandard/
    - icon: fontawesome/brands/youtube
      link: https://www.youtube.com/channel/UCxZUcYfd_nvIVWAbzRB1tlw
  analytics:
    provider: google
    property: G-SBWH6YNMPX

extra_javascript:
  - js/jquery-3.6.0.min.js
markdown_extensions:
  - toc:
      anchorlink: true
  - pymdownx.superfences:
      preserve_tabs: true
      custom_fences:
        - name: tsv
          class: tsv
          format: !!python/name:bidsschematools.render.tsv.fence
  - admonition
  - pymdownx.details
plugins:
  - search
  - branchcustomization:
      update_config:
        - branch: /(?!^master$)/
          +extra_css:
            - css/watermark.css
  - macros:
      module_name: tools/mkdocs_macros_bids/main
      on_error_fail: true
  - redirects:
      redirect_maps:
        "01-introduction.md": "introduction.md"
        "02-common-principles.md": "common-principles.md"
<<<<<<< HEAD
        "03-modality-agnostic-files/01-dataset-description.md": "modality-agnostic-files/dataset-description.md"
        "03-modality-agnostic-files/02-data-description.md": "modality-agnostic-files/data-description.md"
        "03-modality-agnostic-files/03-code.md": "modality-agnostic-files/code.md"
        "03-modality-agnostic-files/04-provenance.md": "modality-agnostic-files/provenance.md"
=======
        "03-modality-agnostic-files.md": "modality-agnostic-files/dataset-description.md"
        "modality-agnostic-files.md": "modality-agnostic-files/dataset-description.md"
>>>>>>> 0dd0d365
        "04-modality-specific-files/01-magnetic-resonance-imaging-data.md": "modality-specific-files/magnetic-resonance-imaging-data.md"
        "04-modality-specific-files/02-magnetoencephalography.md": "modality-specific-files/magnetoencephalography.md"
        "04-modality-specific-files/03-electroencephalography.md": "modality-specific-files/electroencephalography.md"
        "04-modality-specific-files/04-intracranial-electroencephalography.md": "modality-specific-files/intracranial-electroencephalography.md"
        "04-modality-specific-files/05-task-events.md": "modality-specific-files/task-events.md"
        "04-modality-specific-files/06-physiological-and-other-continuous-recordings.md": "modality-specific-files/physiological-recordings.md"
        "04-modality-specific-files/07-behavioral-experiments.md": "modality-specific-files/behavioral-experiments.md"
        "04-modality-specific-files/08-genetic-descriptor.md": "modality-specific-files/genetic-descriptor.md"
        "04-modality-specific-files/09-positron-emission-tomography.md": "modality-specific-files/positron-emission-tomography.md"
        "04-modality-specific-files/10-microscopy.md": "modality-specific-files/microscopy.md"
        "04-modality-specific-files/11-near-infrared-spectroscopy.md": "modality-specific-files/near-infrared-spectroscopy.md"
        "05-derivatives/01-introduction.md": "derivatives/introduction.md"
        "05-derivatives/02-common-data-types.md": "derivatives/common-data-types.md"
        "05-derivatives/03-imaging.md": "derivatives/imaging.md"
        "06-longitudinal-and-multi-site-studies.md": "longitudinal-and-multi-site-studies.md"
        "07-extensions.md": "extensions.md"
        "99-appendices/14-glossary.md": "glossary.md"
        "99-appendices/01-contributors.md": "appendices/contributors.md"
        "99-appendices/02-licenses.md": "appendices/licenses.md"
        "99-appendices/03-hed.md": "appendices/hed.md"
        "99-appendices/04-entity-table.md": "appendices/entity-table.md"
        "99-appendices/05-units.md": "appendices/units.md"
        "99-appendices/06-meg-file-formats.md": "appendices/meg-file-formats.md"
        "99-appendices/07-meg-systems.md": "appendices/meg-systems.md"
        "99-appendices/08-coordinate-systems.md": "appendices/coordinate-systems.md"
        "99-appendices/09-entities.md": "appendices/entities.md"
        "99-appendices/10-file-collections.md": "appendices/file-collections.md"
        "99-appendices/11-qmri.md": "appendices/qmri.md"
        "99-appendices/12-arterial-spin-labeling.md": "appendices/arterial-spin-labeling.md"
        "99-appendices/13-cross-modality-correspondence.md": "appendices/cross-modality-correspondence.md"
docs_dir: "src"
use_directory_urls: false<|MERGE_RESOLUTION|>--- conflicted
+++ resolved
@@ -7,15 +7,10 @@
       - Common principles: common-principles.md
       - Modality agnostic files:
           - Dataset description: modality-agnostic-files/dataset-description.md
-<<<<<<< HEAD
-          - Data description: modality-agnostic-files/data-description.md
-          - Code: modality-agnostic-files/code.md
-          - Provenance: modality-agnostic-files/provenance.md
-=======
           - Data summary files: modality-agnostic-files/data-summary-files.md
           - Phenotypic and assessment data: modality-agnostic-files/phenotypic-and-assessment-data.md
           - Code: modality-agnostic-files/code.md
->>>>>>> 0dd0d365
+          - Provenance: modality-agnostic-files/provenance.md
       - Modality specific files:
           - Magnetic Resonance Imaging: modality-specific-files/magnetic-resonance-imaging-data.md
           - Magnetoencephalography: modality-specific-files/magnetoencephalography.md
@@ -111,13 +106,19 @@
 
 extra_javascript:
   - js/jquery-3.6.0.min.js
+extra_css:
+  - css/tsv.css
 markdown_extensions:
   - toc:
       anchorlink: true
+  - attr_list
   - pymdownx.superfences:
       preserve_tabs: true
       custom_fences:
         - name: tsv
+          class: tsv
+          format: !!python/name:bidsschematools.render.tsv.fence
+        - name: tsvgz
           class: tsv
           format: !!python/name:bidsschematools.render.tsv.fence
   - admonition
@@ -136,15 +137,8 @@
       redirect_maps:
         "01-introduction.md": "introduction.md"
         "02-common-principles.md": "common-principles.md"
-<<<<<<< HEAD
-        "03-modality-agnostic-files/01-dataset-description.md": "modality-agnostic-files/dataset-description.md"
-        "03-modality-agnostic-files/02-data-description.md": "modality-agnostic-files/data-description.md"
-        "03-modality-agnostic-files/03-code.md": "modality-agnostic-files/code.md"
-        "03-modality-agnostic-files/04-provenance.md": "modality-agnostic-files/provenance.md"
-=======
         "03-modality-agnostic-files.md": "modality-agnostic-files/dataset-description.md"
         "modality-agnostic-files.md": "modality-agnostic-files/dataset-description.md"
->>>>>>> 0dd0d365
         "04-modality-specific-files/01-magnetic-resonance-imaging-data.md": "modality-specific-files/magnetic-resonance-imaging-data.md"
         "04-modality-specific-files/02-magnetoencephalography.md": "modality-specific-files/magnetoencephalography.md"
         "04-modality-specific-files/03-electroencephalography.md": "modality-specific-files/electroencephalography.md"
