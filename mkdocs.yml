site_name: Brain Imaging Data Structure v1.9.0-dev
site_url: https://bids-specification.readthedocs.io/en/stable/
nav:
    - The BIDS Specification:
      - Introduction: introduction.md
      - Common principles: common-principles.md
      - Modality agnostic files: modality-agnostic-files.md
      - Modality specific files:
        - Magnetic Resonance Imaging: modality-specific-files/magnetic-resonance-imaging-data.md
        - Magnetoencephalography: modality-specific-files/magnetoencephalography.md
        - Electroencephalography: modality-specific-files/electroencephalography.md
        - Intracranial Electroencephalography: modality-specific-files/intracranial-electroencephalography.md
        - Task events: modality-specific-files/task-events.md
        - Physiological and other continuous recordings: modality-specific-files/physiological-and-other-continuous-recordings.md
        - Behavioral experiments (with no neural recordings): modality-specific-files/behavioral-experiments.md
        - Genetic Descriptor: modality-specific-files/genetic-descriptor.md
        - Positron Emission Tomography: modality-specific-files/positron-emission-tomography.md
        - Microscopy: modality-specific-files/microscopy.md
        - Near-Infrared Spectroscopy: modality-specific-files/near-infrared-spectroscopy.md
<<<<<<< HEAD
        - Magnetic Resonance Spectroscopy: modality-specific-files/magnetic-resonance-spectroscopy.md
=======
        - Motion: modality-specific-files/motion.md
>>>>>>> 48a61a6b
      - Derivatives:
        - BIDS Derivatives: derivatives/introduction.md
        - Common data types and metadata: derivatives/common-data-types.md
        - Imaging data types: derivatives/imaging.md
      - Longitudinal and multi-site studies: longitudinal-and-multi-site-studies.md
      - Glossary: glossary.md
      - BIDS Extension Proposals: extensions.md
      - Appendix:
        - Schema: appendices/schema.md
        - Contributors: appendices/contributors.md
        - Licenses: appendices/licenses.md
        - Entity table: appendices/entity-table.md
        - Entities: appendices/entities.md
        - File collections: appendices/file-collections.md
        - Units: appendices/units.md
        - Hierarchical Event Descriptors: appendices/hed.md
        - MEG file formats: appendices/meg-file-formats.md
        - MEG systems: appendices/meg-systems.md
        - Coordinate systems: appendices/coordinate-systems.md
        - Quantitative MRI: appendices/qmri.md
        - Arterial Spin Labeling: appendices/arterial-spin-labeling.md
        - Cross modality correspondence: appendices/cross-modality-correspondence.md
      - Changelog: CHANGES.md
    - The BIDS Starter Kit:
      - Website: https://bids-standard.github.io/bids-starter-kit
      - Tutorials: https://bids-standard.github.io/bids-starter-kit/tutorials/tutorials.html
      - GitHub repository: https://github.com/bids-standard/bids-starter-kit
theme:
    name: material
    favicon: images/favicon.png
    logo: images/logo.png
    features:
      - navigation.sections
copyright: Copyright &copy; 2018-2022, BIDS Contributors - <a href="https://creativecommons.org/licenses/by/4.0/">CC BY 4.0</a>
extra:
    generator: false
    social:
      - icon: fontawesome/brands/twitter
        link: https://twitter.com/BIDSstandard/
      - icon: fontawesome/brands/github
        link: https://github.com/bids-standard/bids-specification/
      - icon: fontawesome/brands/google
        link: https://groups.google.com/g/bids-discussion
extra_javascript:
    - js/jquery-3.6.0.min.js
markdown_extensions:
    - toc:
        anchorlink: true
    - pymdownx.superfences
plugins:
    - search
    - branchcustomization:
        update_config:
         - branch: /(?!^master$)/
           +extra_css:
             - css/watermark.css
    - macros:
        module_name: tools/mkdocs_macros_bids/main
    - redirects:
        redirect_maps:
            '01-introduction.md': 'introduction.md'
            '02-common-principles.md': 'common-principles.md'
            '03-modality-agnostic-files.md': 'modality-agnostic-files.md'
            '04-modality-specific-files/01-magnetic-resonance-imaging-data.md': 'modality-specific-files/magnetic-resonance-imaging-data.md'
            '04-modality-specific-files/02-magnetoencephalography.md': 'modality-specific-files/magnetoencephalography.md'
            '04-modality-specific-files/03-electroencephalography.md': 'modality-specific-files/electroencephalography.md'
            '04-modality-specific-files/04-intracranial-electroencephalography.md': 'modality-specific-files/intracranial-electroencephalography.md'
            '04-modality-specific-files/05-task-events.md': 'modality-specific-files/task-events.md'
            '04-modality-specific-files/06-physiological-and-other-continuous-recordings.md': 'modality-specific-files/physiological-and-other-continuous-recordings.md'
            '04-modality-specific-files/07-behavioral-experiments.md': 'modality-specific-files/behavioral-experiments.md'
            '04-modality-specific-files/08-genetic-descriptor.md': 'modality-specific-files/genetic-descriptor.md'
            '04-modality-specific-files/09-positron-emission-tomography.md': 'modality-specific-files/positron-emission-tomography.md'
            '04-modality-specific-files/10-microscopy.md': 'modality-specific-files/microscopy.md'
            '04-modality-specific-files/11-near-infrared-spectroscopy.md': 'modality-specific-files/near-infrared-spectroscopy.md'
            '04-modality-specific-files/12-magnetic-resonance-spectroscopy.md': 'modality-specific-files/magnetic-resonance-spectroscopy.md'
            '05-derivatives/01-introduction.md': 'derivatives/introduction.md'
            '05-derivatives/02-common-data-types.md': 'derivatives/common-data-types.md'
            '05-derivatives/03-imaging.md': 'derivatives/imaging.md'
            '06-longitudinal-and-multi-site-studies.md': 'longitudinal-and-multi-site-studies.md'
            '07-extensions.md': 'extensions.md'
            '99-appendices/14-glossary.md': 'glossary.md'
            '99-appendices/01-contributors.md': 'appendices/contributors.md'
            '99-appendices/02-licenses.md': 'appendices/licenses.md'
            '99-appendices/03-hed.md': 'appendices/hed.md'
            '99-appendices/04-entity-table.md': 'appendices/entity-table.md'
            '99-appendices/05-units.md': 'appendices/units.md'
            '99-appendices/06-meg-file-formats.md': 'appendices/meg-file-formats.md'
            '99-appendices/07-meg-systems.md': 'appendices/meg-systems.md'
            '99-appendices/08-coordinate-systems.md': 'appendices/coordinate-systems.md'
            '99-appendices/09-entities.md': 'appendices/entities.md'
            '99-appendices/10-file-collections.md': 'appendices/file-collections.md'
            '99-appendices/11-qmri.md': 'appendices/qmri.md'
            '99-appendices/12-arterial-spin-labeling.md': 'appendices/arterial-spin-labeling.md'
            '99-appendices/13-cross-modality-correspondence.md': 'appendices/cross-modality-correspondence.md'
docs_dir: 'src'
use_directory_urls: false<|MERGE_RESOLUTION|>--- conflicted
+++ resolved
@@ -17,11 +17,8 @@
         - Positron Emission Tomography: modality-specific-files/positron-emission-tomography.md
         - Microscopy: modality-specific-files/microscopy.md
         - Near-Infrared Spectroscopy: modality-specific-files/near-infrared-spectroscopy.md
-<<<<<<< HEAD
         - Magnetic Resonance Spectroscopy: modality-specific-files/magnetic-resonance-spectroscopy.md
-=======
         - Motion: modality-specific-files/motion.md
->>>>>>> 48a61a6b
       - Derivatives:
         - BIDS Derivatives: derivatives/introduction.md
         - Common data types and metadata: derivatives/common-data-types.md
