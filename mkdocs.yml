site_name: Brain Imaging Data Structure 1.10.1-dev
site_url: https://bids-specification.readthedocs.io/en/stable/
repo_url: https://github.com/bids-standard/bids-specification
nav:
  - The BIDS Specification:
      - Introduction: introduction.md
      - Common principles: common-principles.md
      - Modality agnostic files:
          - Dataset description: modality-agnostic-files/dataset-description.md
          - Data description: modality-agnostic-files/data-description.md
          - Code: modality-agnostic-files/code.md
<<<<<<< HEAD
          - Provenance: modality-agnostic-files/provenance.md
=======
>>>>>>> 6507ac4f
      - Modality specific files:
          - Magnetic Resonance Imaging: modality-specific-files/magnetic-resonance-imaging-data.md
          - Magnetoencephalography: modality-specific-files/magnetoencephalography.md
          - Electroencephalography: modality-specific-files/electroencephalography.md
          - Intracranial Electroencephalography: modality-specific-files/intracranial-electroencephalography.md
          - Task events: modality-specific-files/task-events.md
          - Physiological recordings: modality-specific-files/physiological-recordings.md
          - Behavioral experiments (with no neural recordings): modality-specific-files/behavioral-experiments.md
          - Genetic Descriptor: modality-specific-files/genetic-descriptor.md
          - Positron Emission Tomography: modality-specific-files/positron-emission-tomography.md
          - Microscopy: modality-specific-files/microscopy.md
          - Near-Infrared Spectroscopy: modality-specific-files/near-infrared-spectroscopy.md
          - Motion: modality-specific-files/motion.md
          - Magnetic Resonance Spectroscopy: modality-specific-files/magnetic-resonance-spectroscopy.md
      - Derivatives:
          - BIDS Derivatives: derivatives/introduction.md
          - Common data types and metadata: derivatives/common-data-types.md
          - Imaging data types: derivatives/imaging.md
      - Longitudinal and multi-site studies: longitudinal-and-multi-site-studies.md
      - Glossary: glossary.md
      - BIDS Extension Proposals: extensions.md
      - Appendix:
          - Schema: appendices/schema.md
          - Contributors: appendices/contributors.md
          - Licenses: appendices/licenses.md
          - Entity table: appendices/entity-table.md
          - Entities: appendices/entities.md
          - File collections: appendices/file-collections.md
          - Units: appendices/units.md
          - Hierarchical Event Descriptors: appendices/hed.md
          - MEG file formats: appendices/meg-file-formats.md
          - MEG systems: appendices/meg-systems.md
          - Coordinate systems: appendices/coordinate-systems.md
          - Quantitative MRI: appendices/qmri.md
          - Arterial Spin Labeling: appendices/arterial-spin-labeling.md
          - Cross modality correspondence: appendices/cross-modality-correspondence.md
      - Changelog: CHANGES.md
  - The BIDS Starter Kit:
      - Website: https://bids-standard.github.io/bids-starter-kit/
      - Tutorials: https://bids-standard.github.io/bids-starter-kit/tutorials/tutorials.html
      - GitHub repository: https://github.com/bids-standard/bids-starter-kit
theme:
  name: material
  favicon: images/favicon.png
  logo: images/logo.png
  features:
    - navigation.sections
    - content.action.edit
  icon:
    repo: fontawesome/brands/github
    edit: material/pencil
  palette:
    # Palette toggle for automatic mode
    - media: (prefers-color-scheme)
      toggle:
        icon: material/brightness-auto
        name: Switch to light mode
      # Palette toggle for light mode
    - media: "(prefers-color-scheme: light)"
      scheme: default
      toggle:
        icon: material/brightness-7
        name: Switch to dark mode
      # Palette toggle for dark mode
    - media: "(prefers-color-scheme: dark)"
      scheme: slate
      toggle:
        icon: material/brightness-4
        name: Switch to system preference

edit_uri: https://github.com/bids-standard/bids-specification/edit/master/src/

copyright: Copyright &copy; BIDS Contributors - <a href="https://creativecommons.org/licenses/by/4.0/">CC BY 4.0</a>

extra:
  generator: false
  social:
    - icon: fontawesome/brands/github
      link: https://github.com/bids-standard/bids-specification/
    - icon: fontawesome/brands/x-twitter
      link: https://x.com/BIDSstandard/
    - icon: fontawesome/brands/mastodon
      link: https://fosstodon.org/@bidsstandard
    - icon: fontawesome/brands/google
      link: https://groups.google.com/g/bids-discussion
    - icon: fontawesome/brands/instagram
      link: https://www.instagram.com/bidsstandard/
    - icon: fontawesome/brands/youtube
      link: https://www.youtube.com/channel/UCxZUcYfd_nvIVWAbzRB1tlw
  analytics:
    provider: google
    property: G-SBWH6YNMPX

extra_javascript:
  - js/jquery-3.6.0.min.js
markdown_extensions:
  - toc:
      anchorlink: true
  - pymdownx.superfences:
      preserve_tabs: true
      custom_fences:
        - name: tsv
          class: tsv
          format: !!python/name:bidsschematools.render.tsv.fence
  - admonition
  - pymdownx.details
plugins:
  - search
  - branchcustomization:
      update_config:
        - branch: /(?!^master$)/
          +extra_css:
            - css/watermark.css
  - macros:
      module_name: tools/mkdocs_macros_bids/main
      on_error_fail: true
  - redirects:
      redirect_maps:
        "01-introduction.md": "introduction.md"
        "02-common-principles.md": "common-principles.md"
        "03-modality-agnostic-files/01-modality-agnostic-files.md": "modality-agnostic-files/dataset-description.md"
        "03-modality-agnostic-files/02-modality-agnostic-files.md": "modality-agnostic-files/data-description.md"
        "03-modality-agnostic-files/03-modality-agnostic-files.md": "modality-agnostic-files/code.md"
<<<<<<< HEAD
        "03-modality-agnostic-files/04-modality-agnostic-files.md": "modality-agnostic-files/provenance.md"
=======
>>>>>>> 6507ac4f
        "04-modality-specific-files/01-magnetic-resonance-imaging-data.md": "modality-specific-files/magnetic-resonance-imaging-data.md"
        "04-modality-specific-files/02-magnetoencephalography.md": "modality-specific-files/magnetoencephalography.md"
        "04-modality-specific-files/03-electroencephalography.md": "modality-specific-files/electroencephalography.md"
        "04-modality-specific-files/04-intracranial-electroencephalography.md": "modality-specific-files/intracranial-electroencephalography.md"
        "04-modality-specific-files/05-task-events.md": "modality-specific-files/task-events.md"
        "04-modality-specific-files/06-physiological-and-other-continuous-recordings.md": "modality-specific-files/physiological-recordings.md"
        "04-modality-specific-files/07-behavioral-experiments.md": "modality-specific-files/behavioral-experiments.md"
        "04-modality-specific-files/08-genetic-descriptor.md": "modality-specific-files/genetic-descriptor.md"
        "04-modality-specific-files/09-positron-emission-tomography.md": "modality-specific-files/positron-emission-tomography.md"
        "04-modality-specific-files/10-microscopy.md": "modality-specific-files/microscopy.md"
        "04-modality-specific-files/11-near-infrared-spectroscopy.md": "modality-specific-files/near-infrared-spectroscopy.md"
        "05-derivatives/01-introduction.md": "derivatives/introduction.md"
        "05-derivatives/02-common-data-types.md": "derivatives/common-data-types.md"
        "05-derivatives/03-imaging.md": "derivatives/imaging.md"
        "06-longitudinal-and-multi-site-studies.md": "longitudinal-and-multi-site-studies.md"
        "07-extensions.md": "extensions.md"
        "99-appendices/14-glossary.md": "glossary.md"
        "99-appendices/01-contributors.md": "appendices/contributors.md"
        "99-appendices/02-licenses.md": "appendices/licenses.md"
        "99-appendices/03-hed.md": "appendices/hed.md"
        "99-appendices/04-entity-table.md": "appendices/entity-table.md"
        "99-appendices/05-units.md": "appendices/units.md"
        "99-appendices/06-meg-file-formats.md": "appendices/meg-file-formats.md"
        "99-appendices/07-meg-systems.md": "appendices/meg-systems.md"
        "99-appendices/08-coordinate-systems.md": "appendices/coordinate-systems.md"
        "99-appendices/09-entities.md": "appendices/entities.md"
        "99-appendices/10-file-collections.md": "appendices/file-collections.md"
        "99-appendices/11-qmri.md": "appendices/qmri.md"
        "99-appendices/12-arterial-spin-labeling.md": "appendices/arterial-spin-labeling.md"
        "99-appendices/13-cross-modality-correspondence.md": "appendices/cross-modality-correspondence.md"
docs_dir: "src"
use_directory_urls: false<|MERGE_RESOLUTION|>--- conflicted
+++ resolved
@@ -9,10 +9,7 @@
           - Dataset description: modality-agnostic-files/dataset-description.md
           - Data description: modality-agnostic-files/data-description.md
           - Code: modality-agnostic-files/code.md
-<<<<<<< HEAD
           - Provenance: modality-agnostic-files/provenance.md
-=======
->>>>>>> 6507ac4f
       - Modality specific files:
           - Magnetic Resonance Imaging: modality-specific-files/magnetic-resonance-imaging-data.md
           - Magnetoencephalography: modality-specific-files/magnetoencephalography.md
@@ -133,13 +130,10 @@
       redirect_maps:
         "01-introduction.md": "introduction.md"
         "02-common-principles.md": "common-principles.md"
-        "03-modality-agnostic-files/01-modality-agnostic-files.md": "modality-agnostic-files/dataset-description.md"
-        "03-modality-agnostic-files/02-modality-agnostic-files.md": "modality-agnostic-files/data-description.md"
-        "03-modality-agnostic-files/03-modality-agnostic-files.md": "modality-agnostic-files/code.md"
-<<<<<<< HEAD
-        "03-modality-agnostic-files/04-modality-agnostic-files.md": "modality-agnostic-files/provenance.md"
-=======
->>>>>>> 6507ac4f
+        "03-modality-agnostic-files/01-dataset-description.md": "modality-agnostic-files/dataset-description.md"
+        "03-modality-agnostic-files/02-data-description.md": "modality-agnostic-files/data-description.md"
+        "03-modality-agnostic-files/03-code.md": "modality-agnostic-files/code.md"
+        "03-modality-agnostic-files/04-provenance.md": "modality-agnostic-files/provenance.md"
         "04-modality-specific-files/01-magnetic-resonance-imaging-data.md": "modality-specific-files/magnetic-resonance-imaging-data.md"
         "04-modality-specific-files/02-magnetoencephalography.md": "modality-specific-files/magnetoencephalography.md"
         "04-modality-specific-files/03-electroencephalography.md": "modality-specific-files/electroencephalography.md"
