--- conflicted
+++ resolved
@@ -17,6 +17,7 @@
         - Positron Emission Tomography: modality-specific-files/positron-emission-tomography.md
         - Microscopy: modality-specific-files/microscopy.md
         - Near-Infrared Spectroscopy: modality-specific-files/near-infrared-spectroscopy.md
+        - Magnetic Resonance Spectroscopy: 04-modality-specific-files/12-magnetic-resonance-spectroscopy.md
       - Derivatives:
         - BIDS Derivatives: derivatives/introduction.md
         - Common data types and metadata: derivatives/common-data-types.md
@@ -110,52 +111,4 @@
             '99-appendices/12-arterial-spin-labeling.md': 'appendices/arterial-spin-labeling.md'
             '99-appendices/13-cross-modality-correspondence.md': 'appendices/cross-modality-correspondence.md'
 docs_dir: 'src'
-<<<<<<< HEAD
-use_directory_urls: false
-nav:
-    - The BIDS Specification:
-      - Introduction: 01-introduction.md
-      - Common principles: 02-common-principles.md
-      - Modality agnostic files: 03-modality-agnostic-files.md
-      - Modality specific files:
-        - Magnetic Resonance Imaging: 04-modality-specific-files/01-magnetic-resonance-imaging-data.md
-        - Magnetoencephalography: 04-modality-specific-files/02-magnetoencephalography.md
-        - Electroencephalography: 04-modality-specific-files/03-electroencephalography.md
-        - Intracranial Electroencephalography: 04-modality-specific-files/04-intracranial-electroencephalography.md
-        - Task events: 04-modality-specific-files/05-task-events.md
-        - Physiological and other continuous recordings: 04-modality-specific-files/06-physiological-and-other-continuous-recordings.md
-        - Behavioral experiments (with no neural recordings): 04-modality-specific-files/07-behavioral-experiments.md
-        - Genetic Descriptor: 04-modality-specific-files/08-genetic-descriptor.md
-        - Positron Emission Tomography: 04-modality-specific-files/09-positron-emission-tomography.md
-        - Microscopy: 04-modality-specific-files/10-microscopy.md
-        - Near-Infrared Spectroscopy: 04-modality-specific-files/11-near-infrared-spectroscopy.md
-        - Magnetic Resonance Spectroscopy: 04-modality-specific-files/12-magnetic-resonance-spectroscopy.md
-      - Derivatives:
-        - BIDS Derivatives: 05-derivatives/01-introduction.md
-        - Common data types and metadata: 05-derivatives/02-common-data-types.md
-        - Imaging data types: 05-derivatives/03-imaging.md
-      - Longitudinal and multi-site studies: 06-longitudinal-and-multi-site-studies.md
-      - Glossary: glossary.md
-      - BIDS Extension Proposals: 07-extensions.md
-      - Appendix:
-        - Contributors: appendices/contributors.md
-        - Licenses: appendices/licenses.md
-        - Entity table: appendices/entity-table.md
-        - Entities: appendices/entities.md
-        - File collections: appendices/file-collections.md
-        - Units: appendices/units.md
-        - Hierarchical Event Descriptors: appendices/hed.md
-        - MEG file formats: appendices/meg-file-formats.md
-        - MEG systems: appendices/meg-systems.md
-        - Coordinate systems: appendices/coordinate-systems.md
-        - Quantitative MRI: appendices/qmri.md
-        - Arterial Spin Labeling: appendices/arterial-spin-labeling.md
-        - Cross modality correspondence: appendices/cross-modality-correspondence.md
-      - Changelog: CHANGES.md
-    - The BIDS Starter Kit:
-      - Website: https://bids-standard.github.io/bids-starter-kit
-      - Tutorials: https://bids-standard.github.io/bids-starter-kit/tutorials/tutorials.html
-      - GitHub repository: https://github.com/bids-standard/bids-starter-kit
-=======
-use_directory_urls: false
->>>>>>> 83e20a1f
+use_directory_urls: false