site_name: Brain Imaging Data Structure v1.3.1-dev
theme:
    name: material
    custom_dir: theme_customizations/
    favicon: images/favicon.png
    logo: images/logo.png
extra_javascript:
    - js/jquery-3.4.1.min.js
markdown_extensions:
    - toc:
        anchorlink: true
    - pymdownx.superfences
plugins:
    - search
    - branchcustomization:
        update_config:
         - branch: /(?!^master$)/
           +extra_css:
             - css/watermark.css
docs_dir: 'src'
use_directory_urls: false
nav:
    - The BIDS Specification:
      - Introduction: 01-introduction.md
      - Common principles: 02-common-principles.md
      - Modality agnostic files: 03-modality-agnostic-files.md
      - Modality specific files:
        - Magnetic Resonance Imaging: 04-modality-specific-files/01-magnetic-resonance-imaging-data.md
        - Magnetoencephalography: 04-modality-specific-files/02-magnetoencephalography.md
        - Electroencephalography: 04-modality-specific-files/03-electroencephalography.md
        - Intracranial Electroencephalography: 04-modality-specific-files/04-intracranial-electroencephalography.md
        - Task events: 04-modality-specific-files/05-task-events.md
        - Physiological and other continuous recordings: 04-modality-specific-files/06-physiological-and-other-continuous-recordings.md
        - Behavioral experiments (with no MRI): 04-modality-specific-files/07-behavioral-experiments.md
<<<<<<< HEAD
      - Derivatives:
        - Introduction: 05-derivatives/01-introduction.md
        - Common data types: 05-derivatives/02-common-data-types.md
        - Imaging data types: 05-derivatives/03-imaging.md
      - Longitudinal and multi-site studies: 06-longitudinal-and-multi-site-studies.md
      - Extending the BIDS specification: 07-extensions.md
=======
        - Genetic Descriptor: 04-modality-specific-files/08-genetic-descriptor.md
      - Longitudinal and multi-site studies: 05-longitudinal-and-multi-site-studies.md
      - BIDS Extension Proposals: 06-extensions.md
>>>>>>> b50cdadb
      - Appendix:
        - Contributors: 99-appendices/01-contributors.md
        - Licenses: 99-appendices/02-licenses.md
        - Hierarchical Event Descriptors: 99-appendices/03-hed.md
        - Entity table: 99-appendices/04-entity-table.md
        - Units: 99-appendices/05-units.md
        - MEG file formats: 99-appendices/06-meg-file-formats.md
        - MEG systems: 99-appendices/07-meg-systems.md
        - Coordinate systems: 99-appendices/08-coordinate-systems.md
      - Changelog: CHANGES.md
    - The BIDS Starter Kit:
      - GitHub repository: https://github.com/bids-standard/bids-starter-kit
      - Tutorials: https://github.com/bids-standard/bids-starter-kit/wiki/Tutorials
      - Wiki: https://github.com/bids-standard/bids-starter-kit/wiki<|MERGE_RESOLUTION|>--- conflicted
+++ resolved
@@ -32,18 +32,13 @@
         - Task events: 04-modality-specific-files/05-task-events.md
         - Physiological and other continuous recordings: 04-modality-specific-files/06-physiological-and-other-continuous-recordings.md
         - Behavioral experiments (with no MRI): 04-modality-specific-files/07-behavioral-experiments.md
-<<<<<<< HEAD
+        - Genetic Descriptor: 04-modality-specific-files/08-genetic-descriptor.md
       - Derivatives:
         - Introduction: 05-derivatives/01-introduction.md
         - Common data types: 05-derivatives/02-common-data-types.md
         - Imaging data types: 05-derivatives/03-imaging.md
       - Longitudinal and multi-site studies: 06-longitudinal-and-multi-site-studies.md
-      - Extending the BIDS specification: 07-extensions.md
-=======
-        - Genetic Descriptor: 04-modality-specific-files/08-genetic-descriptor.md
-      - Longitudinal and multi-site studies: 05-longitudinal-and-multi-site-studies.md
-      - BIDS Extension Proposals: 06-extensions.md
->>>>>>> b50cdadb
+      - BIDS Extension Proposals: 07-extensions.md
       - Appendix:
         - Contributors: 99-appendices/01-contributors.md
         - Licenses: 99-appendices/02-licenses.md
