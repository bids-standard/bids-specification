#!/usr/bin/env python3
import argparse
from itertools import chain
import logging
import os
from pathlib import Path
import sys
from warnings import warn

import numpy as np
import pandas as pd
import yaml


#
# Aux utilities
#
def is_interactive():
    """Return True if all in/outs are tty"""
    # TODO: check on windows if hasattr check would work correctly and add
    # value:
    return sys.stdin.isatty() and sys.stdout.isatty() and sys.stderr.isatty()


def setup_exceptionhook(ipython=False):
    """Overloads default sys.excepthook with our exceptionhook handler.

       If interactive, our exceptionhook handler will invoke
       pdb.post_mortem; if not interactive, then invokes default handler.
    """

    def _pdb_excepthook(type, value, tb):
        import traceback

        traceback.print_exception(type, value, tb)
        print()
        if is_interactive():
            import pdb

            pdb.post_mortem(tb)

    if ipython:
        from IPython.core import ultratb

        sys.excepthook = ultratb.FormattedTB(
            mode="Verbose",
            # color_scheme='Linux',
            call_pdb=is_interactive(),
        )
    else:
        sys.excepthook = _pdb_excepthook


def get_logger(name=None):
    """Return a logger to use
    """
    return logging.getLogger("bids-schema" + (".%s" % name if name else ""))


def set_logger_level(lgr, level):
    if isinstance(level, int):
        pass
    elif level.isnumeric():
        level = int(level)
    elif level.isalpha():
        level = getattr(logging, level)
    else:
        lgr.warning("Do not know how to treat loglevel %s" % level)
        return
    lgr.setLevel(level)


_DEFAULT_LOG_FORMAT = "%(asctime)s - %(name)s - %(levelname)s - %(message)s"

lgr = get_logger()
# Basic settings for output, for now just basic
set_logger_level(lgr, os.environ.get("BIDS_SCHEMA_LOG_LEVEL", logging.INFO))
FORMAT = "%(asctime)-15s [%(levelname)8s] %(message)s"
logging.basicConfig(format=FORMAT)

BIDS_SCHEMA = Path(__file__).parent.parent / "src" / "schema"


def _get_entry_name(path):
    if path.suffix == '.yaml':
        return path.name[:-5]  # no .yaml
    else:
        return path.name


def _get_parser():
    """
    Parses command line inputs for NiMARE

    Returns
    -------
    parser.parse_args() : argparse dict
    """
    parser = argparse.ArgumentParser(prog='bids')
    subparsers = parser.add_subparsers(help='BIDS workflows')
    # show()
    show_parser = subparsers.add_parser(
        'show',
        help=('Print out the schema'),
    )
    show_parser.set_defaults(func=show)
    show_parser.add_argument(
        'schema_path',
        type=Path,
        help=('Path to schema to show.')
    )
    # save_entity_table()
    entitytable_parser = subparsers.add_parser(
        'entitytable',
        help=('Save entity table to file')
    )
    entitytable_parser.set_defaults(func=save_entity_table)
    entitytable_parser.add_argument(
        'schema_path',
        type=Path,
        help=('Path to schema to show.')
    )
    entitytable_parser.add_argument(
        'out_file',
        type=str,
        help=('Output filename.')
    )
    entitytable_parser.add_argument(
        '--entities_file',
        type=str,
        help=('File in which entities are described. '
              'This is used for hyperlinks in the table, so the path to the '
              'file should be considered from the location of out_file. '
              'Default is "09-entities.md".'),
        default='09-entities.md',
        required=False,
    )
    # save_entities()
    entities_parser = subparsers.add_parser(
        'entities',
        help=('Save entities to file')
    )
    entities_parser.set_defaults(func=save_entities)
    entities_parser.add_argument(
        'schema_path',
        type=Path,
        help=('Path to schema to show.')
    )
    entities_parser.add_argument(
        'out_file',
        type=str,
        help=('Output filename.')
    )
    return parser


def load_schema(schema_path):
    """The schema loader

    It allows for schema, like BIDS itself, to be specified in
    a hierarchy of directories and files.
    File (having .yaml stripped) and directory names become keys
    in the associative array (dict) of entries composed from content
    of files and entire directories.

    Parameters
    ----------
    schema_path : str
        Folder containing yaml files or yaml file.

    Returns
    -------
    dict
        Schema in dictionary form.
    """
    schema_path = Path(schema_path)
    if schema_path.is_file() and (schema_path.suffix == '.yaml'):
        with open(schema_path) as f:
            return yaml.load(f, Loader=yaml.SafeLoader)
    elif schema_path.is_dir():
        # iterate through files and subdirectories
        res = {
            _get_entry_name(path): load_schema(path)
            for path in sorted(schema_path.iterdir())
        }
        return {k: v for k, v in res.items() if v is not None}
    else:
        warn(f"{schema_path} is somehow nothing we can load")


def show(schema_path):
    """Print full schema."""
    schema = load_schema(schema_path)
    print(yaml.safe_dump(schema, default_flow_style=False))


def save_entities(schema_path, out_file):
    """Save entity definitions to a markdown file.
    Each entity gets its own heading.
    """
    schema = load_schema(schema_path)
    entities = schema['entities']
    intro_text = """\
<!--
  This file is autogenerated based on the src/schema.  DO NOT EDIT DIRECTLY.
  Follow https://github.com/bids-standard/bids-specification/blob/master/CONTRIBUTING.md#updating-the-schema
-->
# Appendix IX: Entities

This section compiles the entities (key-value pairs) described throughout this
specification, and describes each.

A general introduction to entities is given in the section on
[file name structure](../02-common-principles.md#file-name-structure).

The ordering of entities and whether it is allowed, OPTIONAL, or REQUIRED for
each is given in the [Entity Table](04-entity-table.md).
"""
    with open(out_file, 'w') as fo:
        fo.write(intro_text)
        for entity, entity_info in entities.items():
            fo.write('\n')
            fo.write('## {}'.format(entity_info['entity']))
            fo.write('\n\n')
            fo.write('Full name: {}'.format(entity_info['name']))
            fo.write('\n\n')
<<<<<<< HEAD
            fo.write('Format: `{}-<{}>`'.format(
                entity_info['entity'], entity_info['format'])
            )
=======
            fo.write('Format: `{}-<{}>`'.format(entity_info['entity'],
                                                entity_info['format']))
>>>>>>> f2545fec
            fo.write('\n\n')
            fo.write('Definition: {}'.format(entity_info['description']))


def drop_unused_entities(df):
    """Remove columns from a dataframe where all values in the column are NaNs.
    For entity tables, this limits each table to only entities thare are used
    within the modality.
    """
    df = df.replace('', np.nan).dropna(axis=1, how='all').fillna('')
    return df


def flatten_multiindexed_columns(df):
    """Remove multi-indexing of multi-indexed column headers.
    The first layer is the "DataType", while the second layer is the "Format".
    This second layer will become a new row.
    """
    # Flatten multi-index
    vals = df.index.tolist()
    df.loc['Format'] = df.columns.get_level_values(1)
    df.columns = df.columns.get_level_values(0)
    df = df.loc[['Format'] + vals]
    df.index.name = 'Entity'
    df = df.drop(columns=['DataType'])
    return df


def make_entity_table(schema_path, entities_file='09-entities.md'):
    """Produce entity table (markdown) based on schema.
    This only works if the top-level schema *directory* is provided.

    Parameters
    ----------
    schema_path : str
        Folder containing schema, which is stored in yaml files.
    entities_file : str, optional
        File in which entities are described.
        This is used for hyperlinks in the table, so the path to the file
        should be considered from the location of out_file.
        Default is '09-entities.md'.

    Returns
    -------
    table : pandas.DataFrame
        DataFrame of entity table, with two layers of column headers.
    """
    schema = load_schema(schema_path)

    # prepare the table based on the schema
    # import pdb; pdb.set_trace()
    header = ['Entity', 'DataType']
    formats = ['Format', 'DataType']
    entity_to_col = {}
    table = [formats]

    # Compose header and formats first
    for i, (entity, spec) in enumerate(schema['entities'].items()):
        header.append(spec["name"])
        formats.append(f'[`{spec["entity"]}-<{spec["format"]}>`]'
                       f'({entities_file}#{spec["entity"]})')
        entity_to_col[spec["entity"]] = i + 1

    # Go through data types
    for dtype, specs in chain(schema['datatypes'].items(),
                              schema['auxdatatypes'].items()):
        dtype_rows = {}

        # each dtype could have multiple specs
        for spec in specs:
            # datatypes use suffixes, while
            # for auxdatatypes we need to use datatypes
            # TODO: RF to avoid this guesswork
            suffixes = spec.get('datatypes') or spec.get('suffixes')
            # TODO: <br> is specific for html form
            suffixes_str = ' '.join(suffixes) if suffixes else ''
            dtype_row = [dtype] + ([''] * len(entity_to_col))
            for ent, req in spec.get('entities', []).items():
                dtype_row[entity_to_col[ent]] = req.upper()

            # Merge specs within dtypes if they share all of the same entities
            if dtype_row in dtype_rows.values():
                for k, v in dtype_rows.items():
                    if dtype_row == v:
                        dtype_rows.pop(k)
                        new_k = k + ' ' + suffixes_str
                        new_k = new_k.strip()
                        dtype_rows[new_k] = v
                        break
            else:
                dtype_rows[suffixes_str] = dtype_row

        # Reformat first column
        dtype_rows = {dtype+'<br>({})'.format(k): v for k, v in
                      dtype_rows.items()}
        dtype_rows = [[k] + v for k, v in dtype_rows.items()]
        table += dtype_rows

    # Create multi-level index because first two rows are headers
    cols = list(zip(header, table[0]))
    cols = pd.MultiIndex.from_tuples(cols)
    table = pd.DataFrame(data=table[1:], columns=cols)
    table = table.set_index(('Entity', 'Format'))

    # Now we can split as needed, in the next function
    return table


def make_entity_table_markdown(schema_path, tablefmt='github',
                               entities_file='09-entities.md'):
    """
    Create a group of tabulated entity tables from the schema.

    This only works if the top-level schema *directory* is provided.

    Parameters
    ----------
    schema_path : str
        Path to schema.
    tablefmt : {'github'}, optional
        Format for tabulated table.
    entities_file : str, optional
        File in which entities are described.
        This is used for hyperlinks in the table, so the path to the file
        should be considered from the location of out_file.
        Default is '09-entities.md'.

    Returns
    -------
    out_tables : dict
        Dictionary of tabulated entity tables, with table title as key.
    """
    from tabulate import tabulate
    table = make_entity_table(schema_path, entities_file=entities_file)

    # Split table
    EG_DATATYPES = ['eeg', 'ieeg', 'meg', 'channels', 'electrodes', 'events',
                    'photo']
    MRI_DATATYPES = ['anat', 'func', 'fmap', 'dwi']
    mri_table = table.loc[
        table[('DataType', 'DataType')].isin(MRI_DATATYPES)
    ]
    eg_table = table.loc[
        table[('DataType', 'DataType')].isin(EG_DATATYPES)
    ]
    beh_table = table[
        ~table[('DataType', 'DataType')].isin(MRI_DATATYPES + EG_DATATYPES)
    ]

    out_tables = {}
    titles = [
        '## Magnetic Resonance Imaging',
        '## Encephalography (EEG, iEEG, and MEG)',
        '## Behavioral Data'
    ]
    tables = [mri_table, eg_table, beh_table]
    for i, table in enumerate(tables):
        title = titles[i]
        table = drop_unused_entities(table)
        table = flatten_multiindexed_columns(table)
        # print it as markdown
        table_str = tabulate(table, headers='keys', tablefmt=tablefmt)
        out_tables[title] = table_str

    return out_tables


def save_entity_table(schema_path, out_file, entities_file='09-entities.md'):
    """
    Create entity table from schema path and then save the table to a markdown
    file.

    Parameters
    ----------
    schema_path : str
        Path to folder containing schema.
        Do not point to a specific file in the schema.
    out_file : str
        Output file for the entity table.
    entities_file : str, optional
        File in which entities are described.
        This is used for hyperlinks in the table, so the path to the file
        should be considered from the location of out_file.
        Default is '09-entities.md'.
    """
    tables = make_entity_table_markdown(schema_path)

    intro_text = """\
<!--
  This file is autogenerated based on the src/schema.  DO NOT EDIT DIRECTLY.
  Follow https://github.com/bids-standard/bids-specification/blob/master/CONTRIBUTING.md#updating-the-schema
-->
# Appendix IV: Entity table

This section compiles the entities (key-value pairs) described throughout this
specification, and establishes a common order within a filename. 
For example, if a file has an acquisition and reconstruction label, the
acquisition entity must precede the reconstruction entity.
REQUIRED and OPTIONAL entities for a given file type are denoted.
Entity formats indicate whether the value is alphanumeric
(`<label>`) or numeric (`<index>`).

A general introduction to entities is given in the section on
[file name structure](../02-common-principles.md#file-name-structure),
while entity definitions are in [Appendix IX]({entities_file}).
""".format(entities_file=entities_file)

    with open(out_file, 'w') as fo:
        fo.write(intro_text)
        fo.write('\n')
        for i, (title, table) in enumerate(tables.items()):
            fo.write(title)
            fo.write('\n\n')
            fo.write(table)
            if i == len(tables) - 1:
                fo.write('\n')
            else:
                fo.write('\n\n')


def _main(argv=None):
    """BIDS schema CLI entrypoint.

    Examples
    --------
    >>> python bids_schema.py entitytable ../src/schema/ \
    >>> ../src/99-appendices/04-entity-table.md

    >>> python bids_schema.py entities ../src/schema/ \
    >>> ../src/99-appendices/09-entities.md
    """
    options = _get_parser().parse_args(argv)
    args = vars(options).copy()
    args.pop('func')
    options.func(**args)


if __name__ == '__main__':
    _main()<|MERGE_RESOLUTION|>--- conflicted
+++ resolved
@@ -224,14 +224,8 @@
             fo.write('\n\n')
             fo.write('Full name: {}'.format(entity_info['name']))
             fo.write('\n\n')
-<<<<<<< HEAD
-            fo.write('Format: `{}-<{}>`'.format(
-                entity_info['entity'], entity_info['format'])
-            )
-=======
             fo.write('Format: `{}-<{}>`'.format(entity_info['entity'],
                                                 entity_info['format']))
->>>>>>> f2545fec
             fo.write('\n\n')
             fo.write('Definition: {}'.format(entity_info['description']))
 
