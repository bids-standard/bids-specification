"""Tests for the bidsschematools package."""

import os

import pytest

from bidsschematools.render import text


def test_make_entity_definitions(schema_obj):
    """
    Test whether expected format strings are present.
    This should be stable with respect to schema format.
    """
    schema_text = text.make_entity_definitions(schema_obj)
    expected_formats = [
        "**Format**: `sub-<label>`",
        "**Format**: `ses-<label>`",
        "**Format**: `sample-<label>`",
        "**Format**: `task-<label>`",
        "**Format**: `acq-<label>`",
        "**Format**: `ce-<label>`",
        "**Format**: `trc-<label>`",
        "**Format**: `stain-<label>`",
        "**Format**: `rec-<label>`",
        "**Format**: `dir-<label>`",
        "**Format**: `run-<index>`",
        "**Format**: `mod-<label>`",
        "**Format**: `echo-<index>`",
        "**Format**: `flip-<index>`",
        "**Format**: `inv-<index>`",
        "**Format**: `mt-<label>`",
    ]
    for expected_format in expected_formats:
        assert expected_format in schema_text


def test_make_glossary(schema_obj, schema_dir):
    """
    Test whether files under the schema objects subdirectory correspond to entries, and
    that rules are not mis-loaded as objects.
    This may need to be updated for schema hierarchy changes.
    """
    # Test consistency
    object_files = []
    for root, dirs, files in os.walk(schema_dir, topdown=False):
        if "objects" in root:
            for object_file in files:
                object_base, _ = os.path.splitext(object_file)
                object_files.append(object_base)
    rule_files = []
    for root, dirs, files in os.walk(schema_dir, topdown=False):
        if "rules" in root:
            for rule_file in files:
                rule_base, _ = os.path.splitext(rule_file)
                rule_files.append(rule_base)
    rules_only = list(filter(lambda a: a not in object_files, rule_files))

    glossary = text.make_glossary(schema_obj)
    for line in glossary.split("\n"):
        if line.startswith('<a name="objects.'):
            # Are all objects objects?
            assert any([line.startswith(f'<a name="objects.{i}') for i in object_files])
            # Are rules loaded incorrectly?
            assert not any([line.startswith(f'<a name="objects.{i}') for i in rules_only])


@pytest.mark.parametrize("placeholders", [True, False])
def test_make_filename_template(schema_obj, schema_dir, placeholders):
    """
    Test whether:

    * The base hierarchy structure of mandatory subject and optional session is
      returned. This should be robust with respect to schema format.
    * Each directory contains at least one possible pattern.
      This should be robust with respect to schema format.
    * All files under the datatype rules subdirectory have corresponding entries.
      This may need to be updated for schema hierarchy changes.
    """
    filename_template = text.make_filename_template(
        "raw", schema_obj, placeholders=placeholders, pdf_format=True
    )

    # Test predefined substrings
    expected_template_part = """
sub-<label>/
    [ses-<label>/]
        anat/
    """
    assert expected_template_part in filename_template

    # Test consistency
    datatypes = {
        datatype
        for rule in schema_obj.rules.files.raw.values(level=2)
        for datatype in rule.datatypes
    }

<<<<<<< HEAD
    datatype_bases = [f"        {i}/" for i in datatypes if i != "stimuli"]
    datatype_level = False
    datatype_file_start = "            sub-<label>"
=======
    datatype_count = len(datatypes)
    datatype_bases = [f"        {i}/" for i in datatypes]
    datatype_file_start = (
        "            sub-<label>" if not placeholders else "            <matches>_"
    )
>>>>>>> 5a357dd9
    datatype_bases_found = 0
    template_started = False
    for line in filename_template.split("\n"):
        if "```" in line:
            if template_started:
                break

            template_started = True
            continue

        if not template_started:
            continue

        if line.startswith("sub-<label>"):
            continue
        if line.startswith("    [ses-<label>/]"):
            continue

        if line in datatype_bases:
            datatype_bases_found += 1
        else:
            assert line.startswith(datatype_file_start)

    # Are all datatypes listed?
    assert datatype_bases_found == len(datatypes) - 1

    # Restrict (a little) the datatype bases
    filename_template = text.make_filename_template(
        "raw",
        schema_obj,
        suffixes=["events"],
        placeholders=placeholders,
        empty_dirs=False,
        pdf_format=True,
    )

    datatype_bases_found = 0
    template_started = False
    for line in filename_template.split("\n"):
        if "```" in line:
            if template_started:
                break

            template_started = True
            continue

        if not template_started:
            continue

        if line.startswith("sub-<label>"):
            continue
        if line.startswith("    [ses-<label>/]"):
            continue

        if line in datatype_bases:
            datatype_bases_found += 1
        else:
            assert line.startswith(datatype_file_start)

    # In this case events is not defined for all datatypes
    assert datatype_bases_found < datatype_count


def test_define_common_principles(schema_obj):
    """Ensure that define_common_principles returns a string."""
    common_principles_str = text.define_common_principles(schema_obj)
    # Must be a string
    assert isinstance(common_principles_str, str)
    # Must be fairly long
    assert len(common_principles_str) > 100


def test_append_filename_template_legend():
    """Check contents of generated string."""
    test_str = text.append_filename_template_legend("", pdf_format=False)
    assert isinstance(test_str, str)
    assert "follow the links" in test_str

    test_str = text.append_filename_template_legend("", pdf_format=True)
    assert isinstance(test_str, str)
    assert "follow the links" not in test_str


def test_define_allowed_top_directories(schema_obj):
    """smoke test for allowed top directories."""
    test_str = text.define_allowed_top_directories(schema_obj)
    assert isinstance(test_str, str)


def test_render_text(schema_obj):
    test_str = text.render_text(
        schema_obj, key="objects.files.dataset_description.description", src_path=None
    )
    assert (
        test_str == "The file `dataset_description.json` is a JSON file describing the dataset.\n"
    )


def test_render_text_errors(schema_obj):
    with pytest.raises(ValueError, match="does not refer to a text field"):
        text.render_text(schema_obj, key="dataset_description", src_path=None)<|MERGE_RESOLUTION|>--- conflicted
+++ resolved
@@ -96,17 +96,11 @@
         for datatype in rule.datatypes
     }
 
-<<<<<<< HEAD
+    datatype_count = len(datatypes)
     datatype_bases = [f"        {i}/" for i in datatypes if i != "stimuli"]
-    datatype_level = False
-    datatype_file_start = "            sub-<label>"
-=======
-    datatype_count = len(datatypes)
-    datatype_bases = [f"        {i}/" for i in datatypes]
     datatype_file_start = (
         "            sub-<label>" if not placeholders else "            <matches>_"
     )
->>>>>>> 5a357dd9
     datatype_bases_found = 0
     template_started = False
     for line in filename_template.split("\n"):
