--- conflicted
+++ resolved
@@ -87,11 +87,8 @@
             "2022-01-05T13:16:30.000005",  # up to 6 decimal points
             "2022-01-05T13:16:30Z",  # UTC indicator is allowed
             "2022-01-05T13:16:30.05Z",
-<<<<<<< HEAD
             "2022-01-05T13:16:30+01:00",  # integral offsets are allowed
             "2022-01-05T13:16:30-05:00",
-=======
->>>>>>> fa2b5d85
         ],
         "time": [
             "13:16:30",
