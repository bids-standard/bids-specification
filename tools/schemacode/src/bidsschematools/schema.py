--- conflicted
+++ resolved
@@ -4,12 +4,8 @@
 
 import json
 import re
-<<<<<<< HEAD
 from collections import ChainMap
-from collections.abc import Iterable, Mapping
-=======
 from collections.abc import Iterable, Mapping, MutableMapping
->>>>>>> afedb49b
 from copy import deepcopy
 from functools import cache, lru_cache
 from pathlib import Path
@@ -99,29 +95,22 @@
     # This allows for referencing objects that contain references,
     # as well as objects that do not exist until a parent is dereferenced.
     for struct in _find(namespace, lambda obj: "$ref" in obj):
-<<<<<<< HEAD
+        assert isinstance(struct, MutableMapping)
         refs = struct["$ref"]
         if isinstance(refs, str):
             refs = [refs]
         targets = []
         for ref in refs:
-            target = base_schema
+            target: Namespace = base_schema
             for part in ref.split("."):
-                target = target.get(part)
-                if target is None:
+                if part not in target:
                     raise ValueError(f"Reference {ref} not found in schema.")
+                target = target[part]
                 if "$ref" in target:
                     _dereference(target, base_schema)
             targets.append(target)
 
-        if all(isinstance(target, Mapping) for target in targets):
-=======
-        assert isinstance(struct, MutableMapping)
-        target = base_schema.get(struct["$ref"])
-        if target is None:
-            raise ValueError(f"Reference {struct['$ref']} not found in schema.")
-        if isinstance(target, MutableMapping):
->>>>>>> afedb49b
+        if all(isinstance(target, MutableMapping) for target in targets):
             struct.pop("$ref")
 
             struct.update({**ChainMap(*targets), **struct})
