--- conflicted
+++ resolved
@@ -1,28 +1,21 @@
 """Schema loading- and processing-related functions."""
+
+from __future__ import annotations
 
 import json
 import os
 import re
-<<<<<<< HEAD
-import tempfile
 from collections.abc import Iterable, Mapping
 from copy import deepcopy
 from functools import cache, lru_cache
-from importlib.resources import files
-
-from jsonschema import ValidationError
-from jsonschema.protocols import Validator as JsonschemaValidator
-
-from . import __bids_version__, __version__, utils
-=======
-from collections.abc import Iterable, Mapping
-from copy import deepcopy
-from functools import lru_cache
 from pathlib import Path
 
 from . import data, utils
->>>>>>> e247224a
 from .types import Namespace
+
+TYPE_CHECKING = False
+if TYPE_CHECKING:
+    from jsonschema.protocols import Validator as JsonschemaValidator
 
 lgr = utils.get_logger()
 
@@ -113,7 +106,7 @@
 @cache
 def get_schema_validator() -> JsonschemaValidator:
     """Get the jsonschema validator for validating BIDS schemas."""
-    metaschema = json.loads(files("bidsschematools.data").joinpath("metaschema.json").read_text())
+    metaschema = json.loads(data.load.readable("metaschema.json").read_text())
     return utils.jsonschema_validator(metaschema, check_format=True)
 
 
@@ -319,21 +312,14 @@
 
 def validate_schema(schema: Namespace):
     """Validate a schema against the BIDS metaschema."""
-<<<<<<< HEAD
-=======
+
     try:
-        from jsonschema import ValidationError, validate
+        from jsonschema import ValidationError
     except ImportError as e:
         raise RuntimeError(
             "The `jsonschema` package is required to validate schemas. "
             "Please install it with `pip install jsonschema`."
         ) from e
-
-    from .data import load
-
-    metaschema = json.loads(load.readable("metaschema.json").read_text())
->>>>>>> e247224a
-
     # validate is put in this try/except clause because the error is sometimes too long to
     # print in the terminal
     try:
