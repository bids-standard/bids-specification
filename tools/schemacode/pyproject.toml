--- conflicted
+++ resolved
@@ -103,11 +103,7 @@
 # uvx bump-my-version bump <patch|minor|major>
 # git push upstream <current-branch>
 [tool.bumpversion]
-<<<<<<< HEAD
 current_version = "1.1.0-dev"
-=======
-current_version = "1.0.9-dev"
->>>>>>> e88eb781
 parse = """(?x)
     (?P<major>[0-9]+)
     \\.(?P<minor>[0-9]+)
