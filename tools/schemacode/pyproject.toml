[build-system]
<<<<<<< HEAD
build-backend = "setuptools.build_meta"
requires = ["setuptools"]

[project]
name = "bidsschematools"
description = " Python tools for working with the BIDS schema."
authors = [{name = "bids-standard developers"}]
maintainers = [{name = "bids-standard developers", email = " bids.maintenance@gmail.com"}]
=======
requires = ["pdm-backend", "acres", "pyyaml"]
build-backend = "pdm.backend"

[project]
name = "bidsschematools"
description = "Python tools for working with the BIDS schema."
authors = [{name = "bids-standard developers"}]
maintainers = [{name = "bids-standard developers", email = "bids.maintenance@gmail.com"}]
>>>>>>> e247224a
license = {text = "MIT"}
readme = "README.md"
requires-python = ">=3.9"
dependencies = [
<<<<<<< HEAD
    "click",
    "pyyaml",
    "jsonschema[format]"
]
classifiers = [
    "Development Status :: 4 - Beta",
    "License :: OSI Approved :: MIT License",
    "Intended Audience :: Science/Research",
    "Topic :: Scientific/Engineering :: Information Analysis",
=======
    "acres",
    "click",
    "pyyaml",
]
classifiers = [
    "Development Status :: 4 - Beta",
    "Intended Audience :: Science/Research",
    "Topic :: Scientific/Engineering :: Information Analysis",
    "License :: OSI Approved :: MIT License",
>>>>>>> e247224a
    "Programming Language :: Python :: 3.9",
    "Programming Language :: Python :: 3.10",
    "Programming Language :: Python :: 3.11",
    "Programming Language :: Python :: 3.12",
<<<<<<< HEAD
    "Programming Language :: Python :: 3.13"
=======
    "Programming Language :: Python :: 3.13",
>>>>>>> e247224a
]
dynamic = ["version"]

[project.optional-dependencies]
<<<<<<< HEAD
expressions = ["pyparsing"]
render = [
    "tabulate",
    "pandas",
    "markdown-it-py"
]
tests = [
    "bidsschematools[expressions,render]",
    "check-jsonschema",
    "codecov",
    "coverage[toml]",
    "flake8",
    "flake8-black",
    "flake8-isort",
    "pytest>6",
    "pytest-cov"
]
doc = [
    "sphinx>=1.5.3",
    "sphinx_rtd_theme"
]
all = [
    "bidsschematools[doc,tests]"
=======
validation = [
    "jsonschema",
]
doc = [
    "sphinx>=1.5.3",
    "sphinx_rtd_theme",
]
dev = [
    "bidsschematools[tests]",
    "ruff",
]
render = [
    "tabulate",
    "pandas",
    "markdown-it-py",
]
expressions = ["pyparsing"]
tests = [
    "bidsschematools[validation,render,expressions]",
    "codecov",
    "coverage[toml]",
    "pytest",
    "pytest-cov",
]
all = [
    "bidsschematools[doc,tests]",
>>>>>>> e247224a
]

[project.scripts]
bst = "bidsschematools.__main__:cli"

[project.urls]
Homepage = "https://github.com/bids-standard/bids-specification"
<<<<<<< HEAD

[tool.setuptools.dynamic]
version = {file = "src/bidsschematools/data/schema/SCHEMA_VERSION"}

[tool.setuptools.package-data]
bidsschematools = [
    "data/metaschema.json",
    "data/schema/BIDS_VERSION",
    "data/schema/SCHEMA_VERSION",
    "data/schema/**/*.yaml",
    "tests/data/*"
]

[tool.black]
line-length = 99
include = '\.pyi?$'
exclude = '''
(
  /(
      \.eggs         # exclude a few common directories in the
    | \.git          # root of the project
    | \.github
    | \.hg
    | \.pytest_cache
    | _build
    | build
    | dist
  )/
)
'''

[tool.isort]
multi_line_output = 3
profile = "black"
=======

[tool.black]
exclude = "*"
>>>>>>> e247224a

[tool.pytest.ini_options]
addopts = "-ra --strict-markers --strict-config"
log_cli = true
log_cli_level = "INFO"
markers = [
    "validate_schema: tests that validate the schema itself"
]
minversion = "6.0"
xfail_strict = true

<<<<<<< HEAD
[tool.coverage]
=======
>>>>>>> e247224a

[tool.coverage.paths]
source = [
    "src/bidsschematools",
    "**/site-packages/bidsschematools"
]

[tool.coverage.run]
parallel = true

# Release process:
# cd tools/schemacode
# uvx bump-my-version bump pre_label --tag
# [inspect result]
# git push upstream <current-branch> --tags
# uvx bump-my-version bump <patch|minor|major>
# git push upstream <current-branch>
[tool.bumpversion]
<<<<<<< HEAD
current_version = "1.1.0-dev"
=======
current_version = "1.0.8-dev"
>>>>>>> e247224a
parse = """(?x)
    (?P<major>[0-9]+)
    \\.(?P<minor>[0-9]+)
    \\.(?P<patch>[0-9]+)
    (?:-(?P<pre_label>dev))?
"""
serialize = ["{major}.{minor}.{patch}-{pre_label}", "{major}.{minor}.{patch}"]
commit = true
message = "chore: Bump schema package to {new_version}"
# Use --tag on releases
tag = false
tag_name = "schema-{new_version}"
tag_message = "Schema release {new_version}"

[tool.bumpversion.parts.pre_label]
values = ["dev", "final"]
optional_value = "final"

[[tool.bumpversion.files]]
filename = "../../src/schema/SCHEMA_VERSION"

[tool.ruff]
line-length = 99

[tool.ruff.lint]
select = [
    "E",  # pycodestyle errors
    "W",  # pycodestyle warnings
    "F",  # pyflakes
    "PLE",  # pylint errors
    "I",  # isort
    "LOG",  # flake8-logging
    "G",  # flake8-logging-format
    "Q",  # flake8-quotes
    "YTT",  # flake8-2020
    "ISC",  # implicit-string-concatenation
    "UP",  # pyupgrade

    # Intend to evaluate these for inclusion
    # "PD",  # pandas-vet
    # "B",  # flake8-bugbear (likely bugs)
    # "S",  # flake8-bandit (security)
    # "N",  # pep8-naming (naming conventions)
    # "C4",  # flake8-comprehensions (comprehension)
    # "PLW",  # pylint warnings
]

[tool.ruff.lint.extend-per-file-ignores]
"*/__init__.py" = ["F401"]<|MERGE_RESOLUTION|>--- conflicted
+++ resolved
@@ -1,113 +1,63 @@
 [build-system]
-<<<<<<< HEAD
-build-backend = "setuptools.build_meta"
-requires = ["setuptools"]
-
-[project]
-name = "bidsschematools"
-description = " Python tools for working with the BIDS schema."
-authors = [{name = "bids-standard developers"}]
-maintainers = [{name = "bids-standard developers", email = " bids.maintenance@gmail.com"}]
-=======
 requires = ["pdm-backend", "acres", "pyyaml"]
 build-backend = "pdm.backend"
 
 [project]
 name = "bidsschematools"
 description = "Python tools for working with the BIDS schema."
-authors = [{name = "bids-standard developers"}]
-maintainers = [{name = "bids-standard developers", email = "bids.maintenance@gmail.com"}]
->>>>>>> e247224a
-license = {text = "MIT"}
+authors = [{ name = "bids-standard developers" }]
+maintainers = [
+  { name = "bids-standard developers", email = "bids.maintenance@gmail.com" },
+]
+license = { text = "MIT" }
 readme = "README.md"
 requires-python = ">=3.9"
 dependencies = [
-<<<<<<< HEAD
-    "click",
-    "pyyaml",
-    "jsonschema[format]"
+  "acres",
+  "click",
+  "pyyaml",
 ]
 classifiers = [
-    "Development Status :: 4 - Beta",
-    "License :: OSI Approved :: MIT License",
-    "Intended Audience :: Science/Research",
-    "Topic :: Scientific/Engineering :: Information Analysis",
-=======
-    "acres",
-    "click",
-    "pyyaml",
-]
-classifiers = [
-    "Development Status :: 4 - Beta",
-    "Intended Audience :: Science/Research",
-    "Topic :: Scientific/Engineering :: Information Analysis",
-    "License :: OSI Approved :: MIT License",
->>>>>>> e247224a
-    "Programming Language :: Python :: 3.9",
-    "Programming Language :: Python :: 3.10",
-    "Programming Language :: Python :: 3.11",
-    "Programming Language :: Python :: 3.12",
-<<<<<<< HEAD
-    "Programming Language :: Python :: 3.13"
-=======
-    "Programming Language :: Python :: 3.13",
->>>>>>> e247224a
+  "Development Status :: 4 - Beta",
+  "License :: OSI Approved :: MIT License",
+  "Intended Audience :: Science/Research",
+  "Topic :: Scientific/Engineering :: Information Analysis",
+  "Programming Language :: Python :: 3.9",
+  "Programming Language :: Python :: 3.10",
+  "Programming Language :: Python :: 3.11",
+  "Programming Language :: Python :: 3.12",
+  "Programming Language :: Python :: 3.13",
 ]
 dynamic = ["version"]
 
 [project.optional-dependencies]
-<<<<<<< HEAD
+validation = [
+  "jsonschema[format]",
+]
+dev = [
+  "bidsschematools[tests]",
+  "ruff",
+]
 expressions = ["pyparsing"]
 render = [
-    "tabulate",
-    "pandas",
-    "markdown-it-py"
+  "tabulate",
+  "pandas",
+  "markdown-it-py",
 ]
 tests = [
-    "bidsschematools[expressions,render]",
-    "check-jsonschema",
-    "codecov",
-    "coverage[toml]",
-    "flake8",
-    "flake8-black",
-    "flake8-isort",
-    "pytest>6",
-    "pytest-cov"
+  "bidsschematools[validation,render,expressions]",
+  "check-jsonschema",
+  "codecov",
+  "coverage[toml]",
+  "pytest>6",
+  "pytest-cov",
 ]
 doc = [
-    "sphinx>=1.5.3",
-    "sphinx_rtd_theme"
+  "sphinx>=1.5.3",
+  "sphinx_rtd_theme",
 ]
 all = [
-    "bidsschematools[doc,tests]"
-=======
-validation = [
-    "jsonschema",
-]
-doc = [
-    "sphinx>=1.5.3",
-    "sphinx_rtd_theme",
-]
-dev = [
-    "bidsschematools[tests]",
-    "ruff",
-]
-render = [
-    "tabulate",
-    "pandas",
-    "markdown-it-py",
-]
-expressions = ["pyparsing"]
-tests = [
-    "bidsschematools[validation,render,expressions]",
-    "codecov",
-    "coverage[toml]",
-    "pytest",
-    "pytest-cov",
-]
-all = [
-    "bidsschematools[doc,tests]",
->>>>>>> e247224a
+  "bidsschematools[doc,tests]",
 ]
 
 [project.scripts]
@@ -115,66 +65,25 @@
 
 [project.urls]
 Homepage = "https://github.com/bids-standard/bids-specification"
-<<<<<<< HEAD
-
-[tool.setuptools.dynamic]
-version = {file = "src/bidsschematools/data/schema/SCHEMA_VERSION"}
-
-[tool.setuptools.package-data]
-bidsschematools = [
-    "data/metaschema.json",
-    "data/schema/BIDS_VERSION",
-    "data/schema/SCHEMA_VERSION",
-    "data/schema/**/*.yaml",
-    "tests/data/*"
-]
-
-[tool.black]
-line-length = 99
-include = '\.pyi?$'
-exclude = '''
-(
-  /(
-      \.eggs         # exclude a few common directories in the
-    | \.git          # root of the project
-    | \.github
-    | \.hg
-    | \.pytest_cache
-    | _build
-    | build
-    | dist
-  )/
-)
-'''
-
-[tool.isort]
-multi_line_output = 3
-profile = "black"
-=======
 
 [tool.black]
 exclude = "*"
->>>>>>> e247224a
 
 [tool.pytest.ini_options]
 addopts = "-ra --strict-markers --strict-config"
 log_cli = true
 log_cli_level = "INFO"
 markers = [
-    "validate_schema: tests that validate the schema itself"
+  "validate_schema: tests that validate the schema itself",
 ]
 minversion = "6.0"
 xfail_strict = true
 
-<<<<<<< HEAD
-[tool.coverage]
-=======
->>>>>>> e247224a
 
 [tool.coverage.paths]
 source = [
-    "src/bidsschematools",
-    "**/site-packages/bidsschematools"
+  "src/bidsschematools",
+  "**/site-packages/bidsschematools",
 ]
 
 [tool.coverage.run]
@@ -188,11 +97,7 @@
 # uvx bump-my-version bump <patch|minor|major>
 # git push upstream <current-branch>
 [tool.bumpversion]
-<<<<<<< HEAD
 current_version = "1.1.0-dev"
-=======
-current_version = "1.0.8-dev"
->>>>>>> e247224a
 parse = """(?x)
     (?P<major>[0-9]+)
     \\.(?P<minor>[0-9]+)
@@ -219,25 +124,25 @@
 
 [tool.ruff.lint]
 select = [
-    "E",  # pycodestyle errors
-    "W",  # pycodestyle warnings
-    "F",  # pyflakes
-    "PLE",  # pylint errors
-    "I",  # isort
-    "LOG",  # flake8-logging
-    "G",  # flake8-logging-format
-    "Q",  # flake8-quotes
-    "YTT",  # flake8-2020
-    "ISC",  # implicit-string-concatenation
-    "UP",  # pyupgrade
+  "E",   # pycodestyle errors
+  "W",   # pycodestyle warnings
+  "F",   # pyflakes
+  "PLE", # pylint errors
+  "I",   # isort
+  "LOG", # flake8-logging
+  "G",   # flake8-logging-format
+  "Q",   # flake8-quotes
+  "YTT", # flake8-2020
+  "ISC", # implicit-string-concatenation
+  "UP",  # pyupgrade
 
-    # Intend to evaluate these for inclusion
-    # "PD",  # pandas-vet
-    # "B",  # flake8-bugbear (likely bugs)
-    # "S",  # flake8-bandit (security)
-    # "N",  # pep8-naming (naming conventions)
-    # "C4",  # flake8-comprehensions (comprehension)
-    # "PLW",  # pylint warnings
+  # Intend to evaluate these for inclusion
+  # "PD",  # pandas-vet
+  # "B",  # flake8-bugbear (likely bugs)
+  # "S",  # flake8-bandit (security)
+  # "N",  # pep8-naming (naming conventions)
+  # "C4",  # flake8-comprehensions (comprehension)
+  # "PLW",  # pylint warnings
 ]
 
 [tool.ruff.lint.extend-per-file-ignores]
