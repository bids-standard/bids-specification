--- conflicted
+++ resolved
@@ -6,11 +6,6 @@
 from copy import deepcopy
 from glob import glob
 from pathlib import Path
-<<<<<<< HEAD
-from pprint import pprint
-from warnings import warn
-=======
->>>>>>> 251f4400
 
 import pandas as pd
 import yaml
