--- conflicted
+++ resolved
@@ -63,7 +63,6 @@
     return text
 
 
-<<<<<<< HEAD
 def make_suffix_table(suffixes):
     """Generate a markdown table of suffix information.
 
@@ -71,7 +70,18 @@
     ----------
     suffixes : list of str
         A list of the suffixes to include in the table.
-=======
+
+    Returns
+    -------
+    table : str
+        A Markdown-format table containing the corresponding table for
+        the requested fields.
+    """
+    schemapath = utils.get_schema_path()
+    schema_obj = schema.load_schema(schemapath)
+    table = schema.make_suffix_table(schema_obj, suffixes)
+    return table
+
 def make_metadata_table(field_info):
     """Generate a markdown table of metadata field information.
 
@@ -84,7 +94,6 @@
         Until requirement levels can be codified in the schema,
         this argument will be dictionary, with the field names as keys and
         the requirement levels as values.
->>>>>>> 5de7cfc8
 
     Returns
     -------
@@ -94,9 +103,5 @@
     """
     schemapath = utils.get_schema_path()
     schema_obj = schema.load_schema(schemapath)
-<<<<<<< HEAD
-    table = schema.make_suffix_table(schema_obj, suffixes)
-=======
     table = schema.make_metadata_table(schema_obj, field_info)
->>>>>>> 5de7cfc8
     return table