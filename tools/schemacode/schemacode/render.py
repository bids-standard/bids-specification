"""Functions for rendering portions of the schema as text."""
import logging
import os
import posixpath

import pandas as pd
from tabulate import tabulate

from . import utils
from .schema import filter_schema

lgr = utils.get_logger()
# Basic settings for output, for now just basic
utils.set_logger_level(lgr, os.environ.get("BIDS_SCHEMA_LOG_LEVEL", logging.INFO))
logging.basicConfig(format="%(asctime)-15s [%(levelname)8s] %(message)s")


def get_relpath(src_path):
    """Retrieve relative path to the source root from the perspective of a Markdown file.

    As a convenience, ``None`` is interpreted as the empty string, and a value of ``'.'``
    is returned.

    Examples
    --------
    >>> get_relpath("02-common-principles.md")
    '.'
    >>> get_relpath("04-modality-specific-files/01-magnetic-resonance-imaging-data.md")
    '..'
    >>> get_relpath("we/lack/third_levels.md")
    '../..'
    >>> get_relpath(None)
    '.'
    """
    return posixpath.relpath(".", posixpath.dirname(src_path or ""))


def make_entity_definitions(schema):
    """Generate definitions and other relevant information for entities in the specification.

    Each entity gets its own heading.

    Parameters
    ----------
    schema : dict
        The schema object, which is a dictionary with nested dictionaries and
        lists stored within it.

    Returns
    -------
    text : str
        A string containing descriptions and some formatting
        information about the entities in the schema.
    """
    entity_order = schema["rules"]["entities"]
    entity_definitions = schema["objects"]["entities"]

    text = ""
    for entity in entity_order:
        entity_info = entity_definitions[entity]
        entity_shorthand = entity_info["entity"]
        text += "\n"
        text += "## {}".format(entity_shorthand)
        text += "\n\n"
        text += "Full name: {}".format(entity_info["name"])
        text += "\n\n"
        text += "Format: `{}-<{}>`".format(
            entity_info["entity"],
            entity_info.get("format", "label"),
        )
        text += "\n\n"
        if "enum" in entity_info.keys():
            text += "Allowed values: `{}`".format("`, `".join(entity_info["enum"]))
            text += "\n\n"

        text += "Definition: {}".format(entity_info["description"])
    return text


def make_glossary(schema, src_path=None):
    """Generate glossary.

    Parameters
    ----------
    schema : dict
        The schema object, which is a dictionary with nested dictionaries and
        lists stored within it.
    src_path : str | None
        The file where this macro is called, which may be explicitly provided
        by the "page.file.src_path" variable.

    Returns
    -------
    text : str
        A string containing descriptions and some formatting
        information about the entities in the schema.
    """
    all_objects = {}

    for group, group_objects in schema["objects"].items():
        group_obj_keys = list(group_objects.keys())
        # Remove private objects
        group_obj_keys = [k for k in group_obj_keys if not k.startswith("_")]

        multi_sense_objects = []
        # Identify multi-sense objects (multiple entries, some with __ in them)
        for key in group_obj_keys:
            if "__" in key:
                temp_key = key.split("__")[0]
                multi_sense_objects.append(temp_key)

        multi_sense_objects = sorted(list(set(multi_sense_objects)))
        sense_keys = {mso: [] for mso in multi_sense_objects}

        for key in group_obj_keys:
            for sense_key in sense_keys.keys():
                if (key == sense_key) or (key.startswith(sense_key + "__")):
                    sense_keys[sense_key].append(key)

        sense_names = {}
        for sense_key, key_list in sense_keys.items():
            for i_key, key in enumerate(key_list):
                new_key_name = f"{sense_key} _sense {i_key + 1}_"
                sense_names[key] = new_key_name

        for key in group_obj_keys:
            new_name = sense_names.get(key, key)
            new_name = f"{new_name} ({group})"
            all_objects[new_name] = {}
            all_objects[new_name]["key"] = f"objects.{group}.{key}"
            all_objects[new_name]["definition"] = group_objects[key]

    text = ""
    for obj_key in sorted(all_objects.keys()):
        obj = all_objects[obj_key]
        obj_marker = obj["key"]
        obj_def = obj["definition"]
        obj_name = obj_def["name"]
        obj_desc = obj_def["description"]
        # A backslash before a newline means continue a string
        obj_desc = obj_desc.replace("\\\n", "")
        # Two newlines should be respected
        obj_desc = obj_desc.replace("\n\n", "<br>")
        # Otherwise a newline corresponds to a space
        obj_desc = obj_desc.replace("\n", " ")
        # Spec internal links need to be replaced
        obj_desc = obj_desc.replace("SPEC_ROOT", get_relpath(src_path))

        text += f'\n<a name="{obj_marker}"></a>'
        text += f"\n## {obj_key}\n\n"
        text += f"name: {obj_name}\n\n"
        text += f"description:\n>{obj_desc}\n\n"

        temp_obj_def = {k: v for k, v in obj_def.items() if k not in ("description", "name")}
        text += f"schema information:\n```yaml\n{temp_obj_def}\n```"

    return text


def _add_entity(filename_template, entity_pattern, requirement_level):
    """Add entity pattern to filename template based on requirement level."""
    if requirement_level == "required":
        if len(filename_template.strip()):
            filename_template += "_" + entity_pattern
        else:
            # Only the first entity doesn't need an underscore
            filename_template += entity_pattern
    else:
        if len(filename_template.strip()):
            filename_template += "[_" + entity_pattern + "]"
        else:
            # Only the first entity doesn't need an underscore
            filename_template += "[" + entity_pattern + "]"

    return filename_template


def make_filename_template(schema, n_dupes_to_combine=6, **kwargs):
    """Create codeblocks containing example filename patterns for a given datatype.

    Parameters
    ----------
    schema : dict
        The schema object, which is a dictionary with nested dictionaries and
        lists stored within it.
    n_dupes_to_combine : int
        The minimum number of suffixes/extensions to combine in the template as
        <suffix>/<extension>.
    kwargs : dict
        Keyword arguments used to filter the schema.
        Example kwargs that may be used include: "suffixes", "datatypes",
        "extensions".

    Returns
    -------
    codeblock : str
        A multiline string containing the filename templates for file types
        in the schema, after filtering.
    """
    schema = filter_schema(schema, **kwargs)

    entity_order = schema["rules"]["entities"]

    paragraph = ""
    # Parent directories
    paragraph += "{}-<{}>/\n\t[{}-<{}>/]\n".format(
        schema["objects"]["entities"]["subject"]["entity"],
        schema["objects"]["entities"]["subject"]["format"],
        schema["objects"]["entities"]["session"]["entity"],
        schema["objects"]["entities"]["session"]["format"],
    )

    for datatype in schema["rules"]["datatypes"].keys():
        paragraph += "\t\t{}/\n".format(datatype)

        # Unique filename patterns
        for group in schema["rules"]["datatypes"][datatype].values():
            string = "\t\t\t"
            for ent in entity_order:
                if "enum" in schema["objects"]["entities"][ent].keys():
                    # Entity key-value pattern with specific allowed values
                    ent_format = "{}-<{}>".format(
                        schema["objects"]["entities"][ent]["entity"],
                        "|".join(schema["objects"]["entities"][ent]["enum"]),
                    )
                else:
                    # Standard entity key-value pattern with simple label/index
                    ent_format = "{}-<{}>".format(
                        schema["objects"]["entities"][ent]["entity"],
                        schema["objects"]["entities"][ent].get("format", "label"),
                    )

                if ent in group["entities"]:
                    if isinstance(group["entities"][ent], dict):
                        if "enum" in group["entities"][ent].keys():
                            # Overwrite the filename pattern based on the valid values
                            ent_format = "{}-<{}>".format(
                                schema["objects"]["entities"][ent]["entity"],
                                "|".join(group["entities"][ent]["enum"]),
                            )

                        string = _add_entity(
                            string,
                            ent_format,
                            group["entities"][ent]["requirement"],
                        )
                    else:
                        string = _add_entity(string, ent_format, group["entities"][ent])

            # In cases of large numbers of suffixes,
            # we use the "suffix" variable and expect a table later in the spec
            if len(group["suffixes"]) >= n_dupes_to_combine:
                suffix = "_<suffix>"
                string += suffix
                strings = [string]
            else:
                strings = [string + "_" + suffix for suffix in group["suffixes"]]

            # Add extensions
            full_strings = []
            extensions = group["extensions"]
            extensions = [ext if ext != "*" else ".<extension>" for ext in extensions]
            extensions = utils.combine_extensions(extensions)
            if len(extensions) >= n_dupes_to_combine:
                # Combine exts when there are many, but keep JSON separate
                if ".json" in extensions:
                    extensions = [".<extension>", ".json"]
                else:
                    extensions = [".<extension>"]

            for extension in extensions:
                for string in strings:
                    new_string = string + extension
                    full_strings.append(new_string)

            full_strings = sorted(full_strings)
            if full_strings:
                paragraph += "\n".join(full_strings) + "\n"

    paragraph = paragraph.rstrip()
    codeblock = "Template:\n```Text\n" + paragraph + "\n```"
    codeblock = codeblock.expandtabs(4)
    return codeblock


def make_entity_table(schema, tablefmt="github", **kwargs):
    """Produce entity table (markdown) based on schema.

    Parameters
    ----------
    schema_path : str
        Directory containing schema, which is stored in yaml files.
    entities_file : str, optional
        File in which entities are described.
        This is used for hyperlinks in the table, so the path to the file
        should be considered from the location of out_file.
        Default is '09-entities.md'.

    Returns
    -------
    table_str : str
        Markdown string containing the table.
    """
    schema = filter_schema(schema, **kwargs)

    ENTITIES_FILE = "09-entities.md"

    # prepare the table based on the schema
    # import pdb; pdb.set_trace()
    header = ["Entity", "DataType"]
    formats = ["Format", "DataType"]
    table = [formats]

    # Compose header and formats first
    all_entities = schema["rules"]["entities"]
    for entity in all_entities:
        entity_spec = schema["objects"]["entities"][entity]
        entity_shorthand = entity_spec["entity"]
        header.append(entity_spec["name"])
        formats.append(
            f'[`{entity_shorthand}-<{entity_spec.get("format", "label")}>`]'
            f"({ENTITIES_FILE}#{entity_shorthand})"
        )

    # Go through data types
    for dtype, dtype_specs in schema["rules"]["datatypes"].items():
        dtype_rows = {}
        duplicate_row_counter = 0

        # each dtype could have multiple specs
        for dtype_spec in dtype_specs.values():
            suffixes = dtype_spec.get("suffixes")

            # Skip this part of the schema if no suffixes are found.
            # This is a hack to work around filter_schema's limitations.
            if not len(suffixes):
                continue

            # TODO: <br> is specific for html form
            suffixes_str = " ".join(suffixes) if suffixes else ""
            dtype_row = [dtype] + ([""] * len(all_entities))
            for ent, ent_info in dtype_spec.get("entities", {}).items():
                if isinstance(ent_info, dict):
                    requirement_level = ent_info["requirement"]
                else:
                    requirement_level = ent_info

                dtype_row[all_entities.index(ent) + 1] = requirement_level.upper()

            if dtype_row in dtype_rows.values():
                # Merge specs within dtypes if they share all of the same entities
                for existing_suffixes_str, existing_entities in dtype_rows.items():
                    if dtype_row == existing_entities:
                        # Combine suffixes from the existing row with ones from the new row
                        dtype_rows.pop(existing_suffixes_str)
                        old_suffix_list = existing_suffixes_str.split(" ")
                        new_suffix_list = suffixes_str.split(" ")
                        comb_suffix_list = sorted(list(set(new_suffix_list + old_suffix_list)))

                        # Identify if the list of suffixes comes from an existing alternate row
                        number_suffixes = list(filter(str.isnumeric, comb_suffix_list))
                        if len(number_suffixes) == 1:
                            # Suffixes come from an existing alternate row
                            number = number_suffixes[0]
                            comb_suffix_list.remove(number)
                            new_suffixes_str = " ".join(comb_suffix_list)
                            # Retain the old number
                            new_suffixes_str = number + " " + new_suffixes_str
                        elif len(number_suffixes) > 1:
                            # The row exists already, but contains multiple numbers
                            raise Exception("Something's wrong here.")
                        else:
                            # It's a new row
                            new_suffixes_str = " ".join(comb_suffix_list)

                        dtype_rows[new_suffixes_str] = existing_entities
                        break

            elif suffixes_str in dtype_rows.keys():
                # Create new lines for multiple specs with the same dtype and suffix,
                # but different entities
                # Unfortunately, the keys need to be unique, so we include a number
                # NOTE: This assumes that no suffix in BIDS will ever be purely numeric.
                dtype_rows[str(duplicate_row_counter) + " " + suffixes_str] = dtype_row
                duplicate_row_counter += 1

            else:
                # Otherwise, just add the new suffix group
                dtype_rows[suffixes_str] = dtype_row

        # Add datatype to first column and reformat it
        dtype_rows = {dtype + "<br>({})".format(k): v for k, v in dtype_rows.items()}
        dtype_rows = [[k] + v for k, v in dtype_rows.items()]

        table += dtype_rows

    # Create multi-level index because first two rows are headers
    cols = list(zip(header, table[0]))
    cols = pd.MultiIndex.from_tuples(cols)
    table = pd.DataFrame(data=table[1:], columns=cols)
    table = table.set_index(("Entity", "Format"))

    # Remove unnecessary columns
    table = utils.drop_unused_entities(table)
    table = utils.flatten_multiindexed_columns(table)

    # Remove fake numeric suffixes from first column
    def _remove_numeric_suffixes(string):
        import re

        suffix_str = re.findall(r"\((.+)\)", string)
        # The "Format" row should be skipped
        if not suffix_str:
            return string

        suffix_str = suffix_str[0]  # Only one parenthesis should appear
        suffixes = suffix_str.split(" ")
        suffixes = list(filter(lambda v: not str.isnumeric(v), suffixes))
        suffix_str2 = " ".join(suffixes)
        new_string = string.replace(f"({suffix_str})", f"({suffix_str2})")
        return new_string

    table[table.index.name] = table.index
    table[table.index.name] = table[table.index.name].apply(_remove_numeric_suffixes)
    table = table.set_index(table.index.name, drop=True)

    # Print it as markdown
    table_str = tabulate(table, headers="keys", tablefmt=tablefmt)
    return table_str


def make_suffix_table(schema, suffixes, src_path=None, tablefmt="github"):
    """Produce suffix table (markdown) based on requested suffixes.

    Parameters
    ----------
    schema : dict
    suffixes : list of str
    src_path : str | None
        The file where this macro is called, which may be explicitly provided
        by the "page.file.src_path" variable.
    tablefmt : str

    Returns
    -------
    table_str : str
        Tabulated table as a string.
    """
    # The filter function doesn't work here.
    suffix_schema = schema["objects"]["suffixes"]

    suffixes_found = [f for f in suffixes if f in suffix_schema.keys()]
    suffixes_not_found = [f for f in suffixes if f not in suffix_schema.keys()]
    if suffixes_not_found:
        raise Exception("Warning: Missing suffixes: {}".format(", ".join(suffixes_not_found)))

    df = pd.DataFrame(
        index=suffixes_found,
        columns=["**Name**", "**Description**"],
    )
    # Index by suffix because name cannot be assumed to be unique
    df.index.name = "`suffix`"
    for suffix in suffixes_found:
        suffix_info = suffix_schema[suffix]
        description = suffix_info["description"]
        # A backslash before a newline means continue a string
        description = description.replace("\\\n", "")
        # Two newlines should be respected
        description = description.replace("\n\n", "<br>")
        # Otherwise a newline corresponds to a space
        description = description.replace("\n", " ")
        # Spec internal links need to be replaced
        description = description.replace("SPEC_ROOT", get_relpath(src_path))

        df.loc[suffix] = [suffix_info["name"], description]

    df = df.reset_index(drop=False)
    df = df.set_index("**Name**")
    df = df[["`suffix`", "**Description**"]]

    # Print it as markdown
    table_str = tabulate(df, headers="keys", tablefmt=tablefmt)
    return table_str


<<<<<<< HEAD
def make_obj_table(subschema, field_info, tablefmt="github"):
    # Use the "name" field in the table, to allow for filenames to not match
    # "names".
    df = pd.DataFrame(
        index=[subschema[f]["name"] for f in subschema.keys()],
        columns=["**Requirement Level**", "**Data type**", "**Description**"],
    )
    df.index.name = "**Key name**"
    for field in subschema.keys():
        field_name = subschema[field]["name"]
        requirement_info = field_info[field]
        description_addendum = ""
        if isinstance(requirement_info, tuple):
            requirement_info, description_addendum = requirement_info

        requirement_info = requirement_info.replace(
            "DEPRECATED",
            "[DEPRECATED](/02-common-principles.html#definitions)",
        )

        type_string = utils.resolve_metadata_type(subschema[field])

        description = subschema[field]["description"] + " " + description_addendum

        # Try to add info about valid values
        valid_values_str = utils.describe_valid_values(subschema[field])
        if valid_values_str:
            description += "\n\n\n\n" + valid_values_str

        # A backslash before a newline means continue a string
        description = description.replace("\\\n", "")
        # Two newlines should be respected
        description = description.replace("\n\n", "<br>")
        # Otherwise a newline corresponds to a space
        description = description.replace("\n", " ")

        df.loc[field_name] = [requirement_info, type_string, description]

    # Print it as markdown
    table_str = tabulate(df, headers="keys", tablefmt=tablefmt)
    return table_str


def make_metadata_table(schema, field_info, tablefmt="github"):
=======
def make_metadata_table(schema, field_info, src_path=None, tablefmt="github"):
>>>>>>> 9a146fa0
    """Produce metadata table (markdown) based on requested fields.

    Parameters
    ----------
    schema : dict
        The BIDS schema.
    field_info : dict of strings or tuples
        A dictionary mapping metadata keys to requirement levels in the
        rendered metadata table.
        The dictionary values may be strings, in which case the string
        is the requirement level information, or two-item tuples of strings,
        in which case the first string is the requirement level information
        and the second string is additional table-specific information
        about the metadata field that will be appended to the field's base
        definition from the schema.
    src_path : str | None
        The file where this macro is called, which may be explicitly provided
        by the "page.file.src_path" variable.
    tablefmt : string, optional
        The target table format. The default is "github" (GitHub format).

    Returns
    -------
    table_str : str
        The tabulated table as a Markdown string.
    """
    fields = list(field_info.keys())
    # The filter function doesn't work here.
    metadata_schema = schema["objects"]["metadata"]

    retained_fields = [f for f in fields if f in metadata_schema.keys()]
    dropped_fields = [f for f in fields if f not in metadata_schema.keys()]
    if dropped_fields:
        print("Warning: Missing fields: {}".format(", ".join(dropped_fields)))

    metadata_schema = {k: v for k, v in metadata_schema.items() if k in retained_fields}

    table_str = make_obj_table(
        metadata_schema,
        field_info=field_info,
        tablefmt=tablefmt,
    )
    return table_str


def make_subobject_table(schema, object_tuple, field_info, tablefmt="github"):
    """Create a table of properties within an object.

<<<<<<< HEAD
    Parameters
    ----------
    schema
    object_tuple : tuple of strings
        A tuple of keys within the schema linking down to the object
        that will be rendered.
        For example, ("objects", "metadata", "Genetics") will result in a table
        rendering the properties specified in
        schema["object"]["metadata"]["Genetics"].
    field_info : dict of strings or tuples
        A dictionary mapping metadata keys to requirement levels in the
        rendered metadata table.
        The dictionary values may be strings, in which case the string
        is the requirement level information, or two-item tuples of strings,
        in which case the first string is the requirement level information
        and the second string is additional table-specific information
        about the metadata field that will be appended to the field's base
        definition from the schema.
    tablefmt : string, optional
        The target table format. The default is "github" (GitHub format).
    """
    assert isinstance(object_tuple, tuple)
    assert all([isinstance(i, str) for i in object_tuple])
=======
        # A backslash before a newline means continue a string
        description = description.replace("\\\n", "")
        # Two newlines should be respected
        description = description.replace("\n\n", "<br>")
        # Otherwise a newline corresponds to a space
        description = description.replace("\n", " ")
        # Spec internal links need to be replaced
        description = description.replace("SPEC_ROOT", get_relpath(src_path))
>>>>>>> 9a146fa0

    temp_dict = schema[object_tuple[0]]
    for i in range(1, len(object_tuple)):
        level_str = object_tuple[i]
        temp_dict = temp_dict[level_str]

    temp_dict = temp_dict["properties"]
    assert isinstance(temp_dict, dict)
    table_str = make_obj_table(temp_dict, field_info=field_info, tablefmt=tablefmt)
    return table_str


def make_columns_table(schema, column_info, src_path=None, tablefmt="github"):
    """Produce columns table (markdown) based on requested fields.

    Parameters
    ----------
    schema : dict
        The BIDS schema.
    column_info : dict of strings or tuples
        A dictionary mapping column names to requirement levels in the
        rendered columns table.
        The dictionary values may be strings, in which case the string
        is the requirement level information, or two-item tuples of strings,
        in which case the first string is the requirement level information
        and the second string is additional table-specific information
        about the column that will be appended to the column's base
        definition from the schema.
    src_path : str | None
        The file where this macro is called, which may be explicitly provided
        by the "page.file.src_path" variable.
    tablefmt : string, optional
        The target table format. The default is "github" (GitHub format).

    Returns
    -------
    table_str : str
        The tabulated table as a Markdown string.
    """
    fields = list(column_info.keys())
    # The filter function doesn't work here.
    column_schema = schema["objects"]["columns"]

    retained_fields = [f for f in fields if f in column_schema.keys()]
    dropped_fields = [f for f in fields if f not in column_schema.keys()]
    if dropped_fields:
        print("Warning: Missing fields: {}".format(", ".join(dropped_fields)))

    # Use the "name" field in the table, to allow for filenames to not match
    # "names".
    df = pd.DataFrame(
        index=[column_schema[f]["name"] for f in retained_fields],
        columns=["**Requirement Level**", "**Data type**", "**Description**"],
    )
    df.index.name = "**Column name**"
    for field in retained_fields:
        field_name = column_schema[field]["name"]
        requirement_info = column_info[field]
        description_addendum = ""
        if isinstance(requirement_info, tuple):
            requirement_info, description_addendum = requirement_info

        requirement_info = requirement_info.replace(
            "DEPRECATED",
            "[DEPRECATED](/02-common-principles.html#definitions)",
        )

        type_string = utils.resolve_metadata_type(column_schema[field])

        description = column_schema[field]["description"] + " " + description_addendum

        description = description.replace("SPEC_ROOT", get_relpath(src_path))

        # Try to add info about valid values
        valid_values_str = utils.describe_valid_values(column_schema[field])
        if valid_values_str:
            description += "\n\n\n\n" + valid_values_str

        # A backslash before a newline means continue a string
        description = description.replace("\\\n", "")
        # Two newlines should be respected
        description = description.replace("\n\n", "<br>")
        # Otherwise a newline corresponds to a space
        description = description.replace("\n", " ")

        df.loc[field_name] = [requirement_info, type_string, description]

    # Print it as markdown
    table_str = tabulate(df, headers="keys", tablefmt=tablefmt)
    return table_str<|MERGE_RESOLUTION|>--- conflicted
+++ resolved
@@ -483,7 +483,6 @@
     return table_str
 
 
-<<<<<<< HEAD
 def make_obj_table(subschema, field_info, tablefmt="github"):
     # Use the "name" field in the table, to allow for filenames to not match
     # "names".
@@ -527,10 +526,7 @@
     return table_str
 
 
-def make_metadata_table(schema, field_info, tablefmt="github"):
-=======
 def make_metadata_table(schema, field_info, src_path=None, tablefmt="github"):
->>>>>>> 9a146fa0
     """Produce metadata table (markdown) based on requested fields.
 
     Parameters
@@ -573,13 +569,13 @@
         field_info=field_info,
         tablefmt=tablefmt,
     )
+
     return table_str
 
 
-def make_subobject_table(schema, object_tuple, field_info, tablefmt="github"):
+def make_subobject_table(schema, object_tuple, field_info, src_path=None, tablefmt="github"):
     """Create a table of properties within an object.
 
-<<<<<<< HEAD
     Parameters
     ----------
     schema
@@ -598,21 +594,14 @@
         and the second string is additional table-specific information
         about the metadata field that will be appended to the field's base
         definition from the schema.
+    src_path : str | None
+        The file where this macro is called, which may be explicitly provided
+        by the "page.file.src_path" variable.
     tablefmt : string, optional
         The target table format. The default is "github" (GitHub format).
     """
     assert isinstance(object_tuple, tuple)
     assert all([isinstance(i, str) for i in object_tuple])
-=======
-        # A backslash before a newline means continue a string
-        description = description.replace("\\\n", "")
-        # Two newlines should be respected
-        description = description.replace("\n\n", "<br>")
-        # Otherwise a newline corresponds to a space
-        description = description.replace("\n", " ")
-        # Spec internal links need to be replaced
-        description = description.replace("SPEC_ROOT", get_relpath(src_path))
->>>>>>> 9a146fa0
 
     temp_dict = schema[object_tuple[0]]
     for i in range(1, len(object_tuple)):
@@ -622,6 +611,9 @@
     temp_dict = temp_dict["properties"]
     assert isinstance(temp_dict, dict)
     table_str = make_obj_table(temp_dict, field_info=field_info, tablefmt=tablefmt)
+
+    # Print it as markdown
+    table_str = tabulate(df, headers="keys", tablefmt=tablefmt)
     return table_str
 
 
