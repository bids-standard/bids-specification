"""Utilities for implementing ``schema.rules``

This module is currently limited to constructing filename rules from
``schema.rules.files``.
"""

import fnmatch
import re
import typing as ty
from collections.abc import Mapping
from functools import lru_cache

import bidsschematools as bst
import bidsschematools.types

# The list of which entities create directories could be dynamically specified by the YAML, but for
# now, it is not.
# Ordering is important, as "subject" follows "session" alphabetically, but is hierarchically
# above it.
DIR_ENTITIES = ["subject", "session"]


def _capture_regex(name, pattern, backref):
    """Capture pattern to name or match back-reference to name

    >>> _capture_regex("run", "[0-9]+", False)
    '(?P<run>[0-9]+)'
    >>> _capture_regex("run", "[0-9]+", True)
    '(?P=run)'
    >>> re.match(_capture_regex("run", "[0-9]+", False), "123_").groupdict()
    {'run': '123'}
    """
    return f"(?P={name})" if backref else f"(?P<{name}>{pattern})"


def _optional_regex(regex, optional):
    """Return an optional version of a regex if optional is True

    A required regex is passed through unchanged:

    >>> pattern = _optional_regex("xyz", False)
    >>> pattern
    'xyz'
    >>> re.match(pattern, "xyz").groups()
    ()
    >>> re.match(pattern, "") is None
    True

    An optional regex uses a non-capturing group, to avoid interfering
    with existing groups

    >>> pattern = _optional_regex("x(?P<name>[a-z])z", True)
    >>> pattern
    '(?:x(?P<name>[a-z])z)?'
    >>> re.match(pattern, "xyz").groups()
    ('y',)
    >>> re.match(pattern, "xyz").groupdict()
    {'name': 'y'}
    >>> re.match(pattern, "").groups()
    (None,)
    >>> re.match(pattern, "").groupdict()
    {'name': None}
    """
    return f"(?:{regex})?" if optional else regex


@lru_cache()
def _format_entity(entity, name, pattern, level, directory=False):
    if directory and entity not in DIR_ENTITIES:
        return ""

    label = _capture_regex(entity, pattern, not directory and entity in DIR_ENTITIES)
    post = "/" if directory else "_"

    return _optional_regex(f"{name}-{label}{post}", level != "required")


def _entity_rule(rule: Mapping, schema: bst.types.Namespace):
    dir_regex = []
    entity_regex = []
    for ent in schema.rules.entities:
        if ent not in rule["entities"]:
            continue
        ent_obj = rule["entities"][ent]
        if isinstance(ent_obj, str):
            ent_obj = {"level": ent_obj}
        # Allow filename rule to override original entity fields
        entity = {**schema.objects.entities[ent], **ent_obj}

        if "enum" in entity:
            allowed_values = []
            for value in entity["enum"]:
                if isinstance(value, str):
                    allowed_values.append(value)
                else:
                    allowed_values.append(value["name"])

            pattern = "|".join(allowed_values)
        else:
            pattern = schema.objects.formats[entity["format"]].pattern

        dir_regex.append(
            _format_entity(ent, entity["name"], pattern, entity["level"], directory=True)
        )
        entity_regex.append(_format_entity(ent, entity["name"], pattern, entity["level"]))

    dtypes = set(rule.get("datatypes", ()))
    optional_dtype = "" in dtypes
    if optional_dtype:
        dtypes.remove("")
    if dtypes:
        pattern = f"(?P<datatype>{'|'.join(dtypes)})/"
        if optional_dtype:
            pattern = f"(?:{pattern})?"
        dir_regex += pattern

    # If we move to referring to suffixes by keys in the object table:
    # suffixes = [schema.objects.suffixes[suffix].value for suffix in rule["suffixes"]]
    suffixes = rule["suffixes"]
    suffix_regex = f"(?P<suffix>{'|'.join(suffixes)})"

    # If we move to referring to extensions by keys in the object table:
    # extensions = [
    #     schema.objects.extensions[ext].value for group in rule["extensions"] for ext in group
    # ]
    extensions = [ext for group in rule["extensions"] for ext in group]
    ext_match = "|".join(_sanitize_extension(ext) for ext in extensions)
    ext_regex = f"(?P<extension>{ext_match})"

    return {
        "regex": "".join(dir_regex + entity_regex + [suffix_regex, ext_regex, r"\Z"]),
        "mandatory": False,
    }


def _split_inheritance_rules(rule: dict) -> ty.List[dict]:
    """Break composite rules into main and sidecar rules

    Implements the inheritance principle for file naming.
    """

    extensions = []
    for x in rule["extensions"]:
        if isinstance(x[0], str):
            extensions.append(x[0])
        if isinstance(x[0], list):
            extensions.extend(iter(x[0]))
    extensions = [extensions]

    rule_exts = {ext for group in extensions for ext in group}

    heritable_exts = {".tsv", ".json", ".bval", ".bvec"}
    main_exts = rule_exts - heritable_exts
    sidecar_exts = rule_exts - main_exts
    if not sidecar_exts:
        return [rule]

<<<<<<< HEAD
    sidecar_dtypes = [""] + rule.get("datatypes", [])
    sidecar_entities = {ent: "optional" for ent in rule["entities"]}

    main_rule = {**rule, **{"extensions": [list(main_exts)]}}
    sidecar_rule = {
        **rule,
        **{
            "extensions": [list(sidecar_exts)],
            "datatypes": sidecar_dtypes,
            "entities": sidecar_entities,
        },
    }
=======
    rules = []

    # Some rules only address metadata, such as events.tsv or coordsystem.json
    if main_exts:
        rules.append({**rule, **{"extensions": list(main_exts)}})

    rules.append(
        {
            **rule,
            **{
                "extensions": list(sidecar_exts),
                "datatypes": [""] + rule.get("datatypes", []),
                "entities": {ent: "optional" for ent in rule["entities"]},
            },
        }
    )
>>>>>>> 1235e5b0

    return rules


def _sanitize_extension(ext: str) -> str:
    if ext == ".*":
        return r"\.[a-zA-Z0-9.]+"
    return re.escape(ext)


def _stem_rule(rule: bst.types.Namespace):
<<<<<<< HEAD
    stem_regex = re.escape(rule.stem)
    ext_match = "|".join(_sanitize_extension(ext) for group in rule.extensions for ext in group)
    ext_regex = f"(?P<extension>{ext_match})"
=======
    # translate includes a trailing \Z (end of string) but we expect extensions
    stem_match = fnmatch.translate(rule.stem)[:-2]
    stem_regex = f"(?P<stem>{stem_match})"

    dtypes = set(rule.get("datatypes", ()))
    dir_regex = f"(?P<datatype>{'|'.join(dtypes)})/" if dtypes else ""

    ext_match = "|".join(_sanitize_extension(ext) for ext in rule.extensions)
    ext_regex = rf"(?P<extension>{ext_match})\Z"
>>>>>>> 1235e5b0

    return {"regex": dir_regex + stem_regex + ext_regex, "mandatory": rule.level == "required"}


def _path_rule(rule: bst.types.Namespace):
    path_match = re.escape(rule.path)
    # Exact path matches may be files or opaque directories
    # Consider using rules.directories to identify opaque directories
    return {"regex": rf"(?P<path>{path_match})(?:/.*)?\Z", "mandatory": rule.level == "required"}


def regexify_filename_rules(
    rule_group: bst.types.Namespace,
    schema: bst.types.Namespace,
    level: int,
):
    """Load schema rules into regular expressions

    Parameters
    ----------
    rule_group : Namespace
        The set of rules to load from the schema
    schema : Namespace
        A nested dictionary, as returned by `bidsschematools.schema.load_schema()`.
    level : int
        The depth in rule_group to look for rules

    Returns
    -------
    rules : list of dict
        A list of dictionaries, with keys including 'regex' and 'mandatory'.
    """
    regex_schema = []
    for rule_template in rule_group.values(level=level):
        # Simple rules, e.g. dataset_description.json, README
        if "path" in rule_template:
            regex_schema.append(_path_rule(rule_template))
        elif "stem" in rule_template:
            regex_schema.append(_stem_rule(rule_template))
        else:
            regex_schema.extend(
                _entity_rule(rule, schema) for rule in _split_inheritance_rules(rule_template)
            )

    return regex_schema


@lru_cache()
def regexify_all(schema_dir=None):
    """
    Create full path regexes for all BIDS specification files.

    Parameters
    ----------
    schema_dir : str, optional
        A string pointing to a BIDS directory for which paths should be validated.

    Returns
    -------
    all_regex : list of dict
        A list of dictionaries, with keys including 'regex' and 'mandatory'.
    my_schema : Mapping
        Nested dictionaries representing the full schema.
    """

    schema = bst.schema.load_schema(schema_dir)
    all_regex = []
    for group in (schema.rules.files.common, schema.rules.files.raw):
        all_regex.extend(regexify_filename_rules(group, schema, level=2))

    return all_regex, schema<|MERGE_RESOLUTION|>--- conflicted
+++ resolved
@@ -155,37 +155,22 @@
     if not sidecar_exts:
         return [rule]
 
-<<<<<<< HEAD
-    sidecar_dtypes = [""] + rule.get("datatypes", [])
-    sidecar_entities = {ent: "optional" for ent in rule["entities"]}
-
-    main_rule = {**rule, **{"extensions": [list(main_exts)]}}
-    sidecar_rule = {
-        **rule,
-        **{
-            "extensions": [list(sidecar_exts)],
-            "datatypes": sidecar_dtypes,
-            "entities": sidecar_entities,
-        },
-    }
-=======
     rules = []
 
     # Some rules only address metadata, such as events.tsv or coordsystem.json
     if main_exts:
-        rules.append({**rule, **{"extensions": list(main_exts)}})
+        rules.append({**rule, **{"extensions": [list(main_exts)]}})
 
     rules.append(
         {
             **rule,
             **{
-                "extensions": list(sidecar_exts),
+                "extensions": [list(sidecar_exts)],
                 "datatypes": [""] + rule.get("datatypes", []),
                 "entities": {ent: "optional" for ent in rule["entities"]},
             },
         }
     )
->>>>>>> 1235e5b0
 
     return rules
 
@@ -197,11 +182,6 @@
 
 
 def _stem_rule(rule: bst.types.Namespace):
-<<<<<<< HEAD
-    stem_regex = re.escape(rule.stem)
-    ext_match = "|".join(_sanitize_extension(ext) for group in rule.extensions for ext in group)
-    ext_regex = f"(?P<extension>{ext_match})"
-=======
     # translate includes a trailing \Z (end of string) but we expect extensions
     stem_match = fnmatch.translate(rule.stem)[:-2]
     stem_regex = f"(?P<stem>{stem_match})"
@@ -209,9 +189,8 @@
     dtypes = set(rule.get("datatypes", ()))
     dir_regex = f"(?P<datatype>{'|'.join(dtypes)})/" if dtypes else ""
 
-    ext_match = "|".join(_sanitize_extension(ext) for ext in rule.extensions)
+    ext_match = "|".join(_sanitize_extension(ext) for group in rule.extensions for ext in group)
     ext_regex = rf"(?P<extension>{ext_match})\Z"
->>>>>>> 1235e5b0
 
     return {"regex": dir_regex + stem_regex + ext_regex, "mandatory": rule.level == "required"}
 
