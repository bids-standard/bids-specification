--- conflicted
+++ resolved
@@ -1,9 +1,5 @@
 """Simple validation tests on schema rules."""
-<<<<<<< HEAD
-from bidsschematools.schema import Namespace
-=======
 from collections.abc import Mapping
->>>>>>> dc05142d
 
 
 def _dict_key_lookup(_dict, key, path=[]):
@@ -12,11 +8,7 @@
     Adapted from https://stackoverflow.com/a/60377584/2589328.
     """
     results = []
-<<<<<<< HEAD
-    if isinstance(_dict, (dict, Namespace)):
-=======
     if isinstance(_dict, Mapping):
->>>>>>> dc05142d
         if key in _dict:
             results.append((path + [key], _dict[key]))
 
@@ -45,50 +37,24 @@
 
     Additionally, this test only checks rules that fit the keys.
     """
-<<<<<<< HEAD
-    object_type_mapper = {"metadata": "fields"}
-
-=======
     OBJECT_TYPE_MAPPER = {
         "metadata": "fields",  # metadata in objects is referred to as fields in rules
     }
 
     not_found = []  # A list of undefined, but referenced, objects
->>>>>>> dc05142d
     object_types = list(schema_obj["objects"].keys())
     for object_type in object_types:
         # Find all uses of a given object type in the schema rules
         type_instances_in_rules = _dict_key_lookup(
             schema_obj["rules"],
-<<<<<<< HEAD
-            object_type_mapper.get(object_type, object_type),
-=======
             OBJECT_TYPE_MAPPER.get(object_type, object_type),
->>>>>>> dc05142d
         )
         if not type_instances_in_rules:
             continue
 
         for type_instance in type_instances_in_rules:
             path, instance = type_instance
-<<<<<<< HEAD
 
-            if isinstance(instance, dict):
-                instance = list(instance.keys())
-
-            for use in instance:
-                # Skip derivatives folders, because the folder is treated as a "use" instead.
-                if use == "derivatives":
-                    continue
-
-                if "{}" in use:
-                    continue
-
-                if "[]" in use:
-                    continue
-
-                assert use in schema_obj["objects"][object_type].keys(), path
-=======
             is_list = True
             if isinstance(instance, Mapping):
                 instance = list(instance)
@@ -107,15 +73,7 @@
                     # This test can't handle this yet, so skip.
                     continue
 
-                if object_type in ["extensions", "suffixes"]:
-                    # Some object types are referenced via their "value" fields in the rules
-                    object_values = [
-                        schema_obj["objects"][object_type][k]["value"]
-                        for k in schema_obj["objects"][object_type].keys()
-                    ]
-                else:
-                    # But other object types are referenced via their keys
-                    object_values = list(schema_obj["objects"][object_type].keys())
+                object_values = list(schema_obj["objects"][object_type].keys())
 
                 # Build a list of items mentioned in rules, but not found in objects.
                 if use not in object_values:
@@ -127,5 +85,4 @@
 
     if not_found:
         not_found_string = "\n".join([f"{'.'.join(path)} == {val}" for path, val in not_found])
-        raise ValueError(not_found_string)
->>>>>>> dc05142d
+        raise ValueError(not_found_string)