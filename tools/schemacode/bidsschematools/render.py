--- conflicted
+++ resolved
@@ -292,11 +292,6 @@
 
     schema = Namespace(filter_schema(schema.to_dict(), **kwargs))
     entity_order = schema["rules"]["entities"]
-<<<<<<< HEAD
-    entities_path = "SPEC_ROOT/appendices/entities.html"
-    glossary_path = "SPEC_ROOT/glossary.html"
-=======
->>>>>>> f476d438
 
     paragraph = ""
     # Parent directories
