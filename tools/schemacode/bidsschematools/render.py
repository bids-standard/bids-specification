"""Functions for rendering portions of the schema as text."""
import logging
import os
import posixpath
import typing as ty
from collections.abc import Mapping

import pandas as pd
import yaml
from markdown_it import MarkdownIt
from tabulate import tabulate

from . import utils
from .schema import BIDSSchemaError, Namespace, filter_schema, load_schema

lgr = utils.get_logger()
# Basic settings for output, for now just basic
utils.set_logger_level(lgr, os.environ.get("BIDS_SCHEMA_LOG_LEVEL", logging.INFO))
logging.basicConfig(format="%(asctime)-15s [%(levelname)8s] %(message)s")

TYPE_CONVERTER = {
    "associated_data": "associated data",
    "columns": "column",
    "common_principles": "common principle",
    "datatypes": "datatype",
    "entities": "entity",
    "extensions": "extension",
    "formats": "format",
    "metadata": "metadata",
    "top_level_files": "top level file",
    "suffixes": "suffix",
}


def get_relpath(src_path):
    """Retrieve relative path to the source root from the perspective of a Markdown file.

    As a convenience, ``None`` is interpreted as the empty string, and a value of ``'.'``
    is returned.

    Examples
    --------
    >>> get_relpath("02-common-principles.md")
    '.'
    >>> get_relpath("04-modality-specific-files/01-magnetic-resonance-imaging-data.md")
    '..'
    >>> get_relpath("we/lack/third_levels.md")
    '../..'
    >>> get_relpath(None)
    '.'
    """
    return posixpath.relpath(".", posixpath.dirname(src_path or ""))


def normalize_requirements(text):
    for level in ("optional", "recommended", "required", "deprecated"):
        # Replace both "optional" and "Optional" with "OPTIONAL"
        text = text.replace(level, level.upper())
        text = text.replace(level[0].upper() + level[1:], level.upper())
    return text


def normalize_breaks(text):
    # A backslash before a newline means continue a string
    text = text.replace("\\\n", "")
    # Two newlines should be respected
    text = text.replace("\n\n", "<br>")
    # Otherwise a newline corresponds to a space
    return text.replace("\n", " ")


def make_entity_definitions(schema, src_path=None):
    """Generate definitions and other relevant information for entities in the specification.

    Each entity gets its own heading.

    Parameters
    ----------
    schema : dict
        The schema object, which is a dictionary with nested dictionaries and
        lists stored within it.

    Returns
    -------
    text : str
        A string containing descriptions and some formatting
        information about the entities in the schema.
    """
    entity_order = schema["rules"]["entities"]
    entity_definitions = schema["objects"]["entities"]

    text = ""
    for entity in entity_order:
        entity_info = entity_definitions[entity]
        entity_text = _make_entity_definition(entity, entity_info, src_path)
        text += "\n" + entity_text

    return text


def _make_entity_definition(entity, entity_info, src_path):
    """Describe an entity."""
    entity_shorthand = entity_info["name"]
    text = ""
    text += "## {}".format(entity_shorthand)
    text += "\n\n"
    text += f"**Full name**: {entity_info['display_name']}"
    text += "\n\n"
    text += f"**Format**: `{entity_info['name']}-<{entity_info.get('format', 'label')}>`"
    text += "\n\n"
    if "enum" in entity_info.keys():
        if isinstance(entity_info["enum"], Mapping):
            allowed_values = [val["name"] for val in entity_info["enum"].values()]
        else:
            allowed_values = entity_info["enum"]

        text += f"**Allowed values**: `{'`, `'.join(allowed_values)}`"
        text += "\n\n"

    description = entity_info["description"]
    description = description.replace("SPEC_ROOT", get_relpath(src_path))
    text += f"**Definition**: {description}"
    return text


def make_glossary(schema, src_path=None):
    """Generate glossary.

    Parameters
    ----------
    schema : dict
        The schema object, which is a dictionary with nested dictionaries and
        lists stored within it.
    src_path : str | None
        The file where this macro is called, which may be explicitly provided
        by the "page.file.src_path" variable.

    Returns
    -------
    text : str
        A string containing descriptions and some formatting
        information about the entities in the schema.
    """
    all_objects = {}
    schema = schema.to_dict()

    for group, group_objects in schema["objects"].items():
        group_obj_keys = list(group_objects.keys())

        # Do not include private objects in the glossary
        group_obj_keys = [k for k in group_obj_keys if not k.startswith("_")]

        # Identify multi-sense objects (multiple entries, indicated by __ in key)
        multi_sense_objects = []
        for key in group_obj_keys:
            if "__" in key:
                temp_key = key.split("__")[0]
                multi_sense_objects.append(temp_key)

        multi_sense_objects = sorted(list(set(multi_sense_objects)))
        sense_keys = {mso: [] for mso in multi_sense_objects}

        for key in group_obj_keys:
            for sense_key in sense_keys.keys():
                if (key == sense_key) or (key.startswith(sense_key + "__")):
                    sense_keys[sense_key].append(key)

        sense_names = {}
        for sense_key, key_list in sense_keys.items():
            for i_key, key in enumerate(key_list):
                new_key_name = f"{sense_key} _sense {i_key + 1}_"
                sense_names[key] = new_key_name

        for key in group_obj_keys:
            new_name = sense_names.get(key, key)
            new_name = f"{new_name} ({group})"
            all_objects[new_name] = {}
            all_objects[new_name]["key"] = f"objects.{group}.{key}"
            all_objects[new_name]["type"] = TYPE_CONVERTER.get(group, group)
            all_objects[new_name]["definition"] = group_objects[key]

    text = ""
    for obj_key in sorted(all_objects.keys()):
        obj = all_objects[obj_key]
        obj_marker = obj["key"]
        obj_def = obj["definition"]

        # Clean up the text description
        obj_desc = obj_def["description"]
        # A backslash before a newline means continue a string
        obj_desc = obj_desc.replace("\\\n", "")
        # Two newlines should be respected
        obj_desc = obj_desc.replace("\n\n", "<br>")
        # Otherwise a newline corresponds to a space
        obj_desc = obj_desc.replace("\n", " ")
        # Spec internal links need to be replaced
        obj_desc = obj_desc.replace("SPEC_ROOT", get_relpath(src_path))

        text += f'\n<a name="{obj_marker}"></a>'
        text += f"\n## {obj_key}\n\n"
        text += f"**Name**: {obj_def['display_name']}\n\n"
        text += f"**Type**: {obj['type'].title()}\n\n"

        if obj["type"] == "suffix":
            text += f"**Format**: `<entities>_{obj_def['value']}.<extension>`\n\n"
        elif obj["type"] == "extension":
            text += f"**Format**: `<entities>_<suffix>{obj_def['value']}`\n\n"
        elif obj["type"] == "format":
            text += f"**Regular expression**: `{obj_def['pattern']}`\n\n"

        keys_to_drop = ["description", "display_name", "name", "value", "pattern"]
        if "enum" in obj_def.keys():
            if isinstance(obj_def["enum"], Mapping):
                allowed_values = [val["name"] for val in obj_def["enum"].values()]
            else:
                allowed_values = obj_def["enum"]
                keys_to_drop.append("enum")

            text += f"**Allowed values**: `{'`, `'.join(allowed_values)}`\n\n"

        text += f"**Description**:\n{obj_desc}\n\n"

        reduced_obj_def = {k: v for k, v in obj_def.items() if k not in keys_to_drop}

        if reduced_obj_def:
            reduced_obj_def = yaml.dump(reduced_obj_def)
            text += f"**Schema information**:\n```yaml\n{reduced_obj_def}\n```"

    return text


def _add_entity(filename_template, entity_pattern, requirement_level):
    """Add entity pattern to filename template based on requirement level."""
    if requirement_level == "required":
        if len(filename_template.strip()):
            filename_template += "_" + entity_pattern
        else:
            # Only the first entity doesn't need an underscore
            filename_template += entity_pattern
    else:
        if len(filename_template.strip()):
            filename_template += "[_" + entity_pattern + "]"
        else:
            # Only the first entity doesn't need an underscore
            filename_template += "[" + entity_pattern + "]"

    return filename_template


def make_filename_template(
    schema=None,
    src_path=None,
    n_dupes_to_combine=6,
    pdf_format=False,
    **kwargs,
):
    """Create codeblocks containing example filename patterns for a given datatype.

    By default, this function uses HTML, instead of direct Markdown codeblocks,
    so that it can embed hyperlinks within the filenames.

    Parameters
    ----------
    schema : dict
        The schema object, which is a dictionary with nested dictionaries and
        lists stored within it.
    src_path : str | None
        The file where this macro is called, which may be explicitly provided
        by the "page.file.src_path" variable.
    n_dupes_to_combine : int
        The minimum number of suffixes/extensions to combine in the template as
        <suffix>/<extension>.
    pdf_format : bool, optional
        If True, the filename template will be compiled as a standard markdown code block,
        without any hyperlinks, so that the specification's PDF build will look right.
        If False, the filename template will use HTML and include hyperlinks.
        This works on the website.
        Default is False.
    kwargs : dict
        Keyword arguments used to filter the schema.
        Example kwargs that may be used include: "suffixes", "datatypes",
        "extensions".

    Returns
    -------
    codeblock : str
        A multiline string containing the filename templates for file types
        in the schema, after filtering.

    Notes
    -----
    This function links to HTML files, rather than markdown files.
    """
    if not schema:
        schema = load_schema()

    schema = Namespace(filter_schema(schema.to_dict(), **kwargs))
    entity_order = schema["rules"]["entities"]
    entities_path = "SPEC_ROOT/99-appendices/09-entities.html"
    glossary_path = "SPEC_ROOT/99-appendices/14-glossary.html"

    paragraph = ""
    # Parent directories
    sub_string = (
        f'{schema["objects"]["entities"]["subject"]["name"]}-'
        f'<{schema["objects"]["entities"]["subject"]["format"]}>'
    )
    paragraph += utils._link_with_html(
        sub_string,
        html_path=entities_path,
        heading="sub",
        pdf_format=pdf_format,
    )
    paragraph += "/\n\t["
    ses_string = (
        f'{schema["objects"]["entities"]["session"]["name"]}-'
        f'<{schema["objects"]["entities"]["session"]["format"]}>'
    )
    paragraph += utils._link_with_html(
        ses_string,
        html_path=entities_path,
        heading="ses",
        pdf_format=pdf_format,
    )
    paragraph += "/]\n"

    datatypes = schema.rules.datatypes

    for datatype in datatypes:
        # NOTE: We should have a full rethink of the schema hierarchy
        # so that derivatives aren't treated like a "datatype"
        if datatype == "derivatives":
            continue

        paragraph += "\t\t"
        paragraph += utils._link_with_html(
            datatype,
            html_path=glossary_path,
            heading=f"{datatype.lower()}-datatypes",
            pdf_format=pdf_format,
        )
        paragraph += "/\n"

        # Unique filename patterns
        for group in datatypes[datatype].values():
            string = "\t\t\t"
            for ent in entity_order:
                if "enum" in schema["objects"]["entities"][ent].keys():
                    # Allow enums to be "objects" (dicts) or lists
                    if isinstance(schema["objects"]["entities"][ent]["enum"], Mapping):
                        allowed_values = [
                            val["name"]
                            for val in schema["objects"]["entities"][ent]["enum"].values()
                        ]
                    else:
                        allowed_values = schema["objects"]["entities"][ent]["enum"]

                    # Entity key-value pattern with specific allowed values
<<<<<<< HEAD
                    ent_format = "{}-<{}>".format(
                        schema["objects"]["entities"][ent]["name"],
                        "|".join(allowed_values),
=======
                    ent_format = (
                        f'{schema["objects"]["entities"][ent]["name"]}-'
                        f'<{"|".join(schema["objects"]["entities"][ent]["enum"])}>'
                    )
                    ent_format = utils._link_with_html(
                        ent_format,
                        html_path=entities_path,
                        heading=schema["objects"]["entities"][ent]["name"],
                        pdf_format=pdf_format,
>>>>>>> da68bd95
                    )
                else:
                    # Standard entity key-value pattern with simple label/index
                    ent_format = utils._link_with_html(
                        schema["objects"]["entities"][ent]["name"],
                        html_path=entities_path,
                        heading=schema["objects"]["entities"][ent]["name"],
                        pdf_format=pdf_format,
                    )
                    ent_format += "-"
                    ent_format += "<" if pdf_format else "&lt;"
                    ent_format += utils._link_with_html(
                        schema["objects"]["entities"][ent].get("format", "label"),
                        html_path=glossary_path,
                        heading=(
                            f'{schema["objects"]["entities"][ent].get("format", "label")}-formats'
                        ),
                        pdf_format=pdf_format,
                    )
                    ent_format += ">" if pdf_format else "&gt;"

                if ent in group["entities"]:
                    if isinstance(group["entities"][ent], dict):
                        if "enum" in group["entities"][ent].keys():
<<<<<<< HEAD
                            # Allow enums to be "objects" (dicts) or lists
                            if isinstance(group["entities"][ent]["enum"], Mapping):
                                allowed_values = [
                                    val["name"] for val in group["entities"][ent]["enum"].values()
                                ]
                            else:
                                allowed_values = group["entities"][ent]["enum"]

                            # Overwrite the filename pattern based on the valid values
                            ent_format = "{}-<{}>".format(
=======
                            # Overwrite the filename pattern using valid values
                            ent_format = "{}-&lt;{}&gt;".format(
>>>>>>> da68bd95
                                schema["objects"]["entities"][ent]["name"],
                                "|".join(allowed_values),
                            )

                        string = _add_entity(
                            string,
                            ent_format,
                            group["entities"][ent]["requirement"],
                        )
                    else:
                        string = _add_entity(string, ent_format, group["entities"][ent])

            # In cases of large numbers of suffixes,
            # we use the "suffix" variable and expect a table later in the spec
            if len(group["suffixes"]) >= n_dupes_to_combine:
                string += "_"
                string += "<" if pdf_format else "&lt;"
                string += utils._link_with_html(
                    "suffix",
                    html_path=glossary_path,
                    heading="suffix-common_principles",
                    pdf_format=pdf_format,
                )
                string += ">" if pdf_format else "&gt;"
                strings = [string]
            else:
                strings = []
                for suffix in group["suffixes"]:
                    # The glossary indexes by the suffix identifier (TwoPE instead of 2PE),
                    # but the rules reference the actual suffix string (2PE instead of TwoPE),
                    # so we need to look it up.
                    suffix_id = [
                        k for k, v in schema["objects"]["suffixes"].items() if v["value"] == suffix
                    ][0]

                    suffix_string = utils._link_with_html(
                        suffix,
                        html_path=glossary_path,
                        heading=f"{suffix_id.lower()}-suffixes",
                        pdf_format=pdf_format,
                    )
                    strings.append(f"{string}_{suffix_string}")

            # Add extensions
            full_strings = []
            extensions = group["extensions"]
            extensions = [ext if ext != "*" else ".<extension>" for ext in extensions]
            if len(extensions) >= n_dupes_to_combine:
                # Combine exts when there are many, but keep JSON separate
                if ".json" in extensions:
                    extensions = [".<extension>", ".json"]
                else:
                    extensions = [".<extension>"]

            ext_headings = []
            for extension in extensions:
                # The glossary indexes by the extension identifier (niigz instead of .nii.gz),
                # but the rules reference the actual suffix string (.nii.gz instead of niigz),
                # so we need to look it up.
                ext_id = [
                    k
                    for k, v in schema["objects"]["extensions"].items()
                    if v["value"] == extension
                ]
                if ext_id:
                    ext_id = ext_id[0]
                    ext_headings.append(f"{ext_id.lower()}-extensions")
                else:
                    ext_headings.append("extension-common_principles")

            extensions = utils.combine_extensions(
                extensions,
                html_path=glossary_path,
                heading_lst=ext_headings,
                pdf_format=pdf_format,
            )

            for extension in extensions:
                for string in strings:
                    new_string = f"{string}{extension}"
                    full_strings.append(new_string)

            full_strings = sorted(full_strings)
            if full_strings:
                paragraph += "\n".join(full_strings) + "\n"

    paragraph = paragraph.rstrip()
    if pdf_format:
        codeblock = f"Template:\n```Text\n{paragraph}\n```"
    else:
        codeblock = (
            f'Template:\n<div class="highlight"><pre><code>{paragraph}\n</code></pre></div>'
        )

    codeblock = codeblock.expandtabs(4)
    codeblock = append_filename_template_legend(codeblock, pdf_format)
    codeblock = codeblock.replace("SPEC_ROOT", get_relpath(src_path))

    return codeblock


def append_filename_template_legend(text, pdf_format=False):
    legend = """
- Filename entities or folders between square brackets
  (for example, `[_ses-<label>]`) are OPTIONAL.
- Some entities may only allow specific values,
  in which case those values are listed in `<>`, separated by `|`.
- `_<suffix>` means that there are several (>6) valid suffixes for this filename pattern.
- `.<extension>` means that there are several (>6) valid extensions for this file type.
- `[.gz]` means that both the unzipped and gzipped versions of the extension are valid.
"""

    if pdf_format:
        text += f"""

**Legend**:

{legend}

"""
    else:
        md = MarkdownIt()
        text += f"""
<details>
<summary><strong>Legend:</strong></summary>
{md.render(legend)}
</details>
"""

    return text


def make_entity_table(schema, tablefmt="github", **kwargs):
    """Produce entity table (markdown) based on schema.

    Parameters
    ----------
    schema_path : str
        Directory containing schema, which is stored in yaml files.
    entities_file : str, optional
        File in which entities are described.
        This is used for hyperlinks in the table, so the path to the file
        should be considered from the location of out_file.
        Default is '09-entities.md'.

    Returns
    -------
    table_str : str
        Markdown string containing the table.
    """
    schema = Namespace(filter_schema(schema.to_dict(), **kwargs))

    ENTITIES_FILE = "09-entities.md"

    # prepare the table based on the schema
    # import pdb; pdb.set_trace()
    header = ["Entity", "DataType"]
    formats = ["Format", "DataType"]
    table = [formats]

    # Compose header and formats first
    all_entities = schema["rules"]["entities"]
    for entity in all_entities:
        entity_spec = schema["objects"]["entities"][entity]
        entity_shorthand = entity_spec["name"]
        header.append(entity_spec["display_name"])
        formats.append(
            f'[`{entity_shorthand}-<{entity_spec.get("format", "label")}>`]'
            f"({ENTITIES_FILE}#{entity_shorthand})"
        )

    # Go through data types
    for dtype, dtype_specs in schema["rules"]["datatypes"].items():
        dtype_rows = {}
        duplicate_row_counter = 0

        # each dtype could have multiple specs
        for dtype_spec in dtype_specs.values():
            if dtype == "derivatives":
                continue
            suffixes = dtype_spec.get("suffixes")

            # Skip this part of the schema if no suffixes are found.
            # This is a hack to work around filter_schema's limitations.
            if not len(suffixes):
                continue

            # TODO: <br> is specific for html form
            suffixes_str = " ".join(suffixes) if suffixes else ""
            dtype_row = [dtype] + ([""] * len(all_entities))
            for ent, ent_info in dtype_spec.get("entities", {}).items():
                if isinstance(ent_info, Mapping):
                    requirement_level = ent_info["requirement"]
                else:
                    requirement_level = ent_info

                dtype_row[all_entities.index(ent) + 1] = requirement_level.upper()

            if dtype_row in dtype_rows.values():
                # Merge specs within dtypes if they share all of the same entities
                for existing_suffixes_str, existing_entities in dtype_rows.items():
                    if dtype_row == existing_entities:
                        # Combine suffixes from the existing row with ones from the new row
                        dtype_rows.pop(existing_suffixes_str)
                        old_suffix_list = existing_suffixes_str.split(" ")
                        new_suffix_list = suffixes_str.split(" ")
                        comb_suffix_list = sorted(list(set(new_suffix_list + old_suffix_list)))

                        # Identify if the list of suffixes comes from an existing alternate row
                        number_suffixes = list(filter(str.isnumeric, comb_suffix_list))
                        if len(number_suffixes) == 1:
                            # Suffixes come from an existing alternate row
                            number = number_suffixes[0]
                            comb_suffix_list.remove(number)
                            new_suffixes_str = " ".join(comb_suffix_list)
                            # Retain the old number
                            new_suffixes_str = number + " " + new_suffixes_str
                        elif len(number_suffixes) > 1:
                            # The row exists already, but contains multiple numbers
                            raise Exception("Something's wrong here.")
                        else:
                            # It's a new row
                            new_suffixes_str = " ".join(comb_suffix_list)

                        dtype_rows[new_suffixes_str] = existing_entities
                        break

            elif suffixes_str in dtype_rows.keys():
                # Create new lines for multiple specs with the same dtype and suffix,
                # but different entities
                # Unfortunately, the keys need to be unique, so we include a number
                # NOTE: This assumes that no suffix in BIDS will ever be purely numeric.
                dtype_rows[str(duplicate_row_counter) + " " + suffixes_str] = dtype_row
                duplicate_row_counter += 1

            else:
                # Otherwise, just add the new suffix group
                dtype_rows[suffixes_str] = dtype_row

        # Add datatype to first column and reformat it
        dtype_rows = {dtype + "<br>({})".format(k): v for k, v in dtype_rows.items()}
        dtype_rows = [[k] + v for k, v in dtype_rows.items()]

        table += dtype_rows

    # Create multi-level index because first two rows are headers
    cols = list(zip(header, table[0]))
    cols = pd.MultiIndex.from_tuples(cols)
    table = pd.DataFrame(data=table[1:], columns=cols)
    table = table.set_index(("Entity", "Format"))

    # Remove unnecessary columns
    table = utils.drop_unused_entities(table)
    table = utils.flatten_multiindexed_columns(table)

    # Remove fake numeric suffixes from first column
    def _remove_numeric_suffixes(string):
        import re

        suffix_str = re.findall(r"\((.+)\)", string)
        # The "Format" row should be skipped
        if not suffix_str:
            return string

        suffix_str = suffix_str[0]  # Only one parenthesis should appear
        suffixes = suffix_str.split(" ")
        suffixes = list(filter(lambda v: not str.isnumeric(v), suffixes))
        suffix_str2 = " ".join(suffixes)
        new_string = string.replace(f"({suffix_str})", f"({suffix_str2})")
        return new_string

    table[table.index.name] = table.index
    table[table.index.name] = table[table.index.name].apply(_remove_numeric_suffixes)
    table = table.set_index(table.index.name, drop=True)

    # Print it as markdown
    table_str = tabulate(table, headers="keys", tablefmt=tablefmt)
    return table_str


def make_suffix_table(schema, suffixes, src_path=None, tablefmt="github"):
    """Produce suffix table (markdown) based on requested suffixes.

    Parameters
    ----------
    schema : dict
    suffixes : list of str
    src_path : str | None
        The file where this macro is called, which may be explicitly provided
        by the "page.file.src_path" variable.
    tablefmt : str

    Returns
    -------
    table_str : str
        Tabulated table as a string.
    """
    # The filter function doesn't work here.
    suffix_schema = schema["objects"]["suffixes"]

    all_suffixes = pd.DataFrame.from_records(list(suffix_schema.values()))
    df = all_suffixes[all_suffixes.value.isin(suffixes)][["value", "display_name", "description"]]

    suffixes_not_found = set(suffixes) - set(df.value)
    if suffixes_not_found:
        raise Exception("Warning: Missing suffixes: {}".format(", ".join(suffixes_not_found)))

    def preproc(desc):
        return (
            desc.replace("\\\n", "")  # A backslash before a newline means continue a string
            .replace("\n\n", "<br>")  # Two newlines should be respected
            .replace("\n", " ")  # Otherwise a newline corresponds to a space
            .replace("SPEC_ROOT", get_relpath(src_path))  # Spec internal links need to be replaced
        )

    df.description = df.description.apply(preproc)
    df.columns = ["`suffix`", "**Name**", "**Description**"]
    df = df.reset_index(drop=False)
    df = df.set_index("**Name**")
    df = df[["`suffix`", "**Description**"]]

    # Print it as markdown
    table_str = tabulate(df, headers="keys", tablefmt=tablefmt)
    return table_str


def make_obj_table(subschema, field_info, src_path=None, tablefmt="github"):
    # Use the "name" field in the table, to allow for filenames to not match
    # "names".
    df = pd.DataFrame(
        index=[subschema[f]["name"] for f in field_info],
        columns=["**Requirement Level**", "**Data type**", "**Description**"],
    )
    df.index.name = "**Key name**"
    for field in subschema.keys():
        field_name = subschema[field]["name"]
        requirement_info = field_info[field]
        description_addendum = ""
        if isinstance(requirement_info, tuple):
            requirement_info, description_addendum = requirement_info

        requirement_info = normalize_requirements(requirement_info)
        requirement_info = requirement_info.replace(
            "DEPRECATED",
            "[DEPRECATED](/02-common-principles.html#definitions)",
        )

        type_string = utils.resolve_metadata_type(subschema[field])

        description = normalize_requirements(
            subschema[field]["description"] + " " + description_addendum
        )

        # Try to add info about valid values
        valid_values_str = utils.describe_valid_values(subschema[field])
        if valid_values_str:
            description += "\n\n\n\n" + valid_values_str

        # Spec internal links need to be replaced
        description = description.replace("SPEC_ROOT", get_relpath(src_path))

        df.loc[field_name] = [
            normalize_breaks(requirement_info),
            type_string,
            normalize_breaks(description),
        ]

    # Print it as markdown
    table_str = tabulate(df, headers="keys", tablefmt=tablefmt)
    return table_str


def make_sidecar_table(
    schema: Namespace,
    table_name: ty.Union[str, ty.List[str]],
    src_path: ty.Optional[str] = None,
    tablefmt: str = "github",
):
    """Produce metadata table (markdown) based on requested fields.

    Parameters
    ----------
    schema : dict
        The BIDS schema.
    table_name : str or list of str
        Qualified name(s) in schema.rules.sidecars
    src_path : str | None
        The file where this macro is called, which may be explicitly provided
        by the "page.file.src_path" variable.
    tablefmt : string, optional
        The target table format. The default is "github" (GitHub format).

    Returns
    -------
    table_str : str
        The tabulated table as a Markdown string.
    """
    if isinstance(table_name, str):
        table_name = [table_name]
    fields = {}
    for table in table_name:
        new_fields = schema.rules.sidecars[table].fields
        overlap = set(new_fields) & set(fields)
        if overlap:
            raise BIDSSchemaError(
                f"Schema tables {table_name} share overlapping fields: {overlap}"
            )
        fields.update(new_fields)
    metadata = schema.objects.metadata

    retained_fields = [f for f in fields if f in metadata]
    dropped_fields = [f for f in fields if f not in metadata]
    if dropped_fields:
        print("Warning: Missing fields: {}".format(", ".join(dropped_fields)))

    metadata_schema = {k: v for k, v in metadata.items() if k in retained_fields}
    field_info = {}
    for field, val in fields.items():
        if isinstance(val, str):
            level = val
            level_addendum = None
            description_addendum = None
        else:
            level = val["level"]
            level_addendum = val.get("level_addendum")
            description_addendum = val.get("description_addendum")
        if level_addendum:
            if level_addendum.startswith(("required", "recommended", "optional")):
                level = f"{level}, but {level_addendum}"
            else:
                # Typically begins with "if"
                level = f"{level} {level_addendum}"

        field_info[field] = (level, description_addendum) if description_addendum else level

    table_str = make_obj_table(
        metadata_schema,
        field_info=field_info,
        src_path=src_path,
        tablefmt=tablefmt,
    )

    return table_str


def make_metadata_table(schema, field_info, src_path=None, tablefmt="github"):
    """Produce metadata table (markdown) based on requested fields.

    Parameters
    ----------
    schema : dict
        The BIDS schema.
    field_info : dict of strings or tuples
        A dictionary mapping metadata keys to requirement levels in the
        rendered metadata table.
        The dictionary values may be strings, in which case the string
        is the requirement level information, or two-item tuples of strings,
        in which case the first string is the requirement level information
        and the second string is additional table-specific information
        about the metadata field that will be appended to the field's base
        definition from the schema.
    src_path : str | None
        The file where this macro is called, which may be explicitly provided
        by the "page.file.src_path" variable.
    tablefmt : string, optional
        The target table format. The default is "github" (GitHub format).

    Returns
    -------
    table_str : str
        The tabulated table as a Markdown string.
    """
    fields = list(field_info.keys())
    # The filter function doesn't work here.
    metadata_schema = schema["objects"]["metadata"]

    retained_fields = [f for f in fields if f in metadata_schema.keys()]
    dropped_fields = [f for f in fields if f not in metadata_schema.keys()]
    if dropped_fields:
        print("Warning: Missing fields: {}".format(", ".join(dropped_fields)))

    metadata_schema = {k: v for k, v in metadata_schema.items() if k in retained_fields}

    table_str = make_obj_table(
        metadata_schema,
        field_info=field_info,
        src_path=src_path,
        tablefmt=tablefmt,
    )

    return table_str


def make_subobject_table(schema, object_tuple, field_info, src_path=None, tablefmt="github"):
    """Create a table of properties within an object.

    Parameters
    ----------
    schema
    object_tuple : tuple of strings
        A tuple of keys within the schema linking down to the object
        that will be rendered.
        For example, ("objects", "metadata", "Genetics") will result in a table
        rendering the properties specified in
        schema["object"]["metadata"]["Genetics"].
    field_info : dict of strings or tuples
        A dictionary mapping metadata keys to requirement levels in the
        rendered metadata table.
        The dictionary values may be strings, in which case the string
        is the requirement level information, or two-item tuples of strings,
        in which case the first string is the requirement level information
        and the second string is additional table-specific information
        about the metadata field that will be appended to the field's base
        definition from the schema.
    src_path : str | None
        The file where this macro is called, which may be explicitly provided
        by the "page.file.src_path" variable.
    tablefmt : string, optional
        The target table format. The default is "github" (GitHub format).
    """
    assert isinstance(object_tuple, tuple)
    assert all([isinstance(i, str) for i in object_tuple])

    temp_dict = schema[object_tuple[0]]
    for i in range(1, len(object_tuple)):
        level_str = object_tuple[i]
        temp_dict = temp_dict[level_str]

    temp_dict = temp_dict["properties"]
    assert isinstance(temp_dict, Mapping)
    table_str = make_obj_table(
        temp_dict,
        field_info=field_info,
        src_path=src_path,
        tablefmt=tablefmt,
    )

    return table_str


def make_columns_table(schema, column_info, src_path=None, tablefmt="github"):
    """Produce columns table (markdown) based on requested fields.

    Parameters
    ----------
    schema : dict
        The BIDS schema.
    column_info : dict of strings or tuples
        A dictionary mapping column names to requirement levels in the
        rendered columns table.
        The dictionary values may be strings, in which case the string
        is the requirement level information, or two-item tuples of strings,
        in which case the first string is the requirement level information
        and the second string is additional table-specific information
        about the column that will be appended to the column's base
        definition from the schema.
    src_path : str | None
        The file where this macro is called, which may be explicitly provided
        by the "page.file.src_path" variable.
    tablefmt : string, optional
        The target table format. The default is "github" (GitHub format).

    Returns
    -------
    table_str : str
        The tabulated table as a Markdown string.
    """
    fields = list(column_info.keys())
    # The filter function doesn't work here.
    column_schema = schema["objects"]["columns"]

    retained_fields = [f for f in fields if f in column_schema.keys()]
    dropped_fields = [f for f in fields if f not in column_schema.keys()]
    if dropped_fields:
        print("Warning: Missing fields: {}".format(", ".join(dropped_fields)))

    # Use the "name" field in the table, to allow for filenames to not match
    # "names".
    df = pd.DataFrame(
        index=[column_schema[f]["name"] for f in retained_fields],
        columns=["**Requirement Level**", "**Data type**", "**Description**"],
    )
    df.index.name = "**Column name**"
    for field in retained_fields:
        field_name = column_schema[field]["name"]
        requirement_info = column_info[field]
        description_addendum = ""
        if isinstance(requirement_info, tuple):
            requirement_info, description_addendum = requirement_info

        requirement_info = requirement_info.replace(
            "DEPRECATED",
            "[DEPRECATED](/02-common-principles.html#definitions)",
        )

        type_string = utils.resolve_metadata_type(column_schema[field])

        description = column_schema[field]["description"] + " " + description_addendum

        description = description.replace("SPEC_ROOT", get_relpath(src_path))

        # Try to add info about valid values
        valid_values_str = utils.describe_valid_values(column_schema[field])
        if valid_values_str:
            description += "\n\n\n\n" + valid_values_str

        df.loc[field_name] = [
            normalize_breaks(requirement_info),
            type_string,
            normalize_breaks(description),
        ]

    # Print it as markdown
    table_str = tabulate(df, headers="keys", tablefmt=tablefmt)
    return table_str


def define_common_principles(schema, src_path=None):
    """Enumerate the common principles defined in the schema.

    Parameters
    ----------
    schema : dict
        The BIDS schema.
    src_path : str | None
        The file where this macro is called, which may be explicitly provided
        by the "page.file.src_path" variable.

    Returns
    -------
    string : str
        The definitions of the common principles in a multiline string.
    """
    string = ""
    common_principles = schema["objects"]["common_principles"]
    order = schema["rules"]["common_principles"]
    for i_prin, principle in enumerate(order):
        principle_name = common_principles[principle]["display_name"]
        principle_desc = common_principles[principle]["description"].replace(
            "SPEC_ROOT",
            get_relpath(src_path),
        )
        substring = f"{i_prin + 1}. **{principle_name}** - {principle_desc}"
        string += substring
        if i_prin < len(order) - 1:
            string += "\n\n"

    return string<|MERGE_RESOLUTION|>--- conflicted
+++ resolved
@@ -356,21 +356,15 @@
                         allowed_values = schema["objects"]["entities"][ent]["enum"]
 
                     # Entity key-value pattern with specific allowed values
-<<<<<<< HEAD
-                    ent_format = "{}-<{}>".format(
-                        schema["objects"]["entities"][ent]["name"],
-                        "|".join(allowed_values),
-=======
                     ent_format = (
                         f'{schema["objects"]["entities"][ent]["name"]}-'
-                        f'<{"|".join(schema["objects"]["entities"][ent]["enum"])}>'
+                        f'<{"|".join(allowed_values)}>'
                     )
                     ent_format = utils._link_with_html(
                         ent_format,
                         html_path=entities_path,
                         heading=schema["objects"]["entities"][ent]["name"],
                         pdf_format=pdf_format,
->>>>>>> da68bd95
                     )
                 else:
                     # Standard entity key-value pattern with simple label/index
@@ -395,7 +389,6 @@
                 if ent in group["entities"]:
                     if isinstance(group["entities"][ent], dict):
                         if "enum" in group["entities"][ent].keys():
-<<<<<<< HEAD
                             # Allow enums to be "objects" (dicts) or lists
                             if isinstance(group["entities"][ent]["enum"], Mapping):
                                 allowed_values = [
@@ -405,11 +398,7 @@
                                 allowed_values = group["entities"][ent]["enum"]
 
                             # Overwrite the filename pattern based on the valid values
-                            ent_format = "{}-<{}>".format(
-=======
-                            # Overwrite the filename pattern using valid values
                             ent_format = "{}-&lt;{}&gt;".format(
->>>>>>> da68bd95
                                 schema["objects"]["entities"][ent]["name"],
                                 "|".join(allowed_values),
                             )
