"""Functions for rendering portions of the schema as text."""
import logging
import os
import posixpath
import typing as ty
from collections.abc import Mapping

import pandas as pd
import yaml
from markdown_it import MarkdownIt
from tabulate import tabulate

from . import utils
from .schema import BIDSSchemaError, Namespace, filter_schema, load_schema

lgr = utils.get_logger()
# Basic settings for output, for now just basic
utils.set_logger_level(lgr, os.environ.get("BIDS_SCHEMA_LOG_LEVEL", logging.INFO))
logging.basicConfig(format="%(asctime)-15s [%(levelname)8s] %(message)s")

# Remember to add extension (.html or .md) to the paths when using them.
ENTITIES_PATH = "SPEC_ROOT/99-appendices/09-entities"
GLOSSARY_PATH = "SPEC_ROOT/99-appendices/14-glossary"
TYPE_CONVERTER = {
    "associated_data": "associated data",
    "columns": "column",
    "common_principles": "common principle",
    "datatypes": "datatype",
    "entities": "entity",
    "extensions": "extension",
    "formats": "format",
    "metadata": "metadata",
    "top_level_files": "top level file",
    "suffixes": "suffix",
}


def get_relpath(src_path):
    """Retrieve relative path to the source root from the perspective of a Markdown file.

    As a convenience, ``None`` is interpreted as the empty string, and a value of ``'.'``
    is returned.

    Examples
    --------
    >>> get_relpath("02-common-principles.md")
    '.'
    >>> get_relpath("04-modality-specific-files/01-magnetic-resonance-imaging-data.md")
    '..'
    >>> get_relpath("we/lack/third_levels.md")
    '../..'
    >>> get_relpath(None)
    '.'
    """
    return posixpath.relpath(".", posixpath.dirname(src_path or ""))


def normalize_requirements(text):
    for level in ("optional", "recommended", "required", "deprecated"):
        # Replace both "optional" and "Optional" with "OPTIONAL"
        text = text.replace(level, level.upper())
        text = text.replace(level[0].upper() + level[1:], level.upper())
    return text


def normalize_breaks(text):
    # A backslash before a newline means continue a string
    text = text.replace("\\\n", "")
    # Two newlines should be respected
    text = text.replace("\n\n", "<br>")
    # Otherwise a newline corresponds to a space
    return text.replace("\n", " ")


def make_entity_definitions(schema, src_path=None):
    """Generate definitions and other relevant information for entities in the specification.

    Each entity gets its own heading.

    Parameters
    ----------
    schema : dict
        The schema object, which is a dictionary with nested dictionaries and
        lists stored within it.

    Returns
    -------
    text : str
        A string containing descriptions and some formatting
        information about the entities in the schema.
    """
    entity_order = schema["rules"]["entities"]
    entity_definitions = schema["objects"]["entities"]

    text = ""
    for entity in entity_order:
        entity_info = entity_definitions[entity]
        entity_text = _make_entity_definition(entity, entity_info)
        text += "\n" + entity_text

    text = text.replace("SPEC_ROOT", get_relpath(src_path))
    return text


def _make_entity_definition(entity, entity_info):
    """Describe an entity."""
    entity_shorthand = entity_info["name"]
    text = ""
    text += "## {}".format(entity_shorthand)
    text += "\n\n"
    text += f"**Full name**: {entity_info['display_name']}"
    text += "\n\n"
    text += f"**Format**: `{entity_info['name']}-<{entity_info.get('format', 'label')}>`"
    text += "\n\n"
    if "enum" in entity_info.keys():
        text += f"**Allowed values**: `{'`, `'.join(entity_info['enum'])}`"
        text += "\n\n"

    description = entity_info["description"]
    text += f"**Definition**: {description}"
    return text


def make_glossary(schema, src_path=None):
    """Generate glossary.

    Parameters
    ----------
    schema : dict
        The schema object, which is a dictionary with nested dictionaries and
        lists stored within it.
    src_path : str | None
        The file where this macro is called, which may be explicitly provided
        by the "page.file.src_path" variable.

    Returns
    -------
    text : str
        A string containing descriptions and some formatting
        information about the entities in the schema.
    """
    all_objects = {}
    schema = schema.to_dict()

    for group, group_objects in schema["objects"].items():
        group_obj_keys = list(group_objects.keys())

        # Do not include private objects in the glossary
        group_obj_keys = [k for k in group_obj_keys if not k.startswith("_")]

        # Identify multi-sense objects (multiple entries, indicated by __ in key)
        multi_sense_objects = []
        for key in group_obj_keys:
            if "__" in key:
                temp_key = key.split("__")[0]
                multi_sense_objects.append(temp_key)

        multi_sense_objects = sorted(list(set(multi_sense_objects)))
        sense_keys = {mso: [] for mso in multi_sense_objects}

        for key in group_obj_keys:
            for sense_key in sense_keys.keys():
                if (key == sense_key) or (key.startswith(sense_key + "__")):
                    sense_keys[sense_key].append(key)

        sense_names = {}
        for sense_key, key_list in sense_keys.items():
            for i_key, key in enumerate(key_list):
                new_key_name = f"{sense_key} _sense {i_key + 1}_"
                sense_names[key] = new_key_name

        for key in group_obj_keys:
            new_name = sense_names.get(key, key)
            new_name = f"{new_name} ({group})"
            all_objects[new_name] = {}
            all_objects[new_name]["key"] = f"objects.{group}.{key}"
            all_objects[new_name]["type"] = TYPE_CONVERTER.get(group, group)
            all_objects[new_name]["definition"] = group_objects[key]

    text = ""
    for obj_key in sorted(all_objects.keys()):
        obj = all_objects[obj_key]
        obj_marker = obj["key"]
        obj_def = obj["definition"]

        # Clean up the text description
        obj_desc = obj_def["description"]
        # A backslash before a newline means continue a string
        obj_desc = obj_desc.replace("\\\n", "")
        # Two newlines should be respected
        obj_desc = obj_desc.replace("\n\n", "<br>")
        # Otherwise a newline corresponds to a space
        obj_desc = obj_desc.replace("\n", " ")

        text += f'\n<a name="{obj_marker}"></a>'
        text += f"\n## {obj_key}\n\n"
        text += f"**Name**: {obj_def['display_name']}\n\n"
        text += f"**Type**: {obj['type'].title()}\n\n"

        if obj["type"] == "suffix":
            text += f"**Format**: `<entities>_{obj_def['value']}.<extension>`\n\n"
        elif obj["type"] == "extension":
            text += f"**Format**: `<entities>_<suffix>{obj_def['value']}`\n\n"
        elif obj["type"] == "format":
            text += f"**Regular expression**: `{obj_def['pattern']}`\n\n"

        if "enum" in obj_def.keys():
            allowed_vals = [f"`{enum}`" for enum in obj_def["enum"]]
            text += f"**Allowed values**: {', '.join(allowed_vals)}\n\n"

        text += f"**Description**:\n{obj_desc}\n\n"

        temp_obj_def = {
            k: v
            for k, v in obj_def.items()
            if k not in ("description", "display_name", "name", "value", "enum", "pattern")
        }

        if temp_obj_def:
            temp_obj_def = yaml.dump(temp_obj_def)
            text += f"**Schema information**:\n```yaml\n{temp_obj_def}\n```"

    # Spec internal links need to be replaced
    text = text.replace("SPEC_ROOT", get_relpath(src_path))

    return text


def _add_entity(filename_template, entity_pattern, requirement_level):
    """Add entity pattern to filename template based on requirement level."""
    if requirement_level == "required":
        if len(filename_template.strip()):
            filename_template += "_" + entity_pattern
        else:
            # Only the first entity doesn't need an underscore
            filename_template += entity_pattern
    else:
        if len(filename_template.strip()):
            filename_template += "[_" + entity_pattern + "]"
        else:
            # Only the first entity doesn't need an underscore
            filename_template += "[" + entity_pattern + "]"

    return filename_template


def make_filename_template(
    schema=None,
    src_path=None,
    n_dupes_to_combine=6,
    pdf_format=False,
    **kwargs,
):
    """Create codeblocks containing example filename patterns for a given datatype.

    By default, this function uses HTML, instead of direct Markdown codeblocks,
    so that it can embed hyperlinks within the filenames.

    Parameters
    ----------
    schema : dict
        The schema object, which is a dictionary with nested dictionaries and
        lists stored within it.
    src_path : str | None
        The file where this macro is called, which may be explicitly provided
        by the "page.file.src_path" variable.
    n_dupes_to_combine : int
        The minimum number of suffixes/extensions to combine in the template as
        <suffix>/<extension>.
    pdf_format : bool, optional
        If True, the filename template will be compiled as a standard markdown code block,
        without any hyperlinks, so that the specification's PDF build will look right.
        If False, the filename template will use HTML and include hyperlinks.
        This works on the website.
        Default is False.
    kwargs : dict
        Keyword arguments used to filter the schema.
        Example kwargs that may be used include: "suffixes", "datatypes",
        "extensions".

    Returns
    -------
    codeblock : str
        A multiline string containing the filename templates for file types
        in the schema, after filtering.

    Notes
    -----
    This function links to HTML files, rather than markdown files.
    """
    if not schema:
        schema = load_schema()

    schema = Namespace(filter_schema(schema.to_dict(), **kwargs))
    entity_order = schema["rules"]["entities"]

    paragraph = ""
    # Parent directories
    sub_string = (
        f'{schema["objects"]["entities"]["subject"]["name"]}-'
        f'<{schema["objects"]["entities"]["subject"]["format"]}>'
    )
    paragraph += utils._link_with_html(
        sub_string,
        html_path=ENTITIES_PATH + ".html",
        heading="sub",
        pdf_format=pdf_format,
    )
    paragraph += "/\n\t["
    ses_string = (
        f'{schema["objects"]["entities"]["session"]["name"]}-'
        f'<{schema["objects"]["entities"]["session"]["format"]}>'
    )
    paragraph += utils._link_with_html(
        ses_string,
        html_path=ENTITIES_PATH + ".html",
        heading="ses",
        pdf_format=pdf_format,
    )
    paragraph += "/]\n"

    datatypes = schema.rules.datatypes

    for datatype in datatypes:
        # NOTE: We should have a full rethink of the schema hierarchy
        # so that derivatives aren't treated like a "datatype"
        if datatype == "derivatives":
            continue

        paragraph += "\t\t"
        paragraph += utils._link_with_html(
            datatype,
            html_path=GLOSSARY_PATH + ".html",
            heading=f"{datatype.lower()}-datatypes",
            pdf_format=pdf_format,
        )
        paragraph += "/\n"

        # Unique filename patterns
        for group in datatypes[datatype].values():
            string = "\t\t\t"
            for ent in entity_order:
                if "enum" in schema["objects"]["entities"][ent].keys():
                    # Entity key-value pattern with specific allowed values
                    ent_format = (
                        f'{schema["objects"]["entities"][ent]["name"]}-'
                        f'<{"|".join(schema["objects"]["entities"][ent]["enum"])}>'
                    )
                    ent_format = utils._link_with_html(
                        ent_format,
                        html_path=ENTITIES_PATH + ".html",
                        heading=schema["objects"]["entities"][ent]["name"],
                        pdf_format=pdf_format,
                    )
                else:
                    # Standard entity key-value pattern with simple label/index
                    ent_format = utils._link_with_html(
                        schema["objects"]["entities"][ent]["name"],
                        html_path=ENTITIES_PATH + ".html",
                        heading=schema["objects"]["entities"][ent]["name"],
                        pdf_format=pdf_format,
                    )
                    ent_format += "-"
                    ent_format += "<" if pdf_format else "&lt;"
                    ent_format += utils._link_with_html(
                        schema["objects"]["entities"][ent].get("format", "label"),
                        html_path=GLOSSARY_PATH + ".html",
                        heading=(
                            f'{schema["objects"]["entities"][ent].get("format", "label")}-formats'
                        ),
                        pdf_format=pdf_format,
                    )
                    ent_format += ">" if pdf_format else "&gt;"

                if ent in group["entities"]:
                    if isinstance(group["entities"][ent], dict):
                        if "enum" in group["entities"][ent].keys():
                            # Overwrite the filename pattern using valid values
                            ent_format = "{}-&lt;{}&gt;".format(
                                schema["objects"]["entities"][ent]["name"],
                                "|".join(group["entities"][ent]["enum"]),
                            )

                        string = _add_entity(
                            string,
                            ent_format,
                            group["entities"][ent]["requirement"],
                        )
                    else:
                        string = _add_entity(string, ent_format, group["entities"][ent])

            # In cases of large numbers of suffixes,
            # we use the "suffix" variable and expect a table later in the spec
            if len(group["suffixes"]) >= n_dupes_to_combine:
                string += "_"
                string += "<" if pdf_format else "&lt;"
                string += utils._link_with_html(
                    "suffix",
                    html_path=GLOSSARY_PATH + ".html",
                    heading="suffix-common_principles",
                    pdf_format=pdf_format,
                )
                string += ">" if pdf_format else "&gt;"
                strings = [string]
            else:
                strings = []
                for suffix in group["suffixes"]:
                    # The glossary indexes by the suffix identifier (TwoPE instead of 2PE),
                    # but the rules reference the actual suffix string (2PE instead of TwoPE),
                    # so we need to look it up.
                    suffix_id = [
                        k for k, v in schema["objects"]["suffixes"].items() if v["value"] == suffix
                    ][0]

                    suffix_string = utils._link_with_html(
                        suffix,
                        html_path=GLOSSARY_PATH + ".html",
                        heading=f"{suffix_id.lower()}-suffixes",
                        pdf_format=pdf_format,
                    )
                    strings.append(f"{string}_{suffix_string}")

            # Add extensions
            full_strings = []
            extensions = group["extensions"]
            extensions = [ext if ext != "*" else ".<extension>" for ext in extensions]
            if len(extensions) >= n_dupes_to_combine:
                # Combine exts when there are many, but keep JSON separate
                if ".json" in extensions:
                    extensions = [".<extension>", ".json"]
                else:
                    extensions = [".<extension>"]

            ext_headings = []
            for extension in extensions:
                # The glossary indexes by the extension identifier (niigz instead of .nii.gz),
                # but the rules reference the actual suffix string (.nii.gz instead of niigz),
                # so we need to look it up.
                ext_id = [
                    k
                    for k, v in schema["objects"]["extensions"].items()
                    if v["value"] == extension
                ]
                if ext_id:
                    ext_id = ext_id[0]
                    ext_headings.append(f"{ext_id.lower()}-extensions")
                else:
                    ext_headings.append("extension-common_principles")

            extensions = utils.combine_extensions(
                extensions,
                html_path=GLOSSARY_PATH + ".html",
                heading_lst=ext_headings,
                pdf_format=pdf_format,
            )

            for extension in extensions:
                for string in strings:
                    new_string = f"{string}{extension}"
                    full_strings.append(new_string)

            full_strings = sorted(full_strings)
            if full_strings:
                paragraph += "\n".join(full_strings) + "\n"

    paragraph = paragraph.rstrip()
    if pdf_format:
        codeblock = f"Template:\n```Text\n{paragraph}\n```"
    else:
        codeblock = (
            f'Template:\n<div class="highlight"><pre><code>{paragraph}\n</code></pre></div>'
        )

    codeblock = codeblock.expandtabs(4)
    codeblock = append_filename_template_legend(codeblock, pdf_format)
    codeblock = codeblock.replace("SPEC_ROOT", get_relpath(src_path))

    return codeblock


def append_filename_template_legend(text, pdf_format=False):
    legend = """
- Filename entities or folders between square brackets
  (for example, `[_ses-<label>]`) are OPTIONAL.
- Some entities may only allow specific values,
  in which case those values are listed in `<>`, separated by `|`.
- `_<suffix>` means that there are several (>6) valid suffixes for this filename pattern.
- `.<extension>` means that there are several (>6) valid extensions for this file type.
- `[.gz]` means that both the unzipped and gzipped versions of the extension are valid.
"""

    if pdf_format:
        text += f"""

**Legend**:

{legend}

"""
    else:
        md = MarkdownIt()
        text += f"""
<details>
<summary><strong>Legend:</strong></summary>
{md.render(legend)}
</details>
"""

    return text


def make_entity_table(schema, tablefmt="github", src_path=None, **kwargs):
    """Produce entity table (markdown) based on schema.

    Parameters
    ----------
    schema_path : str
        Directory containing schema, which is stored in yaml files.
    entities_file : str, optional
        File in which entities are described.
        This is used for hyperlinks in the table, so the path to the file
        should be considered from the location of out_file.
        Default is '09-entities.md'.

    Returns
    -------
    table_str : str
        Markdown string containing the table.
    """
    schema = Namespace(filter_schema(schema.to_dict(), **kwargs))

    # prepare the table based on the schema
    # import pdb; pdb.set_trace()
    header = ["Entity", "DataType"]
    formats = ["Format", "DataType"]
    table = [formats]

    # Compose header and formats first
    all_entities = schema["rules"]["entities"]
    for entity in all_entities:
        entity_spec = schema["objects"]["entities"][entity]
        entity_shorthand = entity_spec["name"]
        header.append(entity_spec["display_name"])
        formats.append(
            f'[`{entity_shorthand}-<{entity_spec.get("format", "label")}>`]'
            f"({ENTITIES_PATH}.md#{entity_shorthand})"
        )

    # Go through data types
    for dtype, dtype_specs in schema["rules"]["datatypes"].items():
        dtype_rows = {}
        duplicate_row_counter = 0

        # each dtype could have multiple specs
        for dtype_spec in dtype_specs.values():
            if dtype == "derivatives":
                continue

            suffixes = dtype_spec.get("suffixes")

            # Skip this part of the schema if no suffixes are found.
            # This is a hack to work around filter_schema's limitations.
            if not len(suffixes):
                continue

            # TODO: <br> is specific for html form
            suffixes = [
                f"[{suffix}]({GLOSSARY_PATH}.md#objects.suffixes.{suffix})" for suffix in suffixes
            ]
            suffixes_str = " ".join(suffixes) if suffixes else ""
            dtype_row = [dtype] + ([""] * len(all_entities))
            for ent, ent_info in dtype_spec.get("entities", {}).items():
                if isinstance(ent_info, Mapping):
                    requirement_level = ent_info["requirement"]
                else:
                    requirement_level = ent_info

                dtype_row[all_entities.index(ent) + 1] = requirement_level.upper()

            if dtype_row in dtype_rows.values():
                # Merge specs within dtypes if they share all of the same entities
                for existing_suffixes_str, existing_entities in dtype_rows.items():
                    if dtype_row == existing_entities:
                        # Combine suffixes from the existing row with ones from the new row
                        dtype_rows.pop(existing_suffixes_str)
                        old_suffix_list = existing_suffixes_str.split(" ")
                        new_suffix_list = suffixes_str.split(" ")
                        comb_suffix_list = sorted(list(set(new_suffix_list + old_suffix_list)))

                        # Identify if the list of suffixes comes from an existing alternate row
                        number_suffixes = list(filter(str.isnumeric, comb_suffix_list))
                        if len(number_suffixes) == 1:
                            # Suffixes come from an existing alternate row
                            number = number_suffixes[0]
                            comb_suffix_list.remove(number)
                            new_suffixes_str = " ".join(comb_suffix_list)
                            # Retain the old number
                            new_suffixes_str = number + " " + new_suffixes_str
                        elif len(number_suffixes) > 1:
                            # The row exists already, but contains multiple numbers
                            raise Exception("Something's wrong here.")
                        else:
                            # It's a new row
                            new_suffixes_str = " ".join(comb_suffix_list)

                        dtype_rows[new_suffixes_str] = existing_entities
                        break

            elif suffixes_str in dtype_rows.keys():
                # Create new lines for multiple specs with the same dtype and suffix,
                # but different entities
                # Unfortunately, the keys need to be unique, so we include a number
                # NOTE: This assumes that no suffix in BIDS will ever be purely numeric.
                dtype_rows[str(duplicate_row_counter) + " " + suffixes_str] = dtype_row
                duplicate_row_counter += 1

            else:
                # Otherwise, just add the new suffix group
                dtype_rows[suffixes_str] = dtype_row

        # Add datatype to first column and reformat it
        dtype_rows = {
            f"[{dtype}]({GLOSSARY_PATH}.md#objects.datatypes.{dtype})<br>({k})": v
            for k, v in dtype_rows.items()
        }
        dtype_rows = [[k] + v for k, v in dtype_rows.items()]

        table += dtype_rows

    # Create multi-level index because first two rows are headers
    cols = list(zip(header, table[0]))
    cols = pd.MultiIndex.from_tuples(cols)
    table = pd.DataFrame(data=table[1:], columns=cols)
    table = table.set_index(("Entity", "Format"))

    # Remove unnecessary columns
    table = utils.drop_unused_entities(table)
    table = utils.flatten_multiindexed_columns(table)

    # Remove fake numeric suffixes from first column
    def _remove_numeric_suffixes(string):
        import re

        suffix_str = re.findall(r"\((.+)\)", string)
        # The "Format" row should be skipped
        if not suffix_str:
            return string

        suffix_str = suffix_str[0]  # Only one parenthesis should appear
        suffixes = suffix_str.split(" ")
        suffixes = list(filter(lambda v: not str.isnumeric(v), suffixes))
        suffix_str2 = " ".join(suffixes)
        new_string = string.replace(f"({suffix_str})", f"({suffix_str2})")
        return new_string

    table[table.index.name] = table.index
    table[table.index.name] = table[table.index.name].apply(_remove_numeric_suffixes)
    table = table.set_index(table.index.name, drop=True)

    # Print it as markdown
    table_str = tabulate(table, headers="keys", tablefmt=tablefmt)
    table_str = table_str.replace("SPEC_ROOT", get_relpath(src_path))
    return table_str


def make_suffix_table(schema, suffixes, src_path=None, tablefmt="github"):
    """Produce suffix table (markdown) based on requested suffixes.

    Parameters
    ----------
    schema : dict
    suffixes : list of str
    src_path : str | None
        The file where this macro is called, which may be explicitly provided
        by the "page.file.src_path" variable.
    tablefmt : str

    Returns
    -------
    table_str : str
        Tabulated table as a string.
    """
    # The filter function doesn't work here.
    suffix_schema = schema["objects"]["suffixes"]

    all_suffixes = pd.DataFrame.from_records(list(suffix_schema.values()))
    df = all_suffixes[all_suffixes.value.isin(suffixes)][["value", "display_name", "description"]]

    suffixes_not_found = set(suffixes) - set(df.value)
    if suffixes_not_found:
        raise Exception("Warning: Missing suffixes: {}".format(", ".join(suffixes_not_found)))

    def preproc(desc):
        return (
            desc.replace("\\\n", "")  # A backslash before a newline means continue a string
            .replace("\n\n", "<br>")  # Two newlines should be respected
            .replace("\n", " ")  # Otherwise a newline corresponds to a space
            .replace("SPEC_ROOT", get_relpath(src_path))  # Spec internal links need to be replaced
        )

    df.description = df.description.apply(preproc)
    df.columns = ["`suffix`", "**Name**", "**Description**"]
    df = df.reset_index(drop=False)
    df = df.set_index("**Name**")
    df = df[["`suffix`", "**Description**"]]

    # Print it as markdown
    table_str = tabulate(df, headers="keys", tablefmt=tablefmt)
    return table_str


<<<<<<< HEAD
def make_obj_table(subschema, field_info, field_type=None, src_path=None, tablefmt="github"):
=======
def make_obj_table(
    subschema,
    field_info,
    field_type,
    src_path=None,
    tablefmt="github",
    n_values_to_combine=15,
):
    """Make a generic table describing objects in the schema.

    This does shared work between describing metadata fields and subobjects in the schema.

    Parameters
    ----------
    subschema : Namespace or dict
        Subset of the overall schema, including only the target object definitions.
    field_info : dict
        Additional information about each row in the table to be added to schema information.
        Keys should match "name" entries in ``subschema``.
        Values should be either a string (in which case, it's requirement information) or
        a tuple (in which case, the first entry is requirement info and the second is
        information to be added to the object's description).
    field_type : str
        The name of the field type. For example, "metadata".
    src_path : str | None
        The file where this macro is called, which may be explicitly provided
        by the "page.file.src_path" variable.
    tablefmt : string, optional
        The target table format. The default is "github" (GitHub format).
    n_values_to_combine : int, optional
        When there are many valid values for a given object,
        instead of listing each one in the table,
        link to the associated glossary entry.
    """
    # Use the "name" field in the table, to allow for filenames to not match "names".
>>>>>>> 002d0b44
    df = pd.DataFrame(
        index=field_info.keys(),
        columns=["**Key name**", "**Requirement Level**", "**Data type**", "**Description**"],
    )
    for field in subschema.keys():
        field_name = subschema[field]["name"]
        if field_type:
            field_name = f"[{field_name}]({GLOSSARY_PATH}.md#objects.{field_type}.{field})"

        requirement_info = field_info[field]
        description_addendum = ""
        if isinstance(requirement_info, tuple):
            requirement_info, description_addendum = requirement_info

        requirement_info = normalize_requirements(requirement_info)
        requirement_info = requirement_info.replace(
            "DEPRECATED",
            "[DEPRECATED](/02-common-principles.html#definitions)",
        )

        type_string = utils.resolve_metadata_type(subschema[field])

        description = normalize_requirements(
            subschema[field]["description"] + " " + description_addendum
        )

        if (
            "enum" in subschema[field].keys()
            and len(subschema[field]["enum"]) >= n_values_to_combine
        ):
            glossary_entry = f"{GLOSSARY_PATH}.md#objects.{field}"
            valid_values_str = (
                "For a list of valid values for this field, see the "
                f"[associated glossary entry]({glossary_entry})."
            )
        else:
            # Try to add info about valid values
            valid_values_str = utils.describe_valid_values(subschema[field])

        if valid_values_str:
            description += "\n\n\n\n" + valid_values_str

        df.loc[field] = [
            field_name,
            normalize_breaks(requirement_info),
            type_string,
            normalize_breaks(description),
        ]

    df = df.set_index("**Key name**", drop=True)
    df.index.name = "**Key name**"

    # Print it as markdown
    table_str = tabulate(df, headers="keys", tablefmt=tablefmt)

    # Spec internal links need to be replaced
    table_str = table_str.replace("SPEC_ROOT", get_relpath(src_path))

    return table_str


def make_sidecar_table(
    schema: Namespace,
    table_name: ty.Union[str, ty.List[str]],
    src_path: ty.Optional[str] = None,
    tablefmt: str = "github",
):
    """Produce metadata table (markdown) based on requested fields.

    Parameters
    ----------
    schema : dict
        The BIDS schema.
    table_name : str or list of str
        Qualified name(s) in schema.rules.sidecars
    src_path : str | None
        The file where this macro is called, which may be explicitly provided
        by the "page.file.src_path" variable.
    tablefmt : string, optional
        The target table format. The default is "github" (GitHub format).

    Returns
    -------
    table_str : str
        The tabulated table as a Markdown string.
    """
    field_type = "metadata"
    if isinstance(table_name, str):
        table_name = [table_name]

    fields = {}
    for table in table_name:
        new_fields = schema.rules.sidecars[table].fields
        overlap = set(new_fields) & set(fields)
        if overlap:
            raise BIDSSchemaError(
                f"Schema tables {table_name} share overlapping fields: {overlap}"
            )
        fields.update(new_fields)

    subschema = schema.objects[field_type]
    retained_fields = [f for f in fields if f in subschema]
    dropped_fields = [f for f in fields if f not in subschema]
    if dropped_fields:
        print("Warning: Missing fields: {}".format(", ".join(dropped_fields)))

    subschema = {k: v for k, v in subschema.items() if k in retained_fields}
    field_info = {}
    for field, val in fields.items():
        if isinstance(val, str):
            level = val
            level_addendum = None
            description_addendum = None
        else:
            level = val["level"]
            level_addendum = val.get("level_addendum")
            description_addendum = val.get("description_addendum")
        if level_addendum:
            if level_addendum.startswith(("required", "recommended", "optional")):
                level = f"{level}, but {level_addendum}"
            else:
                # Typically begins with "if"
                level = f"{level} {level_addendum}"

        field_info[field] = (level, description_addendum) if description_addendum else level

    table_str = make_obj_table(
        subschema,
        field_info=field_info,
<<<<<<< HEAD
        field_type="metadata",
=======
        field_type=field_type,
>>>>>>> 002d0b44
        src_path=src_path,
        tablefmt=tablefmt,
    )

    return table_str


def make_metadata_table(schema, field_info, src_path=None, tablefmt="github"):
    """Produce metadata table (markdown) based on requested fields.

    Parameters
    ----------
    schema : dict
        The BIDS schema.
    field_info : dict of strings or tuples
        A dictionary mapping metadata keys to requirement levels in the
        rendered metadata table.
        The dictionary values may be strings, in which case the string
        is the requirement level information, or two-item tuples of strings,
        in which case the first string is the requirement level information
        and the second string is additional table-specific information
        about the metadata field that will be appended to the field's base
        definition from the schema.
    src_path : str | None
        The file where this macro is called, which may be explicitly provided
        by the "page.file.src_path" variable.
    tablefmt : string, optional
        The target table format. The default is "github" (GitHub format).

    Returns
    -------
    table_str : str
        The tabulated table as a Markdown string.
    """
    fields = list(field_info.keys())
    # The filter function doesn't work here.
    field_type = "metadata"
    subschema = schema["objects"][field_type]

    retained_fields = [f for f in fields if f in subschema.keys()]
    dropped_fields = [f for f in fields if f not in subschema.keys()]
    if dropped_fields:
        print("Warning: Missing fields: {}".format(", ".join(dropped_fields)))

<<<<<<< HEAD
    metadata_schema = {k: v for k, v in metadata_schema.items() if k in retained_fields}
    # inverted_schema = {v["name"]: k for k, v in metadata_schema.items()}
=======
    subschema = {k: v for k, v in subschema.items() if k in retained_fields}
>>>>>>> 002d0b44

    table_str = make_obj_table(
        subschema,
        field_info=field_info,
<<<<<<< HEAD
        field_type="metadata",
=======
        field_type=field_type,
>>>>>>> 002d0b44
        src_path=src_path,
        tablefmt=tablefmt,
    )

    return table_str


def make_subobject_table(schema, object_tuple, field_info, src_path=None, tablefmt="github"):
    """Create a table of properties within an object.

    Parameters
    ----------
    schema
    object_tuple : tuple of strings
        A tuple of keys within the schema linking down to the object
        that will be rendered.
        For example, ("objects", "metadata", "Genetics") will result in a table
        rendering the properties specified in
        schema["object"]["metadata"]["Genetics"].
    field_info : dict of strings or tuples
        A dictionary mapping metadata keys to requirement levels in the
        rendered metadata table.
        The dictionary values may be strings, in which case the string
        is the requirement level information, or two-item tuples of strings,
        in which case the first string is the requirement level information
        and the second string is additional table-specific information
        about the metadata field that will be appended to the field's base
        definition from the schema.
    src_path : str | None
        The file where this macro is called, which may be explicitly provided
        by the "page.file.src_path" variable.
    tablefmt : string, optional
        The target table format. The default is "github" (GitHub format).
    """
    assert isinstance(object_tuple, tuple)
    assert all([isinstance(i, str) for i in object_tuple])

    temp_dict = schema[object_tuple[0]]
    for i in range(1, len(object_tuple)):
        level_str = object_tuple[i]
        temp_dict = temp_dict[level_str]

    temp_dict = temp_dict["properties"]
    assert isinstance(temp_dict, Mapping)
    table_str = make_obj_table(
        temp_dict,
        field_info=field_info,
<<<<<<< HEAD
        field_type=None,
=======
        field_type="subobject",
>>>>>>> 002d0b44
        src_path=src_path,
        tablefmt=tablefmt,
        n_values_to_combine=10000,  # no combination
    )

    return table_str


def make_columns_table(
    schema,
    column_info,
    src_path=None,
    tablefmt="github",
    n_values_to_combine=15,
):
    """Produce columns table (markdown) based on requested fields.

    Parameters
    ----------
    schema : dict
        The BIDS schema.
    column_info : dict of strings or tuples
        A dictionary mapping column names to requirement levels in the
        rendered columns table.
        The dictionary values may be strings, in which case the string
        is the requirement level information, or two-item tuples of strings,
        in which case the first string is the requirement level information
        and the second string is additional table-specific information
        about the column that will be appended to the column's base
        definition from the schema.
    src_path : str | None
        The file where this macro is called, which may be explicitly provided
        by the "page.file.src_path" variable.
    tablefmt : string, optional
        The target table format. The default is "github" (GitHub format).
    n_values_to_combine : int, optional
        When there are many valid values for a given column,
        instead of listing each one in the table,
        link to the associated glossary entry.

    Returns
    -------
    table_str : str
        The tabulated table as a Markdown string.
    """
    src_path = get_relpath(src_path)
    fields = list(column_info.keys())
    # The filter function doesn't work here.
    field_type = "columns"
    subschema = schema["objects"][field_type]

    retained_fields = [f for f in fields if f in subschema.keys()]
    dropped_fields = [f for f in fields if f not in subschema.keys()]
    if dropped_fields:
        print("Warning: Missing fields: {}".format(", ".join(dropped_fields)))

    # Use the "name" field in the table, to allow for filenames to not match
    # "names".
    df = pd.DataFrame(
<<<<<<< HEAD
        index=retained_fields,
        columns=["**Column name**", "**Requirement Level**", "**Data type**", "**Description**"],
=======
        index=[subschema[f]["name"] for f in retained_fields],
        columns=["**Requirement Level**", "**Data type**", "**Description**"],
>>>>>>> 002d0b44
    )
    for field in retained_fields:
        field_name = subschema[field]["name"]
        requirement_info = column_info[field]
        description_addendum = ""
        if isinstance(requirement_info, tuple):
            requirement_info, description_addendum = requirement_info

        requirement_info = requirement_info.replace(
            "DEPRECATED",
            "[DEPRECATED](/02-common-principles.html#definitions)",
        )
        field_name = f"[{field_name}]({GLOSSARY_PATH}.md#objects.columns.{field})"

        type_string = utils.resolve_metadata_type(subschema[field])

        description = subschema[field]["description"] + " " + description_addendum

<<<<<<< HEAD
        # Try to add info about valid values
        valid_values_str = utils.describe_valid_values(column_schema[field])
        if valid_values_str:
            description += "\n\n\n\n" + valid_values_str

        df.loc[field] = [
            field_name,
=======
        if (
            "enum" in subschema[field].keys()
            and len(subschema[field]["enum"]) >= n_values_to_combine
        ):
            glossary_entry = f"{GLOSSARY_PATH}.md#objects.{field_type}.{field}"
            valid_values_str = (
                "For a list of valid values for this field, see the "
                f"[associated glossary entry]({glossary_entry})."
            )
        else:
            # Try to add info about valid values
            valid_values_str = utils.describe_valid_values(subschema[field])

        if valid_values_str:
            description += "\n\n\n\n" + valid_values_str

        description = description.replace("SPEC_ROOT", get_relpath(src_path))

        df.loc[field_name] = [
>>>>>>> 002d0b44
            normalize_breaks(requirement_info),
            type_string,
            normalize_breaks(description),
        ]

    df = df.set_index("**Column name**", drop=True)
    df.index.name = "**Column name**"

    # Print it as markdown
    table_str = tabulate(df, headers="keys", tablefmt=tablefmt)
    table_str = table_str.replace("SPEC_ROOT", src_path)
    return table_str


def define_common_principles(schema, src_path=None):
    """Enumerate the common principles defined in the schema.

    Parameters
    ----------
    schema : dict
        The BIDS schema.
    src_path : str | None
        The file where this macro is called, which may be explicitly provided
        by the "page.file.src_path" variable.

    Returns
    -------
    string : str
        The definitions of the common principles in a multiline string.
    """
    string = ""
    common_principles = schema["objects"]["common_principles"]
    order = schema["rules"]["common_principles"]
    for i_prin, principle in enumerate(order):
        principle_name = common_principles[principle]["display_name"]
        substring = (
            f"{i_prin + 1}. **{principle_name}** - {common_principles[principle]['description']}"
        )
        string += substring
        if i_prin < len(order) - 1:
            string += "\n\n"

    string = string.replace("SPEC_ROOT", get_relpath(src_path))

    return string<|MERGE_RESOLUTION|>--- conflicted
+++ resolved
@@ -709,13 +709,10 @@
     return table_str
 
 
-<<<<<<< HEAD
-def make_obj_table(subschema, field_info, field_type=None, src_path=None, tablefmt="github"):
-=======
 def make_obj_table(
     subschema,
     field_info,
-    field_type,
+    field_type=None,
     src_path=None,
     tablefmt="github",
     n_values_to_combine=15,
@@ -747,7 +744,6 @@
         link to the associated glossary entry.
     """
     # Use the "name" field in the table, to allow for filenames to not match "names".
->>>>>>> 002d0b44
     df = pd.DataFrame(
         index=field_info.keys(),
         columns=["**Key name**", "**Requirement Level**", "**Data type**", "**Description**"],
@@ -877,11 +873,7 @@
     table_str = make_obj_table(
         subschema,
         field_info=field_info,
-<<<<<<< HEAD
-        field_type="metadata",
-=======
         field_type=field_type,
->>>>>>> 002d0b44
         src_path=src_path,
         tablefmt=tablefmt,
     )
@@ -926,21 +918,13 @@
     if dropped_fields:
         print("Warning: Missing fields: {}".format(", ".join(dropped_fields)))
 
-<<<<<<< HEAD
-    metadata_schema = {k: v for k, v in metadata_schema.items() if k in retained_fields}
-    # inverted_schema = {v["name"]: k for k, v in metadata_schema.items()}
-=======
     subschema = {k: v for k, v in subschema.items() if k in retained_fields}
->>>>>>> 002d0b44
+    # inverted_schema = {v["name"]: k for k, v in subschema.items()}
 
     table_str = make_obj_table(
         subschema,
         field_info=field_info,
-<<<<<<< HEAD
-        field_type="metadata",
-=======
         field_type=field_type,
->>>>>>> 002d0b44
         src_path=src_path,
         tablefmt=tablefmt,
     )
@@ -988,11 +972,7 @@
     table_str = make_obj_table(
         temp_dict,
         field_info=field_info,
-<<<<<<< HEAD
-        field_type=None,
-=======
         field_type="subobject",
->>>>>>> 002d0b44
         src_path=src_path,
         tablefmt=tablefmt,
         n_values_to_combine=10000,  # no combination
@@ -1052,13 +1032,8 @@
     # Use the "name" field in the table, to allow for filenames to not match
     # "names".
     df = pd.DataFrame(
-<<<<<<< HEAD
         index=retained_fields,
         columns=["**Column name**", "**Requirement Level**", "**Data type**", "**Description**"],
-=======
-        index=[subschema[f]["name"] for f in retained_fields],
-        columns=["**Requirement Level**", "**Data type**", "**Description**"],
->>>>>>> 002d0b44
     )
     for field in retained_fields:
         field_name = subschema[field]["name"]
@@ -1077,15 +1052,6 @@
 
         description = subschema[field]["description"] + " " + description_addendum
 
-<<<<<<< HEAD
-        # Try to add info about valid values
-        valid_values_str = utils.describe_valid_values(column_schema[field])
-        if valid_values_str:
-            description += "\n\n\n\n" + valid_values_str
-
-        df.loc[field] = [
-            field_name,
-=======
         if (
             "enum" in subschema[field].keys()
             and len(subschema[field]["enum"]) >= n_values_to_combine
@@ -1104,8 +1070,8 @@
 
         description = description.replace("SPEC_ROOT", get_relpath(src_path))
 
-        df.loc[field_name] = [
->>>>>>> 002d0b44
+        df.loc[field] = [
+            field_name,
             normalize_breaks(requirement_info),
             type_string,
             normalize_breaks(description),
