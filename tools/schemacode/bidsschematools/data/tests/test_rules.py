"""Simple validation tests on schema rules."""

import warnings
from collections.abc import Mapping

import pytest


def _dict_key_lookup(_dict, key, path=[]):
    """Look up any uses of a key in a nested dictionary.

    Adapted from https://stackoverflow.com/a/60377584/2589328.
    """
    results = []
    if isinstance(_dict, Mapping):
        if key in _dict:
            results.append((path + [key], _dict[key]))

        for k, v in _dict.items():
            results.extend(_dict_key_lookup(v, key, path=path + [k]))

    elif isinstance(_dict, list):
        for index, item in enumerate(_dict):
            results.extend(_dict_key_lookup(item, key, path=path + [index]))

    return results


@pytest.mark.validate_schema
def test_rule_objects(schema_obj):
    """Ensure that all objects referenced in the schema rules are defined in
    their object portion.

    In the case of datatypes, the key and "value" field are always the same.

    Some other object types, such as associated_data, common_principles, formats, modalities,
    and top_level_files, are not checked in the rules at all.

    Additionally, this test only checks rules that fit the keys.
    """
    OBJECT_TYPE_MAPPER = {
        "metadata": "fields",  # metadata in objects is referred to as fields in rules
    }

    not_found = []  # A list of undefined, but referenced, objects
    for object_type in schema_obj.objects:
        # "files" is both an object name and a grouping of rules
        # The next line would be a false positive hit
        if object_type == "files":
            continue
        # Find all uses of a given object type in the schema rules
        type_instances_in_rules = _dict_key_lookup(
            schema_obj.rules,
            OBJECT_TYPE_MAPPER.get(object_type, object_type),
        )
        if not type_instances_in_rules:
            continue

        if object_type in ["extensions", "suffixes"]:
            # Some object types are referenced via their "value" fields in the rules
            object_values = {obj.value for obj in schema_obj.objects[object_type].values()}
        else:
            # But other object types are referenced via their keys
            object_values = schema_obj.objects[object_type].keys()

        for type_instance in type_instances_in_rules:
            path, instance = type_instance
            is_list = True
            if isinstance(instance, Mapping):
                instance = list(instance)
                is_list = False

            if object_type == "extensions":
                instance = [ext for group in instance for ext in group]

            for i_use, use in enumerate(instance):
                if use == "derivatives":
                    # Skip derivatives dirs, because the dir is treated as a "use" instead.
                    continue
                elif "[]" in use:
                    # Rules may reference metadata fields with lists.
                    # This test can't handle this yet, so skip.
                    continue
                elif "{}" in use:
                    # Rules may reference sub-dictionaries in metadata fields.
                    # This test can't handle this yet, so skip.
                    continue

<<<<<<< HEAD
=======
                if object_type in ["extensions", "suffixes"]:
                    # Some object types are referenced via their "value" fields in the rules
                    object_values = [
                        value["value"] for value in schema_obj["objects"][object_type].values()
                    ]
                else:
                    # But other object types are referenced via their keys
                    object_values = list(schema_obj["objects"][object_type].keys())

>>>>>>> 1235e5b0
                # Build a list of items mentioned in rules, but not found in objects.
                if use not in object_values:
                    if (use, object_type) == ("phenotype", "datatypes"):
                        # Special case: phenotype is a top-level directory
                        # that acts like a datatype, but we don't want to
                        # define it that way in the glossary, currently.
                        continue
                    temp_path = path[:]
                    if is_list:
                        temp_path[-1] += f"[{i_use}]"

                    not_found.append((temp_path, use))

    if not_found:
        not_found_string = "\n".join([f"{'.'.join(path)} == {val}" for path, val in not_found])
        raise AssertionError(f"Undefined objects found in rules: {not_found_string}")


@pytest.mark.validate_schema
def test_entity_order(schema_obj):
    """Check the order of the entities of the suffix group of each datatype
    and lists those that are out of order.
    """
    status_ok = True

    entities_order = schema_obj.rules.entities

    for key, group in schema_obj.rules.files.items(level=2):
        print(f"Checking {key}")
        entities = list(group.get("entities", ()))
        correct_order = sorted(entities, key=lambda x: entities_order.index(x))

        if entities != correct_order:
            status_ok = False
            warnings.warn(
                f"""\n\nfilename rule {key} has entities out-of-order:
                - got: {entities}
                - should be: {correct_order}
                """
            )

    if not status_ok:
        raise RuntimeError(
            "Some suffix groups have their entities out of order. See warnings above."
        )<|MERGE_RESOLUTION|>--- conflicted
+++ resolved
@@ -86,18 +86,6 @@
                     # This test can't handle this yet, so skip.
                     continue
 
-<<<<<<< HEAD
-=======
-                if object_type in ["extensions", "suffixes"]:
-                    # Some object types are referenced via their "value" fields in the rules
-                    object_values = [
-                        value["value"] for value in schema_obj["objects"][object_type].values()
-                    ]
-                else:
-                    # But other object types are referenced via their keys
-                    object_values = list(schema_obj["objects"][object_type].keys())
-
->>>>>>> 1235e5b0
                 # Build a list of items mentioned in rules, but not found in objects.
                 if use not in object_values:
                     if (use, object_type) == ("phenotype", "datatypes"):
