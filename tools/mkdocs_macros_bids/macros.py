--- conflicted
+++ resolved
@@ -50,6 +50,7 @@
     just go back to explicitly using the ``page.file`` variable throughout the macros.
     """
     import inspect
+
     # currentframe = _get_source_path()
     # caller = the macro calling this function, e.g. make_glossary()
     caller = inspect.currentframe().f_back
@@ -199,8 +200,7 @@
     return table
 
 
-<<<<<<< HEAD
-def make_subobject_table(object_tuple, field_info):
+def make_subobject_table(object_tuple, field_info, src_path=None):
     """Generate a markdown table of a metadata object's field information.
 
     Parameters
@@ -214,6 +214,9 @@
         Until requirement levels can be codified in the schema,
         this argument will be dictionary, with the field names as keys and
         the requirement levels as values.
+    src_path : str | None
+        The file where this macro is called, which may be explicitly provided
+        by the "page.file.src_path" variable.
 
     Returns
     -------
@@ -221,16 +224,16 @@
         A Markdown-format table containing the corresponding table for
         the requested fields.
     """
-    schemapath = utils.get_schema_path()
-    schema_obj = schema.load_schema(schemapath)
-    table = render.make_subobject_table(schema_obj, object_tuple, field_info)
-    return table
-
-
-def make_columns_table(column_info):
-=======
+    if src_path is None:
+        src_path = _get_source_path()
+
+    schemapath = utils.get_schema_path()
+    schema_obj = schema.load_schema(schemapath)
+    table = render.make_subobject_table(schema_obj, object_tuple, field_info, src_path=src_path)
+    return table
+
+
 def make_columns_table(column_info, src_path=None):
->>>>>>> 9a146fa0
     """Generate a markdown table of TSV column information.
 
     Parameters
