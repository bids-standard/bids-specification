--- conflicted
+++ resolved
@@ -239,15 +239,10 @@
 > A figure is worth a 1000 words! 
 
 If you think that a figure or a picture can help summarize several aspects or notions of the 
-<<<<<<< HEAD
-specifications, do not hesitate to make a suggestion by showing a draft in a Github issue.
-You can then submit your image in a pull request.
-=======
 specification, do not hesitate to make a suggestion by showing a draft in a GitHub issue.
 
 After discussion and approval by the community, you can then submit your image
 in a pull request.
->>>>>>> 8e5883fc
 
 Images should be added to an `images` folder that is at the same level as the Markdown file
 where your image will be added. For example if you want to add a figure `figure01.png` to 
@@ -260,8 +255,6 @@
 ```markdown
 ![text to show if image does not load](relative_path_to_file "text to show when hovering over image")
 ```
-
-<<<<<<< HEAD
 ### Recommendations for figures
 
 1. Try to keep the file size of your figure relatively small (inferior to 500 Ko) 
@@ -278,10 +271,6 @@
 1. Try to include a README file that details where the figure / image came from 
 and how it can be reproduced. Preferably with a link to the file that generated the figure
 if relevant.
-=======
-If you are adding a figure (and not picture) make sure to also supply a vector format 
-of that figure (ideally as an `.svg` file).
->>>>>>> 8e5883fc
 
 ## Making a change with a pull request
 
