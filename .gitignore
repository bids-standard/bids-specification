--- conflicted
+++ resolved
@@ -2,7 +2,8 @@
 .DS_Store
 .idea
 venvs
-<<<<<<< HEAD
+
+pdf_build_src/bids-spec.pdf
 
 # Python gitignore
 # Byte-compiled / optimized / DLL files
@@ -142,7 +143,4 @@
 .pytype/
 
 # Cython debug symbols
-cython_debug/
-=======
-pdf_build_src/bids-spec.pdf
->>>>>>> d3ed5ff1
+cython_debug/